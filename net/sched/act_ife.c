// SPDX-License-Identifier: GPL-2.0-or-later
/*
 * net/sched/ife.c	Inter-FE action based on ForCES WG InterFE LFB
 *
 *		Refer to:
 *		draft-ietf-forces-interfelfb-03
 *		and
 *		netdev01 paper:
 *		"Distributing Linux Traffic Control Classifier-Action
 *		Subsystem"
 *		Authors: Jamal Hadi Salim and Damascene M. Joachimpillai
 *
 * copyright Jamal Hadi Salim (2015)
*/

#include <linux/types.h>
#include <linux/kernel.h>
#include <linux/string.h>
#include <linux/errno.h>
#include <linux/skbuff.h>
#include <linux/rtnetlink.h>
#include <linux/module.h>
#include <linux/init.h>
#include <net/net_namespace.h>
#include <net/netlink.h>
#include <net/pkt_sched.h>
#include <net/pkt_cls.h>
#include <uapi/linux/tc_act/tc_ife.h>
#include <net/tc_act/tc_ife.h>
#include <linux/etherdevice.h>
#include <net/ife.h>

static unsigned int ife_net_id;
static int max_metacnt = IFE_META_MAX + 1;
static struct tc_action_ops act_ife_ops;

static const struct nla_policy ife_policy[TCA_IFE_MAX + 1] = {
	[TCA_IFE_PARMS] = { .len = sizeof(struct tc_ife)},
	[TCA_IFE_DMAC] = { .len = ETH_ALEN},
	[TCA_IFE_SMAC] = { .len = ETH_ALEN},
	[TCA_IFE_TYPE] = { .type = NLA_U16},
};

int ife_encode_meta_u16(u16 metaval, void *skbdata, struct tcf_meta_info *mi)
{
	u16 edata = 0;

	if (mi->metaval)
		edata = *(u16 *)mi->metaval;
	else if (metaval)
		edata = metaval;

	if (!edata) /* will not encode */
		return 0;

	edata = htons(edata);
	return ife_tlv_meta_encode(skbdata, mi->metaid, 2, &edata);
}
EXPORT_SYMBOL_GPL(ife_encode_meta_u16);

int ife_get_meta_u32(struct sk_buff *skb, struct tcf_meta_info *mi)
{
	if (mi->metaval)
		return nla_put_u32(skb, mi->metaid, *(u32 *)mi->metaval);
	else
		return nla_put(skb, mi->metaid, 0, NULL);
}
EXPORT_SYMBOL_GPL(ife_get_meta_u32);

int ife_check_meta_u32(u32 metaval, struct tcf_meta_info *mi)
{
	if (metaval || mi->metaval)
		return 8; /* T+L+V == 2+2+4 */

	return 0;
}
EXPORT_SYMBOL_GPL(ife_check_meta_u32);

int ife_check_meta_u16(u16 metaval, struct tcf_meta_info *mi)
{
	if (metaval || mi->metaval)
		return 8; /* T+L+(V) == 2+2+(2+2bytepad) */

	return 0;
}
EXPORT_SYMBOL_GPL(ife_check_meta_u16);

int ife_encode_meta_u32(u32 metaval, void *skbdata, struct tcf_meta_info *mi)
{
	u32 edata = metaval;

	if (mi->metaval)
		edata = *(u32 *)mi->metaval;
	else if (metaval)
		edata = metaval;

	if (!edata) /* will not encode */
		return 0;

	edata = htonl(edata);
	return ife_tlv_meta_encode(skbdata, mi->metaid, 4, &edata);
}
EXPORT_SYMBOL_GPL(ife_encode_meta_u32);

int ife_get_meta_u16(struct sk_buff *skb, struct tcf_meta_info *mi)
{
	if (mi->metaval)
		return nla_put_u16(skb, mi->metaid, *(u16 *)mi->metaval);
	else
		return nla_put(skb, mi->metaid, 0, NULL);
}
EXPORT_SYMBOL_GPL(ife_get_meta_u16);

int ife_alloc_meta_u32(struct tcf_meta_info *mi, void *metaval, gfp_t gfp)
{
	mi->metaval = kmemdup(metaval, sizeof(u32), gfp);
	if (!mi->metaval)
		return -ENOMEM;

	return 0;
}
EXPORT_SYMBOL_GPL(ife_alloc_meta_u32);

int ife_alloc_meta_u16(struct tcf_meta_info *mi, void *metaval, gfp_t gfp)
{
	mi->metaval = kmemdup(metaval, sizeof(u16), gfp);
	if (!mi->metaval)
		return -ENOMEM;

	return 0;
}
EXPORT_SYMBOL_GPL(ife_alloc_meta_u16);

void ife_release_meta_gen(struct tcf_meta_info *mi)
{
	kfree(mi->metaval);
}
EXPORT_SYMBOL_GPL(ife_release_meta_gen);

int ife_validate_meta_u32(void *val, int len)
{
	if (len == sizeof(u32))
		return 0;

	return -EINVAL;
}
EXPORT_SYMBOL_GPL(ife_validate_meta_u32);

int ife_validate_meta_u16(void *val, int len)
{
	/* length will not include padding */
	if (len == sizeof(u16))
		return 0;

	return -EINVAL;
}
EXPORT_SYMBOL_GPL(ife_validate_meta_u16);

static LIST_HEAD(ifeoplist);
static DEFINE_RWLOCK(ife_mod_lock);

static struct tcf_meta_ops *find_ife_oplist(u16 metaid)
{
	struct tcf_meta_ops *o;

	read_lock(&ife_mod_lock);
	list_for_each_entry(o, &ifeoplist, list) {
		if (o->metaid == metaid) {
			if (!try_module_get(o->owner))
				o = NULL;
			read_unlock(&ife_mod_lock);
			return o;
		}
	}
	read_unlock(&ife_mod_lock);

	return NULL;
}

int register_ife_op(struct tcf_meta_ops *mops)
{
	struct tcf_meta_ops *m;

	if (!mops->metaid || !mops->metatype || !mops->name ||
	    !mops->check_presence || !mops->encode || !mops->decode ||
	    !mops->get || !mops->alloc)
		return -EINVAL;

	write_lock(&ife_mod_lock);

	list_for_each_entry(m, &ifeoplist, list) {
		if (m->metaid == mops->metaid ||
		    (strcmp(mops->name, m->name) == 0)) {
			write_unlock(&ife_mod_lock);
			return -EEXIST;
		}
	}

	if (!mops->release)
		mops->release = ife_release_meta_gen;

	list_add_tail(&mops->list, &ifeoplist);
	write_unlock(&ife_mod_lock);
	return 0;
}
EXPORT_SYMBOL_GPL(unregister_ife_op);

int unregister_ife_op(struct tcf_meta_ops *mops)
{
	struct tcf_meta_ops *m;
	int err = -ENOENT;

	write_lock(&ife_mod_lock);
	list_for_each_entry(m, &ifeoplist, list) {
		if (m->metaid == mops->metaid) {
			list_del(&mops->list);
			err = 0;
			break;
		}
	}
	write_unlock(&ife_mod_lock);

	return err;
}
EXPORT_SYMBOL_GPL(register_ife_op);

static int ife_validate_metatype(struct tcf_meta_ops *ops, void *val, int len)
{
	int ret = 0;
	/* XXX: unfortunately cant use nla_policy at this point
	* because a length of 0 is valid in the case of
	* "allow". "use" semantics do enforce for proper
	* length and i couldve use nla_policy but it makes it hard
	* to use it just for that..
	*/
	if (ops->validate)
		return ops->validate(val, len);

	if (ops->metatype == NLA_U32)
		ret = ife_validate_meta_u32(val, len);
	else if (ops->metatype == NLA_U16)
		ret = ife_validate_meta_u16(val, len);

	return ret;
}

#ifdef CONFIG_MODULES
static const char *ife_meta_id2name(u32 metaid)
{
	switch (metaid) {
	case IFE_META_SKBMARK:
		return "skbmark";
	case IFE_META_PRIO:
		return "skbprio";
	case IFE_META_TCINDEX:
		return "tcindex";
	default:
		return "unknown";
	}
}
#endif

/* called when adding new meta information
*/
static int load_metaops_and_vet(u32 metaid, void *val, int len, bool rtnl_held)
{
	struct tcf_meta_ops *ops = find_ife_oplist(metaid);
	int ret = 0;

	if (!ops) {
		ret = -ENOENT;
#ifdef CONFIG_MODULES
		if (rtnl_held)
			rtnl_unlock();
		request_module("ife-meta-%s", ife_meta_id2name(metaid));
		if (rtnl_held)
			rtnl_lock();
		ops = find_ife_oplist(metaid);
#endif
	}

	if (ops) {
		ret = 0;
		if (len)
			ret = ife_validate_metatype(ops, val, len);

		module_put(ops->owner);
	}

	return ret;
}

/* called when adding new meta information
*/
static int __add_metainfo(const struct tcf_meta_ops *ops,
			  struct tcf_ife_info *ife, u32 metaid, void *metaval,
			  int len, bool atomic, bool exists)
{
	struct tcf_meta_info *mi = NULL;
	int ret = 0;

	mi = kzalloc(sizeof(*mi), atomic ? GFP_ATOMIC : GFP_KERNEL);
	if (!mi)
		return -ENOMEM;

	mi->metaid = metaid;
	mi->ops = ops;
	if (len > 0) {
		ret = ops->alloc(mi, metaval, atomic ? GFP_ATOMIC : GFP_KERNEL);
		if (ret != 0) {
			kfree(mi);
			return ret;
		}
	}

	if (exists)
		spin_lock_bh(&ife->tcf_lock);
	list_add_tail(&mi->metalist, &ife->metalist);
	if (exists)
		spin_unlock_bh(&ife->tcf_lock);

	return ret;
}

static int add_metainfo_and_get_ops(const struct tcf_meta_ops *ops,
				    struct tcf_ife_info *ife, u32 metaid,
				    bool exists)
{
	int ret;

	if (!try_module_get(ops->owner))
		return -ENOENT;
	ret = __add_metainfo(ops, ife, metaid, NULL, 0, true, exists);
	if (ret)
		module_put(ops->owner);
	return ret;
}

static int add_metainfo(struct tcf_ife_info *ife, u32 metaid, void *metaval,
			int len, bool exists)
{
	const struct tcf_meta_ops *ops = find_ife_oplist(metaid);
	int ret;

	if (!ops)
		return -ENOENT;
	ret = __add_metainfo(ops, ife, metaid, metaval, len, false, exists);
	if (ret)
		/*put back what find_ife_oplist took */
		module_put(ops->owner);
	return ret;
}

static int use_all_metadata(struct tcf_ife_info *ife, bool exists)
{
	struct tcf_meta_ops *o;
	int rc = 0;
	int installed = 0;

	read_lock(&ife_mod_lock);
	list_for_each_entry(o, &ifeoplist, list) {
		rc = add_metainfo_and_get_ops(o, ife, o->metaid, exists);
		if (rc == 0)
			installed += 1;
	}
	read_unlock(&ife_mod_lock);

	if (installed)
		return 0;
	else
		return -EINVAL;
}

static int dump_metalist(struct sk_buff *skb, struct tcf_ife_info *ife)
{
	struct tcf_meta_info *e;
	struct nlattr *nest;
	unsigned char *b = skb_tail_pointer(skb);
	int total_encoded = 0;

	/*can only happen on decode */
	if (list_empty(&ife->metalist))
		return 0;

	nest = nla_nest_start_noflag(skb, TCA_IFE_METALST);
	if (!nest)
		goto out_nlmsg_trim;

	list_for_each_entry(e, &ife->metalist, metalist) {
		if (!e->ops->get(skb, e))
			total_encoded += 1;
	}

	if (!total_encoded)
		goto out_nlmsg_trim;

	nla_nest_end(skb, nest);

	return 0;

out_nlmsg_trim:
	nlmsg_trim(skb, b);
	return -1;
}

/* under ife->tcf_lock */
static void _tcf_ife_cleanup(struct tc_action *a)
{
	struct tcf_ife_info *ife = to_ife(a);
	struct tcf_meta_info *e, *n;

	list_for_each_entry_safe(e, n, &ife->metalist, metalist) {
		list_del(&e->metalist);
		if (e->metaval) {
			if (e->ops->release)
				e->ops->release(e);
			else
				kfree(e->metaval);
		}
		module_put(e->ops->owner);
		kfree(e);
	}
}

static void tcf_ife_cleanup(struct tc_action *a)
{
	struct tcf_ife_info *ife = to_ife(a);
	struct tcf_ife_params *p;

	spin_lock_bh(&ife->tcf_lock);
	_tcf_ife_cleanup(a);
	spin_unlock_bh(&ife->tcf_lock);

	p = rcu_dereference_protected(ife->params, 1);
	if (p)
		kfree_rcu(p, rcu);
}

static int populate_metalist(struct tcf_ife_info *ife, struct nlattr **tb,
			     bool exists, bool rtnl_held)
{
	int len = 0;
	int rc = 0;
	int i = 0;
	void *val;

	for (i = 1; i < max_metacnt; i++) {
		if (tb[i]) {
			val = nla_data(tb[i]);
			len = nla_len(tb[i]);

			rc = load_metaops_and_vet(i, val, len, rtnl_held);
			if (rc != 0)
				return rc;

			rc = add_metainfo(ife, i, val, len, exists);
			if (rc)
				return rc;
		}
	}

	return rc;
}

static int tcf_ife_init(struct net *net, struct nlattr *nla,
			struct nlattr *est, struct tc_action **a,
			int ovr, int bind, bool rtnl_held,
			struct tcf_proto *tp, struct netlink_ext_ack *extack)
{
	struct tc_action_net *tn = net_generic(net, ife_net_id);
	struct nlattr *tb[TCA_IFE_MAX + 1];
	struct nlattr *tb2[IFE_META_MAX + 1];
	struct tcf_chain *goto_ch = NULL;
	struct tcf_ife_params *p;
	struct tcf_ife_info *ife;
	u16 ife_type = ETH_P_IFE;
	struct tc_ife *parm;
	u8 *daddr = NULL;
	u8 *saddr = NULL;
	bool exists = false;
	int ret = 0;
	int err;

	err = nla_parse_nested_deprecated(tb, TCA_IFE_MAX, nla, ife_policy,
					  NULL);
	if (err < 0)
		return err;

	if (!tb[TCA_IFE_PARMS])
		return -EINVAL;

	parm = nla_data(tb[TCA_IFE_PARMS]);

	/* IFE_DECODE is 0 and indicates the opposite of IFE_ENCODE because
	 * they cannot run as the same time. Check on all other values which
	 * are not supported right now.
	 */
	if (parm->flags & ~IFE_ENCODE)
		return -EINVAL;

	p = kzalloc(sizeof(*p), GFP_KERNEL);
	if (!p)
		return -ENOMEM;

	err = tcf_idr_check_alloc(tn, &parm->index, a, bind);
	if (err < 0) {
		kfree(p);
		return err;
	}
	exists = err;
	if (exists && bind) {
		kfree(p);
		return 0;
	}

	if (!exists) {
		ret = tcf_idr_create(tn, parm->index, est, a, &act_ife_ops,
				     bind, true);
		if (ret) {
			tcf_idr_cleanup(tn, parm->index);
			kfree(p);
			return ret;
		}
		ret = ACT_P_CREATED;
	} else if (!ovr) {
		tcf_idr_release(*a, bind);
		kfree(p);
		return -EEXIST;
	}

	ife = to_ife(*a);
	err = tcf_action_check_ctrlact(parm->action, tp, &goto_ch, extack);
	if (err < 0)
		goto release_idr;

	p->flags = parm->flags;

	if (parm->flags & IFE_ENCODE) {
		if (tb[TCA_IFE_TYPE])
			ife_type = nla_get_u16(tb[TCA_IFE_TYPE]);
		if (tb[TCA_IFE_DMAC])
			daddr = nla_data(tb[TCA_IFE_DMAC]);
		if (tb[TCA_IFE_SMAC])
			saddr = nla_data(tb[TCA_IFE_SMAC]);
	}

	if (parm->flags & IFE_ENCODE) {
		if (daddr)
			ether_addr_copy(p->eth_dst, daddr);
		else
			eth_zero_addr(p->eth_dst);

		if (saddr)
			ether_addr_copy(p->eth_src, saddr);
		else
			eth_zero_addr(p->eth_src);

		p->eth_type = ife_type;
	}


	if (ret == ACT_P_CREATED)
		INIT_LIST_HEAD(&ife->metalist);

	if (tb[TCA_IFE_METALST]) {
<<<<<<< HEAD
		err = nla_parse_nested(tb2, IFE_META_MAX, tb[TCA_IFE_METALST],
				       NULL, NULL);
=======
		err = nla_parse_nested_deprecated(tb2, IFE_META_MAX,
						  tb[TCA_IFE_METALST], NULL,
						  NULL);
>>>>>>> 0ecfebd2
		if (err)
			goto metadata_parse_err;
		err = populate_metalist(ife, tb2, exists, rtnl_held);
		if (err)
			goto metadata_parse_err;

	} else {
		/* if no passed metadata allow list or passed allow-all
		 * then here we process by adding as many supported metadatum
		 * as we can. You better have at least one else we are
		 * going to bail out
		 */
		err = use_all_metadata(ife, exists);
		if (err)
			goto metadata_parse_err;
	}

	if (exists)
		spin_lock_bh(&ife->tcf_lock);
	/* protected by tcf_lock when modifying existing action */
	goto_ch = tcf_action_set_ctrlact(*a, parm->action, goto_ch);
	rcu_swap_protected(ife->params, p, 1);

	if (exists)
		spin_unlock_bh(&ife->tcf_lock);
	if (goto_ch)
		tcf_chain_put_by_act(goto_ch);
	if (p)
		kfree_rcu(p, rcu);

	if (ret == ACT_P_CREATED)
		tcf_idr_insert(tn, *a);

	return ret;
metadata_parse_err:
	if (goto_ch)
		tcf_chain_put_by_act(goto_ch);
release_idr:
	kfree(p);
	tcf_idr_release(*a, bind);
	return err;
}

static int tcf_ife_dump(struct sk_buff *skb, struct tc_action *a, int bind,
			int ref)
{
	unsigned char *b = skb_tail_pointer(skb);
	struct tcf_ife_info *ife = to_ife(a);
	struct tcf_ife_params *p;
	struct tc_ife opt = {
		.index = ife->tcf_index,
		.refcnt = refcount_read(&ife->tcf_refcnt) - ref,
		.bindcnt = atomic_read(&ife->tcf_bindcnt) - bind,
	};
	struct tcf_t t;

	spin_lock_bh(&ife->tcf_lock);
	opt.action = ife->tcf_action;
	p = rcu_dereference_protected(ife->params,
				      lockdep_is_held(&ife->tcf_lock));
	opt.flags = p->flags;

	if (nla_put(skb, TCA_IFE_PARMS, sizeof(opt), &opt))
		goto nla_put_failure;

	tcf_tm_dump(&t, &ife->tcf_tm);
	if (nla_put_64bit(skb, TCA_IFE_TM, sizeof(t), &t, TCA_IFE_PAD))
		goto nla_put_failure;

	if (!is_zero_ether_addr(p->eth_dst)) {
		if (nla_put(skb, TCA_IFE_DMAC, ETH_ALEN, p->eth_dst))
			goto nla_put_failure;
	}

	if (!is_zero_ether_addr(p->eth_src)) {
		if (nla_put(skb, TCA_IFE_SMAC, ETH_ALEN, p->eth_src))
			goto nla_put_failure;
	}

	if (nla_put(skb, TCA_IFE_TYPE, 2, &p->eth_type))
		goto nla_put_failure;

	if (dump_metalist(skb, ife)) {
		/*ignore failure to dump metalist */
		pr_info("Failed to dump metalist\n");
	}

	spin_unlock_bh(&ife->tcf_lock);
	return skb->len;

nla_put_failure:
	spin_unlock_bh(&ife->tcf_lock);
	nlmsg_trim(skb, b);
	return -1;
}

static int find_decode_metaid(struct sk_buff *skb, struct tcf_ife_info *ife,
			      u16 metaid, u16 mlen, void *mdata)
{
	struct tcf_meta_info *e;

	/* XXX: use hash to speed up */
	list_for_each_entry(e, &ife->metalist, metalist) {
		if (metaid == e->metaid) {
			if (e->ops) {
				/* We check for decode presence already */
				return e->ops->decode(skb, mdata, mlen);
			}
		}
	}

	return -ENOENT;
}

static int tcf_ife_decode(struct sk_buff *skb, const struct tc_action *a,
			  struct tcf_result *res)
{
	struct tcf_ife_info *ife = to_ife(a);
	int action = ife->tcf_action;
	u8 *ifehdr_end;
	u8 *tlv_data;
	u16 metalen;

	bstats_cpu_update(this_cpu_ptr(ife->common.cpu_bstats), skb);
	tcf_lastuse_update(&ife->tcf_tm);

	if (skb_at_tc_ingress(skb))
		skb_push(skb, skb->dev->hard_header_len);

	tlv_data = ife_decode(skb, &metalen);
	if (unlikely(!tlv_data)) {
		qstats_drop_inc(this_cpu_ptr(ife->common.cpu_qstats));
		return TC_ACT_SHOT;
	}

	ifehdr_end = tlv_data + metalen;
	for (; tlv_data < ifehdr_end; tlv_data = ife_tlv_meta_next(tlv_data)) {
		u8 *curr_data;
		u16 mtype;
		u16 dlen;

		curr_data = ife_tlv_meta_decode(tlv_data, ifehdr_end, &mtype,
						&dlen, NULL);
		if (!curr_data) {
			qstats_drop_inc(this_cpu_ptr(ife->common.cpu_qstats));
			return TC_ACT_SHOT;
		}

		if (find_decode_metaid(skb, ife, mtype, dlen, curr_data)) {
			/* abuse overlimits to count when we receive metadata
			 * but dont have an ops for it
			 */
			pr_info_ratelimited("Unknown metaid %d dlen %d\n",
					    mtype, dlen);
			qstats_overlimit_inc(this_cpu_ptr(ife->common.cpu_qstats));
		}
	}

	if (WARN_ON(tlv_data != ifehdr_end)) {
		qstats_drop_inc(this_cpu_ptr(ife->common.cpu_qstats));
		return TC_ACT_SHOT;
	}

	skb->protocol = eth_type_trans(skb, skb->dev);
	skb_reset_network_header(skb);

	return action;
}

/*XXX: check if we can do this at install time instead of current
 * send data path
**/
static int ife_get_sz(struct sk_buff *skb, struct tcf_ife_info *ife)
{
	struct tcf_meta_info *e, *n;
	int tot_run_sz = 0, run_sz = 0;

	list_for_each_entry_safe(e, n, &ife->metalist, metalist) {
		if (e->ops->check_presence) {
			run_sz = e->ops->check_presence(skb, e);
			tot_run_sz += run_sz;
		}
	}

	return tot_run_sz;
}

static int tcf_ife_encode(struct sk_buff *skb, const struct tc_action *a,
			  struct tcf_result *res, struct tcf_ife_params *p)
{
	struct tcf_ife_info *ife = to_ife(a);
	int action = ife->tcf_action;
	struct ethhdr *oethh;	/* outer ether header */
	struct tcf_meta_info *e;
	/*
	   OUTERHDR:TOTMETALEN:{TLVHDR:Metadatum:TLVHDR..}:ORIGDATA
	   where ORIGDATA = original ethernet header ...
	 */
	u16 metalen = ife_get_sz(skb, ife);
	int hdrm = metalen + skb->dev->hard_header_len + IFE_METAHDRLEN;
	unsigned int skboff = 0;
	int new_len = skb->len + hdrm;
	bool exceed_mtu = false;
	void *ife_meta;
	int err = 0;

	if (!skb_at_tc_ingress(skb)) {
		if (new_len > skb->dev->mtu)
			exceed_mtu = true;
	}

	bstats_cpu_update(this_cpu_ptr(ife->common.cpu_bstats), skb);
	tcf_lastuse_update(&ife->tcf_tm);

	if (!metalen) {		/* no metadata to send */
		/* abuse overlimits to count when we allow packet
		 * with no metadata
		 */
		qstats_overlimit_inc(this_cpu_ptr(ife->common.cpu_qstats));
		return action;
	}
	/* could be stupid policy setup or mtu config
	 * so lets be conservative.. */
	if ((action == TC_ACT_SHOT) || exceed_mtu) {
		qstats_drop_inc(this_cpu_ptr(ife->common.cpu_qstats));
		return TC_ACT_SHOT;
	}

	if (skb_at_tc_ingress(skb))
		skb_push(skb, skb->dev->hard_header_len);

	ife_meta = ife_encode(skb, metalen);

	spin_lock(&ife->tcf_lock);

	/* XXX: we dont have a clever way of telling encode to
	 * not repeat some of the computations that are done by
	 * ops->presence_check...
	 */
	list_for_each_entry(e, &ife->metalist, metalist) {
		if (e->ops->encode) {
			err = e->ops->encode(skb, (void *)(ife_meta + skboff),
					     e);
		}
		if (err < 0) {
			/* too corrupt to keep around if overwritten */
			spin_unlock(&ife->tcf_lock);
			qstats_drop_inc(this_cpu_ptr(ife->common.cpu_qstats));
			return TC_ACT_SHOT;
		}
		skboff += err;
	}
	spin_unlock(&ife->tcf_lock);
	oethh = (struct ethhdr *)skb->data;

	if (!is_zero_ether_addr(p->eth_src))
		ether_addr_copy(oethh->h_source, p->eth_src);
	if (!is_zero_ether_addr(p->eth_dst))
		ether_addr_copy(oethh->h_dest, p->eth_dst);
	oethh->h_proto = htons(p->eth_type);

	if (skb_at_tc_ingress(skb))
		skb_pull(skb, skb->dev->hard_header_len);

	return action;
}

static int tcf_ife_act(struct sk_buff *skb, const struct tc_action *a,
		       struct tcf_result *res)
{
	struct tcf_ife_info *ife = to_ife(a);
	struct tcf_ife_params *p;
	int ret;

	p = rcu_dereference_bh(ife->params);
	if (p->flags & IFE_ENCODE) {
		ret = tcf_ife_encode(skb, a, res, p);
		return ret;
	}

	return tcf_ife_decode(skb, a, res);
}

static int tcf_ife_walker(struct net *net, struct sk_buff *skb,
			  struct netlink_callback *cb, int type,
			  const struct tc_action_ops *ops,
			  struct netlink_ext_ack *extack)
{
	struct tc_action_net *tn = net_generic(net, ife_net_id);

	return tcf_generic_walker(tn, skb, cb, type, ops, extack);
}

static int tcf_ife_search(struct net *net, struct tc_action **a, u32 index)
{
	struct tc_action_net *tn = net_generic(net, ife_net_id);

	return tcf_idr_search(tn, a, index);
}

static struct tc_action_ops act_ife_ops = {
	.kind = "ife",
	.id = TCA_ID_IFE,
	.owner = THIS_MODULE,
	.act = tcf_ife_act,
	.dump = tcf_ife_dump,
	.cleanup = tcf_ife_cleanup,
	.init = tcf_ife_init,
	.walk = tcf_ife_walker,
	.lookup = tcf_ife_search,
	.size =	sizeof(struct tcf_ife_info),
};

static __net_init int ife_init_net(struct net *net)
{
	struct tc_action_net *tn = net_generic(net, ife_net_id);

	return tc_action_net_init(tn, &act_ife_ops);
}

static void __net_exit ife_exit_net(struct list_head *net_list)
{
	tc_action_net_exit(net_list, ife_net_id);
}

static struct pernet_operations ife_net_ops = {
	.init = ife_init_net,
	.exit_batch = ife_exit_net,
	.id   = &ife_net_id,
	.size = sizeof(struct tc_action_net),
};

static int __init ife_init_module(void)
{
	return tcf_register_action(&act_ife_ops, &ife_net_ops);
}

static void __exit ife_cleanup_module(void)
{
	tcf_unregister_action(&act_ife_ops, &ife_net_ops);
}

module_init(ife_init_module);
module_exit(ife_cleanup_module);

MODULE_AUTHOR("Jamal Hadi Salim(2015)");
MODULE_DESCRIPTION("Inter-FE LFB action");
MODULE_LICENSE("GPL");<|MERGE_RESOLUTION|>--- conflicted
+++ resolved
@@ -563,14 +563,9 @@
 		INIT_LIST_HEAD(&ife->metalist);
 
 	if (tb[TCA_IFE_METALST]) {
-<<<<<<< HEAD
-		err = nla_parse_nested(tb2, IFE_META_MAX, tb[TCA_IFE_METALST],
-				       NULL, NULL);
-=======
 		err = nla_parse_nested_deprecated(tb2, IFE_META_MAX,
 						  tb[TCA_IFE_METALST], NULL,
 						  NULL);
->>>>>>> 0ecfebd2
 		if (err)
 			goto metadata_parse_err;
 		err = populate_metalist(ife, tb2, exists, rtnl_held);
