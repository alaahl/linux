/* linux/net/ipv4/arp.c
 *
 * Copyright (C) 1994 by Florian  La Roche
 *
 * This module implements the Address Resolution Protocol ARP (RFC 826),
 * which is used to convert IP addresses (or in the future maybe other
 * high-level addresses) into a low-level hardware address (like an Ethernet
 * address).
 *
 * This program is free software; you can redistribute it and/or
 * modify it under the terms of the GNU General Public License
 * as published by the Free Software Foundation; either version
 * 2 of the License, or (at your option) any later version.
 *
 * Fixes:
 *		Alan Cox	:	Removed the Ethernet assumptions in
 *					Florian's code
 *		Alan Cox	:	Fixed some small errors in the ARP
 *					logic
 *		Alan Cox	:	Allow >4K in /proc
 *		Alan Cox	:	Make ARP add its own protocol entry
 *		Ross Martin     :       Rewrote arp_rcv() and arp_get_info()
 *		Stephen Henson	:	Add AX25 support to arp_get_info()
 *		Alan Cox	:	Drop data when a device is downed.
 *		Alan Cox	:	Use init_timer().
 *		Alan Cox	:	Double lock fixes.
 *		Martin Seine	:	Move the arphdr structure
 *					to if_arp.h for compatibility.
 *					with BSD based programs.
 *		Andrew Tridgell :       Added ARP netmask code and
 *					re-arranged proxy handling.
 *		Alan Cox	:	Changed to use notifiers.
 *		Niibe Yutaka	:	Reply for this device or proxies only.
 *		Alan Cox	:	Don't proxy across hardware types!
 *		Jonathan Naylor :	Added support for NET/ROM.
 *		Mike Shaver     :       RFC1122 checks.
 *		Jonathan Naylor :	Only lookup the hardware address for
 *					the correct hardware type.
 *		Germano Caronni	:	Assorted subtle races.
 *		Craig Schlenter :	Don't modify permanent entry
 *					during arp_rcv.
 *		Russ Nelson	:	Tidied up a few bits.
 *		Alexey Kuznetsov:	Major changes to caching and behaviour,
 *					eg intelligent arp probing and
 *					generation
 *					of host down events.
 *		Alan Cox	:	Missing unlock in device events.
 *		Eckes		:	ARP ioctl control errors.
 *		Alexey Kuznetsov:	Arp free fix.
 *		Manuel Rodriguez:	Gratuitous ARP.
 *              Jonathan Layes  :       Added arpd support through kerneld
 *                                      message queue (960314)
 *		Mike Shaver	:	/proc/sys/net/ipv4/arp_* support
 *		Mike McLagan    :	Routing by source
 *		Stuart Cheshire	:	Metricom and grat arp fixes
 *					*** FOR 2.1 clean this up ***
 *		Lawrence V. Stefani: (08/12/96) Added FDDI support.
 *		Alan Cox	:	Took the AP1000 nasty FDDI hack and
 *					folded into the mainstream FDDI code.
 *					Ack spit, Linus how did you allow that
 *					one in...
 *		Jes Sorensen	:	Make FDDI work again in 2.1.x and
 *					clean up the APFDDI & gen. FDDI bits.
 *		Alexey Kuznetsov:	new arp state machine;
 *					now it is in net/core/neighbour.c.
 *		Krzysztof Halasa:	Added Frame Relay ARP support.
 *		Arnaldo C. Melo :	convert /proc/net/arp to seq_file
 *		Shmulik Hen:		Split arp_send to arp_create and
 *					arp_xmit so intermediate drivers like
 *					bonding can change the skb before
 *					sending (e.g. insert 8021q tag).
 *		Harald Welte	:	convert to make use of jenkins hash
 *		Jesper D. Brouer:       Proxy ARP PVLAN RFC 3069 support.
 */

#define pr_fmt(fmt) KBUILD_MODNAME ": " fmt

#include <linux/module.h>
#include <linux/types.h>
#include <linux/string.h>
#include <linux/kernel.h>
#include <linux/capability.h>
#include <linux/socket.h>
#include <linux/sockios.h>
#include <linux/errno.h>
#include <linux/in.h>
#include <linux/mm.h>
#include <linux/inet.h>
#include <linux/inetdevice.h>
#include <linux/netdevice.h>
#include <linux/etherdevice.h>
#include <linux/fddidevice.h>
#include <linux/if_arp.h>
#include <linux/skbuff.h>
#include <linux/proc_fs.h>
#include <linux/seq_file.h>
#include <linux/stat.h>
#include <linux/init.h>
#include <linux/net.h>
#include <linux/rcupdate.h>
#include <linux/slab.h>
#ifdef CONFIG_SYSCTL
#include <linux/sysctl.h>
#endif

#include <net/net_namespace.h>
#include <net/ip.h>
#include <net/icmp.h>
#include <net/route.h>
#include <net/protocol.h>
#include <net/tcp.h>
#include <net/sock.h>
#include <net/arp.h>
#include <net/ax25.h>
#include <net/netrom.h>
#include <net/dst_metadata.h>
#include <net/ip_tunnels.h>

#include <linux/uaccess.h>

#include <linux/netfilter_arp.h>

/*
 *	Interface to generic neighbour cache.
 */
static u32 arp_hash(const void *pkey, const struct net_device *dev, __u32 *hash_rnd);
static bool arp_key_eq(const struct neighbour *n, const void *pkey);
static int arp_constructor(struct neighbour *neigh);
static void arp_solicit(struct neighbour *neigh, struct sk_buff *skb);
static void arp_error_report(struct neighbour *neigh, struct sk_buff *skb);
static void parp_redo(struct sk_buff *skb);

static const struct neigh_ops arp_generic_ops = {
	.family =		AF_INET,
	.solicit =		arp_solicit,
	.error_report =		arp_error_report,
	.output =		neigh_resolve_output,
	.connected_output =	neigh_connected_output,
};

static const struct neigh_ops arp_hh_ops = {
	.family =		AF_INET,
	.solicit =		arp_solicit,
	.error_report =		arp_error_report,
	.output =		neigh_resolve_output,
	.connected_output =	neigh_resolve_output,
};

static const struct neigh_ops arp_direct_ops = {
	.family =		AF_INET,
	.output =		neigh_direct_output,
	.connected_output =	neigh_direct_output,
};

struct neigh_table arp_tbl = {
	.family		= AF_INET,
	.key_len	= 4,
	.protocol	= cpu_to_be16(ETH_P_IP),
	.hash		= arp_hash,
	.key_eq		= arp_key_eq,
	.constructor	= arp_constructor,
	.proxy_redo	= parp_redo,
	.id		= "arp_cache",
	.parms		= {
		.tbl			= &arp_tbl,
		.reachable_time		= 30 * HZ,
		.data	= {
			[NEIGH_VAR_MCAST_PROBES] = 3,
			[NEIGH_VAR_UCAST_PROBES] = 3,
			[NEIGH_VAR_RETRANS_TIME] = 1 * HZ,
			[NEIGH_VAR_BASE_REACHABLE_TIME] = 30 * HZ,
			[NEIGH_VAR_DELAY_PROBE_TIME] = 5 * HZ,
			[NEIGH_VAR_GC_STALETIME] = 60 * HZ,
			[NEIGH_VAR_QUEUE_LEN_BYTES] = 64 * 1024,
			[NEIGH_VAR_PROXY_QLEN] = 64,
			[NEIGH_VAR_ANYCAST_DELAY] = 1 * HZ,
			[NEIGH_VAR_PROXY_DELAY]	= (8 * HZ) / 10,
			[NEIGH_VAR_LOCKTIME] = 1 * HZ,
		},
	},
	.gc_interval	= 30 * HZ,
	.gc_thresh1	= 128,
	.gc_thresh2	= 512,
	.gc_thresh3	= 1024,
};
EXPORT_SYMBOL(arp_tbl);

int arp_mc_map(__be32 addr, u8 *haddr, struct net_device *dev, int dir)
{
	switch (dev->type) {
	case ARPHRD_ETHER:
	case ARPHRD_FDDI:
	case ARPHRD_IEEE802:
		ip_eth_mc_map(addr, haddr);
		return 0;
	case ARPHRD_INFINIBAND:
		ip_ib_mc_map(addr, dev->broadcast, haddr);
		return 0;
	case ARPHRD_IPGRE:
		ip_ipgre_mc_map(addr, dev->broadcast, haddr);
		return 0;
	default:
		if (dir) {
			memcpy(haddr, dev->broadcast, dev->addr_len);
			return 0;
		}
	}
	return -EINVAL;
}


static u32 arp_hash(const void *pkey,
		    const struct net_device *dev,
		    __u32 *hash_rnd)
{
	return arp_hashfn(pkey, dev, hash_rnd);
}

static bool arp_key_eq(const struct neighbour *neigh, const void *pkey)
{
	return neigh_key_eq32(neigh, pkey);
}

static int arp_constructor(struct neighbour *neigh)
{
	__be32 addr = *(__be32 *)neigh->primary_key;
	struct net_device *dev = neigh->dev;
	struct in_device *in_dev;
	struct neigh_parms *parms;

	rcu_read_lock();
	in_dev = __in_dev_get_rcu(dev);
	if (!in_dev) {
		rcu_read_unlock();
		return -EINVAL;
	}

	neigh->type = inet_addr_type_dev_table(dev_net(dev), dev, addr);

	parms = in_dev->arp_parms;
	__neigh_parms_put(neigh->parms);
	neigh->parms = neigh_parms_clone(parms);
	rcu_read_unlock();

	if (!dev->header_ops) {
		neigh->nud_state = NUD_NOARP;
		neigh->ops = &arp_direct_ops;
		neigh->output = neigh_direct_output;
	} else {
		/* Good devices (checked by reading texts, but only Ethernet is
		   tested)

		   ARPHRD_ETHER: (ethernet, apfddi)
		   ARPHRD_FDDI: (fddi)
		   ARPHRD_IEEE802: (tr)
		   ARPHRD_METRICOM: (strip)
		   ARPHRD_ARCNET:
		   etc. etc. etc.

		   ARPHRD_IPDDP will also work, if author repairs it.
		   I did not it, because this driver does not work even
		   in old paradigm.
		 */

		if (neigh->type == RTN_MULTICAST) {
			neigh->nud_state = NUD_NOARP;
			arp_mc_map(addr, neigh->ha, dev, 1);
		} else if (dev->flags & (IFF_NOARP | IFF_LOOPBACK)) {
			neigh->nud_state = NUD_NOARP;
			memcpy(neigh->ha, dev->dev_addr, dev->addr_len);
		} else if (neigh->type == RTN_BROADCAST ||
			   (dev->flags & IFF_POINTOPOINT)) {
			neigh->nud_state = NUD_NOARP;
			memcpy(neigh->ha, dev->broadcast, dev->addr_len);
		}

		if (dev->header_ops->cache)
			neigh->ops = &arp_hh_ops;
		else
			neigh->ops = &arp_generic_ops;

		if (neigh->nud_state & NUD_VALID)
			neigh->output = neigh->ops->connected_output;
		else
			neigh->output = neigh->ops->output;
	}
	return 0;
}

static void arp_error_report(struct neighbour *neigh, struct sk_buff *skb)
{
	dst_link_failure(skb);
	kfree_skb(skb);
}

/* Create and send an arp packet. */
static void arp_send_dst(int type, int ptype, __be32 dest_ip,
			 struct net_device *dev, __be32 src_ip,
			 const unsigned char *dest_hw,
			 const unsigned char *src_hw,
			 const unsigned char *target_hw,
			 struct dst_entry *dst)
{
	struct sk_buff *skb;

	/* arp on this interface. */
	if (dev->flags & IFF_NOARP)
		return;

	skb = arp_create(type, ptype, dest_ip, dev, src_ip,
			 dest_hw, src_hw, target_hw);
	if (!skb)
		return;

	skb_dst_set(skb, dst);
	arp_xmit(skb);
}

void arp_send(int type, int ptype, __be32 dest_ip,
	      struct net_device *dev, __be32 src_ip,
	      const unsigned char *dest_hw, const unsigned char *src_hw,
	      const unsigned char *target_hw)
{
	arp_send_dst(type, ptype, dest_ip, dev, src_ip, dest_hw, src_hw,
		     target_hw, NULL);
}
EXPORT_SYMBOL(arp_send);

static void arp_solicit(struct neighbour *neigh, struct sk_buff *skb)
{
	__be32 saddr = 0;
	u8 dst_ha[MAX_ADDR_LEN], *dst_hw = NULL;
	struct net_device *dev = neigh->dev;
	__be32 target = *(__be32 *)neigh->primary_key;
	int probes = atomic_read(&neigh->probes);
	struct in_device *in_dev;
	struct dst_entry *dst = NULL;

	rcu_read_lock();
	in_dev = __in_dev_get_rcu(dev);
	if (!in_dev) {
		rcu_read_unlock();
		return;
	}
	switch (IN_DEV_ARP_ANNOUNCE(in_dev)) {
	default:
	case 0:		/* By default announce any local IP */
		if (skb && inet_addr_type_dev_table(dev_net(dev), dev,
					  ip_hdr(skb)->saddr) == RTN_LOCAL)
			saddr = ip_hdr(skb)->saddr;
		break;
	case 1:		/* Restrict announcements of saddr in same subnet */
		if (!skb)
			break;
		saddr = ip_hdr(skb)->saddr;
		if (inet_addr_type_dev_table(dev_net(dev), dev,
					     saddr) == RTN_LOCAL) {
			/* saddr should be known to target */
			if (inet_addr_onlink(in_dev, target, saddr))
				break;
		}
		saddr = 0;
		break;
	case 2:		/* Avoid secondary IPs, get a primary/preferred one */
		break;
	}
	rcu_read_unlock();

	if (!saddr)
		saddr = inet_select_addr(dev, target, RT_SCOPE_LINK);

	probes -= NEIGH_VAR(neigh->parms, UCAST_PROBES);
	if (probes < 0) {
		if (!(neigh->nud_state & NUD_VALID))
			pr_debug("trying to ucast probe in NUD_INVALID\n");
		neigh_ha_snapshot(dst_ha, neigh, dev);
		dst_hw = dst_ha;
	} else {
		probes -= NEIGH_VAR(neigh->parms, APP_PROBES);
		if (probes < 0) {
			neigh_app_ns(neigh);
			return;
		}
	}

	if (skb && !(dev->priv_flags & IFF_XMIT_DST_RELEASE))
		dst = dst_clone(skb_dst(skb));
	arp_send_dst(ARPOP_REQUEST, ETH_P_ARP, target, dev, saddr,
		     dst_hw, dev->dev_addr, NULL, dst);
}

static int arp_ignore(struct in_device *in_dev, __be32 sip, __be32 tip)
{
	struct net *net = dev_net(in_dev->dev);
	int scope;

	switch (IN_DEV_ARP_IGNORE(in_dev)) {
	case 0:	/* Reply, the tip is already validated */
		return 0;
	case 1:	/* Reply only if tip is configured on the incoming interface */
		sip = 0;
		scope = RT_SCOPE_HOST;
		break;
	case 2:	/*
		 * Reply only if tip is configured on the incoming interface
		 * and is in same subnet as sip
		 */
		scope = RT_SCOPE_HOST;
		break;
	case 3:	/* Do not reply for scope host addresses */
		sip = 0;
		scope = RT_SCOPE_LINK;
		in_dev = NULL;
		break;
	case 4:	/* Reserved */
	case 5:
	case 6:
	case 7:
		return 0;
	case 8:	/* Do not reply */
		return 1;
	default:
		return 0;
	}
	return !inet_confirm_addr(net, in_dev, sip, tip, scope);
}

static int arp_filter(__be32 sip, __be32 tip, struct net_device *dev)
{
	struct rtable *rt;
	int flag = 0;
	/*unsigned long now; */
	struct net *net = dev_net(dev);

	rt = ip_route_output(net, sip, tip, 0, 0);
	if (IS_ERR(rt))
		return 1;
	if (rt->dst.dev != dev) {
		NET_INC_STATS_BH(net, LINUX_MIB_ARPFILTER);
		flag = 1;
	}
	ip_rt_put(rt);
	return flag;
}

/*
 * Check if we can use proxy ARP for this path
 */
static inline int arp_fwd_proxy(struct in_device *in_dev,
				struct net_device *dev,	struct rtable *rt)
{
	struct in_device *out_dev;
	int imi, omi = -1;

	if (rt->dst.dev == dev)
		return 0;

	if (!IN_DEV_PROXY_ARP(in_dev))
		return 0;
	imi = IN_DEV_MEDIUM_ID(in_dev);
	if (imi == 0)
		return 1;
	if (imi == -1)
		return 0;

	/* place to check for proxy_arp for routes */

	out_dev = __in_dev_get_rcu(rt->dst.dev);
	if (out_dev)
		omi = IN_DEV_MEDIUM_ID(out_dev);

	return omi != imi && omi != -1;
}

/*
 * Check for RFC3069 proxy arp private VLAN (allow to send back to same dev)
 *
 * RFC3069 supports proxy arp replies back to the same interface.  This
 * is done to support (ethernet) switch features, like RFC 3069, where
 * the individual ports are not allowed to communicate with each
 * other, BUT they are allowed to talk to the upstream router.  As
 * described in RFC 3069, it is possible to allow these hosts to
 * communicate through the upstream router, by proxy_arp'ing.
 *
 * RFC 3069: "VLAN Aggregation for Efficient IP Address Allocation"
 *
 *  This technology is known by different names:
 *    In RFC 3069 it is called VLAN Aggregation.
 *    Cisco and Allied Telesyn call it Private VLAN.
 *    Hewlett-Packard call it Source-Port filtering or port-isolation.
 *    Ericsson call it MAC-Forced Forwarding (RFC Draft).
 *
 */
static inline int arp_fwd_pvlan(struct in_device *in_dev,
				struct net_device *dev,	struct rtable *rt,
				__be32 sip, __be32 tip)
{
	/* Private VLAN is only concerned about the same ethernet segment */
	if (rt->dst.dev != dev)
		return 0;

	/* Don't reply on self probes (often done by windowz boxes)*/
	if (sip == tip)
		return 0;

	if (IN_DEV_PROXY_ARP_PVLAN(in_dev))
		return 1;
	else
		return 0;
}

/*
 *	Interface to link layer: send routine and receive handler.
 */

/*
 *	Create an arp packet. If dest_hw is not set, we create a broadcast
 *	message.
 */
struct sk_buff *arp_create(int type, int ptype, __be32 dest_ip,
			   struct net_device *dev, __be32 src_ip,
			   const unsigned char *dest_hw,
			   const unsigned char *src_hw,
			   const unsigned char *target_hw)
{
	struct sk_buff *skb;
	struct arphdr *arp;
	unsigned char *arp_ptr;
	int hlen = LL_RESERVED_SPACE(dev);
	int tlen = dev->needed_tailroom;

	/*
	 *	Allocate a buffer
	 */

	skb = alloc_skb(arp_hdr_len(dev) + hlen + tlen, GFP_ATOMIC);
	if (!skb)
		return NULL;

	skb_reserve(skb, hlen);
	skb_reset_network_header(skb);
	arp = (struct arphdr *) skb_put(skb, arp_hdr_len(dev));
	skb->dev = dev;
	skb->protocol = htons(ETH_P_ARP);
	if (!src_hw)
		src_hw = dev->dev_addr;
	if (!dest_hw)
		dest_hw = dev->broadcast;

	/*
	 *	Fill the device header for the ARP frame
	 */
	if (dev_hard_header(skb, dev, ptype, dest_hw, src_hw, skb->len) < 0)
		goto out;

	/*
	 * Fill out the arp protocol part.
	 *
	 * The arp hardware type should match the device type, except for FDDI,
	 * which (according to RFC 1390) should always equal 1 (Ethernet).
	 */
	/*
	 *	Exceptions everywhere. AX.25 uses the AX.25 PID value not the
	 *	DIX code for the protocol. Make these device structure fields.
	 */
	switch (dev->type) {
	default:
		arp->ar_hrd = htons(dev->type);
		arp->ar_pro = htons(ETH_P_IP);
		break;

#if IS_ENABLED(CONFIG_AX25)
	case ARPHRD_AX25:
		arp->ar_hrd = htons(ARPHRD_AX25);
		arp->ar_pro = htons(AX25_P_IP);
		break;

#if IS_ENABLED(CONFIG_NETROM)
	case ARPHRD_NETROM:
		arp->ar_hrd = htons(ARPHRD_NETROM);
		arp->ar_pro = htons(AX25_P_IP);
		break;
#endif
#endif

#if IS_ENABLED(CONFIG_FDDI)
	case ARPHRD_FDDI:
		arp->ar_hrd = htons(ARPHRD_ETHER);
		arp->ar_pro = htons(ETH_P_IP);
		break;
#endif
	}

	arp->ar_hln = dev->addr_len;
	arp->ar_pln = 4;
	arp->ar_op = htons(type);

	arp_ptr = (unsigned char *)(arp + 1);

	memcpy(arp_ptr, src_hw, dev->addr_len);
	arp_ptr += dev->addr_len;
	memcpy(arp_ptr, &src_ip, 4);
	arp_ptr += 4;

	switch (dev->type) {
#if IS_ENABLED(CONFIG_FIREWIRE_NET)
	case ARPHRD_IEEE1394:
		break;
#endif
	default:
		if (target_hw)
			memcpy(arp_ptr, target_hw, dev->addr_len);
		else
			memset(arp_ptr, 0, dev->addr_len);
		arp_ptr += dev->addr_len;
	}
	memcpy(arp_ptr, &dest_ip, 4);

	return skb;

out:
	kfree_skb(skb);
	return NULL;
}
EXPORT_SYMBOL(arp_create);

static int arp_xmit_finish(struct net *net, struct sock *sk, struct sk_buff *skb)
{
	return dev_queue_xmit(skb);
}

/*
 *	Send an arp packet.
 */
void arp_xmit(struct sk_buff *skb)
{
	/* Send it off, maybe filter it using firewalling first.  */
	NF_HOOK(NFPROTO_ARP, NF_ARP_OUT,
		dev_net(skb->dev), NULL, skb, NULL, skb->dev,
		arp_xmit_finish);
}
EXPORT_SYMBOL(arp_xmit);

/*
 *	Process an arp request.
 */

static int arp_process(struct net *net, struct sock *sk, struct sk_buff *skb)
{
	struct net_device *dev = skb->dev;
	struct in_device *in_dev = __in_dev_get_rcu(dev);
	struct arphdr *arp;
	unsigned char *arp_ptr;
	struct rtable *rt;
	unsigned char *sha;
	__be32 sip, tip;
	u16 dev_type = dev->type;
	int addr_type;
	struct neighbour *n;
<<<<<<< HEAD
=======
	struct net *net = dev_net(dev);
	struct dst_entry *reply_dst = NULL;
>>>>>>> 518a7cb6
	bool is_garp = false;

	/* arp_rcv below verifies the ARP header and verifies the device
	 * is ARP'able.
	 */

	if (!in_dev)
		goto out;

	arp = arp_hdr(skb);

	switch (dev_type) {
	default:
		if (arp->ar_pro != htons(ETH_P_IP) ||
		    htons(dev_type) != arp->ar_hrd)
			goto out;
		break;
	case ARPHRD_ETHER:
	case ARPHRD_FDDI:
	case ARPHRD_IEEE802:
		/*
		 * ETHERNET, and Fibre Channel (which are IEEE 802
		 * devices, according to RFC 2625) devices will accept ARP
		 * hardware types of either 1 (Ethernet) or 6 (IEEE 802.2).
		 * This is the case also of FDDI, where the RFC 1390 says that
		 * FDDI devices should accept ARP hardware of (1) Ethernet,
		 * however, to be more robust, we'll accept both 1 (Ethernet)
		 * or 6 (IEEE 802.2)
		 */
		if ((arp->ar_hrd != htons(ARPHRD_ETHER) &&
		     arp->ar_hrd != htons(ARPHRD_IEEE802)) ||
		    arp->ar_pro != htons(ETH_P_IP))
			goto out;
		break;
	case ARPHRD_AX25:
		if (arp->ar_pro != htons(AX25_P_IP) ||
		    arp->ar_hrd != htons(ARPHRD_AX25))
			goto out;
		break;
	case ARPHRD_NETROM:
		if (arp->ar_pro != htons(AX25_P_IP) ||
		    arp->ar_hrd != htons(ARPHRD_NETROM))
			goto out;
		break;
	}

	/* Understand only these message types */

	if (arp->ar_op != htons(ARPOP_REPLY) &&
	    arp->ar_op != htons(ARPOP_REQUEST))
		goto out;

/*
 *	Extract fields
 */
	arp_ptr = (unsigned char *)(arp + 1);
	sha	= arp_ptr;
	arp_ptr += dev->addr_len;
	memcpy(&sip, arp_ptr, 4);
	arp_ptr += 4;
	switch (dev_type) {
#if IS_ENABLED(CONFIG_FIREWIRE_NET)
	case ARPHRD_IEEE1394:
		break;
#endif
	default:
		arp_ptr += dev->addr_len;
	}
	memcpy(&tip, arp_ptr, 4);
/*
 *	Check for bad requests for 127.x.x.x and requests for multicast
 *	addresses.  If this is one such, delete it.
 */
	if (ipv4_is_multicast(tip) ||
	    (!IN_DEV_ROUTE_LOCALNET(in_dev) && ipv4_is_loopback(tip)))
		goto out;

/*
 *     Special case: We must set Frame Relay source Q.922 address
 */
	if (dev_type == ARPHRD_DLCI)
		sha = dev->broadcast;

/*
 *  Process entry.  The idea here is we want to send a reply if it is a
 *  request for us or if it is a request for someone else that we hold
 *  a proxy for.  We want to add an entry to our cache if it is a reply
 *  to us or if it is a request for our address.
 *  (The assumption for this last is that if someone is requesting our
 *  address, they are probably intending to talk to us, so it saves time
 *  if we cache their address.  Their address is also probably not in
 *  our cache, since ours is not in their cache.)
 *
 *  Putting this another way, we only care about replies if they are to
 *  us, in which case we add them to the cache.  For requests, we care
 *  about those for us and those for our proxies.  We reply to both,
 *  and in the case of requests for us we add the requester to the arp
 *  cache.
 */

	if (arp->ar_op == htons(ARPOP_REQUEST) && skb_metadata_dst(skb))
		reply_dst = (struct dst_entry *)
			    iptunnel_metadata_reply(skb_metadata_dst(skb),
						    GFP_ATOMIC);

	/* Special case: IPv4 duplicate address detection packet (RFC2131) */
	if (sip == 0) {
		if (arp->ar_op == htons(ARPOP_REQUEST) &&
		    inet_addr_type_dev_table(net, dev, tip) == RTN_LOCAL &&
		    !arp_ignore(in_dev, sip, tip))
			arp_send_dst(ARPOP_REPLY, ETH_P_ARP, sip, dev, tip,
				     sha, dev->dev_addr, sha, reply_dst);
		goto out;
	}

	if (arp->ar_op == htons(ARPOP_REQUEST) &&
	    ip_route_input_noref(skb, tip, sip, 0, dev) == 0) {

		rt = skb_rtable(skb);
		addr_type = rt->rt_type;

		if (addr_type == RTN_LOCAL) {
			int dont_send;

			dont_send = arp_ignore(in_dev, sip, tip);
			if (!dont_send && IN_DEV_ARPFILTER(in_dev))
				dont_send = arp_filter(sip, tip, dev);
			if (!dont_send) {
				n = neigh_event_ns(&arp_tbl, sha, &sip, dev);
				if (n) {
					arp_send_dst(ARPOP_REPLY, ETH_P_ARP,
						     sip, dev, tip, sha,
						     dev->dev_addr, sha,
						     reply_dst);
					neigh_release(n);
				}
			}
			goto out;
		} else if (IN_DEV_FORWARD(in_dev)) {
			if (addr_type == RTN_UNICAST  &&
			    (arp_fwd_proxy(in_dev, dev, rt) ||
			     arp_fwd_pvlan(in_dev, dev, rt, sip, tip) ||
			     (rt->dst.dev != dev &&
			      pneigh_lookup(&arp_tbl, net, &tip, dev, 0)))) {
				n = neigh_event_ns(&arp_tbl, sha, &sip, dev);
				if (n)
					neigh_release(n);

				if (NEIGH_CB(skb)->flags & LOCALLY_ENQUEUED ||
				    skb->pkt_type == PACKET_HOST ||
				    NEIGH_VAR(in_dev->arp_parms, PROXY_DELAY) == 0) {
					arp_send_dst(ARPOP_REPLY, ETH_P_ARP,
						     sip, dev, tip, sha,
						     dev->dev_addr, sha,
						     reply_dst);
				} else {
					pneigh_enqueue(&arp_tbl,
						       in_dev->arp_parms, skb);
					return 0;
				}
				goto out;
			}
		}
	}

	/* Update our ARP tables */

	n = __neigh_lookup(&arp_tbl, &sip, dev, 0);

	if (IN_DEV_ARP_ACCEPT(in_dev)) {
		unsigned int addr_type = inet_addr_type_dev_table(net, dev, sip);

		/* Unsolicited ARP is not accepted by default.
		   It is possible, that this option should be enabled for some
		   devices (strip is candidate)
		 */
		is_garp = arp->ar_op == htons(ARPOP_REQUEST) && tip == sip &&
			  addr_type == RTN_UNICAST;

		if (!n &&
		    ((arp->ar_op == htons(ARPOP_REPLY)  &&
				addr_type == RTN_UNICAST) || is_garp))
			n = __neigh_lookup(&arp_tbl, &sip, dev, 1);
	}

	if (n) {
		int state = NUD_REACHABLE;
		int override;

		/* If several different ARP replies follows back-to-back,
		   use the FIRST one. It is possible, if several proxy
		   agents are active. Taking the first reply prevents
		   arp trashing and chooses the fastest router.
		 */
		override = time_after(jiffies,
				      n->updated +
				      NEIGH_VAR(n->parms, LOCKTIME)) ||
			   is_garp;

		/* Broadcast replies and request packets
		   do not assert neighbour reachability.
		 */
		if (arp->ar_op != htons(ARPOP_REPLY) ||
		    skb->pkt_type != PACKET_HOST)
			state = NUD_STALE;
		neigh_update(n, sha, state,
			     override ? NEIGH_UPDATE_F_OVERRIDE : 0);
		neigh_release(n);
	}

out:
	consume_skb(skb);
	return 0;
}

static void parp_redo(struct sk_buff *skb)
{
	arp_process(dev_net(skb->dev), NULL, skb);
}


/*
 *	Receive an arp request from the device layer.
 */

static int arp_rcv(struct sk_buff *skb, struct net_device *dev,
		   struct packet_type *pt, struct net_device *orig_dev)
{
	const struct arphdr *arp;

	/* do not tweak dropwatch on an ARP we will ignore */
	if (dev->flags & IFF_NOARP ||
	    skb->pkt_type == PACKET_OTHERHOST ||
	    skb->pkt_type == PACKET_LOOPBACK)
		goto consumeskb;

	skb = skb_share_check(skb, GFP_ATOMIC);
	if (!skb)
		goto out_of_mem;

	/* ARP header, plus 2 device addresses, plus 2 IP addresses.  */
	if (!pskb_may_pull(skb, arp_hdr_len(dev)))
		goto freeskb;

	arp = arp_hdr(skb);
	if (arp->ar_hln != dev->addr_len || arp->ar_pln != 4)
		goto freeskb;

	memset(NEIGH_CB(skb), 0, sizeof(struct neighbour_cb));

	return NF_HOOK(NFPROTO_ARP, NF_ARP_IN,
		       dev_net(dev), NULL, skb, dev, NULL,
		       arp_process);

consumeskb:
	consume_skb(skb);
	return 0;
freeskb:
	kfree_skb(skb);
out_of_mem:
	return 0;
}

/*
 *	User level interface (ioctl)
 */

/*
 *	Set (create) an ARP cache entry.
 */

static int arp_req_set_proxy(struct net *net, struct net_device *dev, int on)
{
	if (!dev) {
		IPV4_DEVCONF_ALL(net, PROXY_ARP) = on;
		return 0;
	}
	if (__in_dev_get_rtnl(dev)) {
		IN_DEV_CONF_SET(__in_dev_get_rtnl(dev), PROXY_ARP, on);
		return 0;
	}
	return -ENXIO;
}

static int arp_req_set_public(struct net *net, struct arpreq *r,
		struct net_device *dev)
{
	__be32 ip = ((struct sockaddr_in *)&r->arp_pa)->sin_addr.s_addr;
	__be32 mask = ((struct sockaddr_in *)&r->arp_netmask)->sin_addr.s_addr;

	if (mask && mask != htonl(0xFFFFFFFF))
		return -EINVAL;
	if (!dev && (r->arp_flags & ATF_COM)) {
		dev = dev_getbyhwaddr_rcu(net, r->arp_ha.sa_family,
				      r->arp_ha.sa_data);
		if (!dev)
			return -ENODEV;
	}
	if (mask) {
		if (!pneigh_lookup(&arp_tbl, net, &ip, dev, 1))
			return -ENOBUFS;
		return 0;
	}

	return arp_req_set_proxy(net, dev, 1);
}

static int arp_req_set(struct net *net, struct arpreq *r,
		       struct net_device *dev)
{
	__be32 ip;
	struct neighbour *neigh;
	int err;

	if (r->arp_flags & ATF_PUBL)
		return arp_req_set_public(net, r, dev);

	ip = ((struct sockaddr_in *)&r->arp_pa)->sin_addr.s_addr;
	if (r->arp_flags & ATF_PERM)
		r->arp_flags |= ATF_COM;
	if (!dev) {
		struct rtable *rt = ip_route_output(net, ip, 0, RTO_ONLINK, 0);

		if (IS_ERR(rt))
			return PTR_ERR(rt);
		dev = rt->dst.dev;
		ip_rt_put(rt);
		if (!dev)
			return -EINVAL;
	}
	switch (dev->type) {
#if IS_ENABLED(CONFIG_FDDI)
	case ARPHRD_FDDI:
		/*
		 * According to RFC 1390, FDDI devices should accept ARP
		 * hardware types of 1 (Ethernet).  However, to be more
		 * robust, we'll accept hardware types of either 1 (Ethernet)
		 * or 6 (IEEE 802.2).
		 */
		if (r->arp_ha.sa_family != ARPHRD_FDDI &&
		    r->arp_ha.sa_family != ARPHRD_ETHER &&
		    r->arp_ha.sa_family != ARPHRD_IEEE802)
			return -EINVAL;
		break;
#endif
	default:
		if (r->arp_ha.sa_family != dev->type)
			return -EINVAL;
		break;
	}

	neigh = __neigh_lookup_errno(&arp_tbl, &ip, dev);
	err = PTR_ERR(neigh);
	if (!IS_ERR(neigh)) {
		unsigned int state = NUD_STALE;
		if (r->arp_flags & ATF_PERM)
			state = NUD_PERMANENT;
		err = neigh_update(neigh, (r->arp_flags & ATF_COM) ?
				   r->arp_ha.sa_data : NULL, state,
				   NEIGH_UPDATE_F_OVERRIDE |
				   NEIGH_UPDATE_F_ADMIN);
		neigh_release(neigh);
	}
	return err;
}

static unsigned int arp_state_to_flags(struct neighbour *neigh)
{
	if (neigh->nud_state&NUD_PERMANENT)
		return ATF_PERM | ATF_COM;
	else if (neigh->nud_state&NUD_VALID)
		return ATF_COM;
	else
		return 0;
}

/*
 *	Get an ARP cache entry.
 */

static int arp_req_get(struct arpreq *r, struct net_device *dev)
{
	__be32 ip = ((struct sockaddr_in *) &r->arp_pa)->sin_addr.s_addr;
	struct neighbour *neigh;
	int err = -ENXIO;

	neigh = neigh_lookup(&arp_tbl, &ip, dev);
	if (neigh) {
		if (!(neigh->nud_state & NUD_NOARP)) {
			read_lock_bh(&neigh->lock);
			memcpy(r->arp_ha.sa_data, neigh->ha, dev->addr_len);
			r->arp_flags = arp_state_to_flags(neigh);
			read_unlock_bh(&neigh->lock);
			r->arp_ha.sa_family = dev->type;
			strlcpy(r->arp_dev, dev->name, sizeof(r->arp_dev));
			err = 0;
		}
		neigh_release(neigh);
	}
	return err;
}

static int arp_invalidate(struct net_device *dev, __be32 ip)
{
	struct neighbour *neigh = neigh_lookup(&arp_tbl, &ip, dev);
	int err = -ENXIO;

	if (neigh) {
		if (neigh->nud_state & ~NUD_NOARP)
			err = neigh_update(neigh, NULL, NUD_FAILED,
					   NEIGH_UPDATE_F_OVERRIDE|
					   NEIGH_UPDATE_F_ADMIN);
		neigh_release(neigh);
	}

	return err;
}

static int arp_req_delete_public(struct net *net, struct arpreq *r,
		struct net_device *dev)
{
	__be32 ip = ((struct sockaddr_in *) &r->arp_pa)->sin_addr.s_addr;
	__be32 mask = ((struct sockaddr_in *)&r->arp_netmask)->sin_addr.s_addr;

	if (mask == htonl(0xFFFFFFFF))
		return pneigh_delete(&arp_tbl, net, &ip, dev);

	if (mask)
		return -EINVAL;

	return arp_req_set_proxy(net, dev, 0);
}

static int arp_req_delete(struct net *net, struct arpreq *r,
			  struct net_device *dev)
{
	__be32 ip;

	if (r->arp_flags & ATF_PUBL)
		return arp_req_delete_public(net, r, dev);

	ip = ((struct sockaddr_in *)&r->arp_pa)->sin_addr.s_addr;
	if (!dev) {
		struct rtable *rt = ip_route_output(net, ip, 0, RTO_ONLINK, 0);
		if (IS_ERR(rt))
			return PTR_ERR(rt);
		dev = rt->dst.dev;
		ip_rt_put(rt);
		if (!dev)
			return -EINVAL;
	}
	return arp_invalidate(dev, ip);
}

/*
 *	Handle an ARP layer I/O control request.
 */

int arp_ioctl(struct net *net, unsigned int cmd, void __user *arg)
{
	int err;
	struct arpreq r;
	struct net_device *dev = NULL;

	switch (cmd) {
	case SIOCDARP:
	case SIOCSARP:
		if (!ns_capable(net->user_ns, CAP_NET_ADMIN))
			return -EPERM;
	case SIOCGARP:
		err = copy_from_user(&r, arg, sizeof(struct arpreq));
		if (err)
			return -EFAULT;
		break;
	default:
		return -EINVAL;
	}

	if (r.arp_pa.sa_family != AF_INET)
		return -EPFNOSUPPORT;

	if (!(r.arp_flags & ATF_PUBL) &&
	    (r.arp_flags & (ATF_NETMASK | ATF_DONTPUB)))
		return -EINVAL;
	if (!(r.arp_flags & ATF_NETMASK))
		((struct sockaddr_in *)&r.arp_netmask)->sin_addr.s_addr =
							   htonl(0xFFFFFFFFUL);
	rtnl_lock();
	if (r.arp_dev[0]) {
		err = -ENODEV;
		dev = __dev_get_by_name(net, r.arp_dev);
		if (!dev)
			goto out;

		/* Mmmm... It is wrong... ARPHRD_NETROM==0 */
		if (!r.arp_ha.sa_family)
			r.arp_ha.sa_family = dev->type;
		err = -EINVAL;
		if ((r.arp_flags & ATF_COM) && r.arp_ha.sa_family != dev->type)
			goto out;
	} else if (cmd == SIOCGARP) {
		err = -ENODEV;
		goto out;
	}

	switch (cmd) {
	case SIOCDARP:
		err = arp_req_delete(net, &r, dev);
		break;
	case SIOCSARP:
		err = arp_req_set(net, &r, dev);
		break;
	case SIOCGARP:
		err = arp_req_get(&r, dev);
		break;
	}
out:
	rtnl_unlock();
	if (cmd == SIOCGARP && !err && copy_to_user(arg, &r, sizeof(r)))
		err = -EFAULT;
	return err;
}

static int arp_netdev_event(struct notifier_block *this, unsigned long event,
			    void *ptr)
{
	struct net_device *dev = netdev_notifier_info_to_dev(ptr);
	struct netdev_notifier_change_info *change_info;

	switch (event) {
	case NETDEV_CHANGEADDR:
		neigh_changeaddr(&arp_tbl, dev);
		rt_cache_flush(dev_net(dev));
		break;
	case NETDEV_CHANGE:
		change_info = ptr;
		if (change_info->flags_changed & IFF_NOARP)
			neigh_changeaddr(&arp_tbl, dev);
		break;
	default:
		break;
	}

	return NOTIFY_DONE;
}

static struct notifier_block arp_netdev_notifier = {
	.notifier_call = arp_netdev_event,
};

/* Note, that it is not on notifier chain.
   It is necessary, that this routine was called after route cache will be
   flushed.
 */
void arp_ifdown(struct net_device *dev)
{
	neigh_ifdown(&arp_tbl, dev);
}


/*
 *	Called once on startup.
 */

static struct packet_type arp_packet_type __read_mostly = {
	.type =	cpu_to_be16(ETH_P_ARP),
	.func =	arp_rcv,
};

static int arp_proc_init(void);

void __init arp_init(void)
{
	neigh_table_init(NEIGH_ARP_TABLE, &arp_tbl);

	dev_add_pack(&arp_packet_type);
	arp_proc_init();
#ifdef CONFIG_SYSCTL
	neigh_sysctl_register(NULL, &arp_tbl.parms, NULL);
#endif
	register_netdevice_notifier(&arp_netdev_notifier);
}

#ifdef CONFIG_PROC_FS
#if IS_ENABLED(CONFIG_AX25)

/* ------------------------------------------------------------------------ */
/*
 *	ax25 -> ASCII conversion
 */
static char *ax2asc2(ax25_address *a, char *buf)
{
	char c, *s;
	int n;

	for (n = 0, s = buf; n < 6; n++) {
		c = (a->ax25_call[n] >> 1) & 0x7F;

		if (c != ' ')
			*s++ = c;
	}

	*s++ = '-';
	n = (a->ax25_call[6] >> 1) & 0x0F;
	if (n > 9) {
		*s++ = '1';
		n -= 10;
	}

	*s++ = n + '0';
	*s++ = '\0';

	if (*buf == '\0' || *buf == '-')
		return "*";

	return buf;
}
#endif /* CONFIG_AX25 */

#define HBUFFERLEN 30

static void arp_format_neigh_entry(struct seq_file *seq,
				   struct neighbour *n)
{
	char hbuffer[HBUFFERLEN];
	int k, j;
	char tbuf[16];
	struct net_device *dev = n->dev;
	int hatype = dev->type;

	read_lock(&n->lock);
	/* Convert hardware address to XX:XX:XX:XX ... form. */
#if IS_ENABLED(CONFIG_AX25)
	if (hatype == ARPHRD_AX25 || hatype == ARPHRD_NETROM)
		ax2asc2((ax25_address *)n->ha, hbuffer);
	else {
#endif
	for (k = 0, j = 0; k < HBUFFERLEN - 3 && j < dev->addr_len; j++) {
		hbuffer[k++] = hex_asc_hi(n->ha[j]);
		hbuffer[k++] = hex_asc_lo(n->ha[j]);
		hbuffer[k++] = ':';
	}
	if (k != 0)
		--k;
	hbuffer[k] = 0;
#if IS_ENABLED(CONFIG_AX25)
	}
#endif
	sprintf(tbuf, "%pI4", n->primary_key);
	seq_printf(seq, "%-16s 0x%-10x0x%-10x%s     *        %s\n",
		   tbuf, hatype, arp_state_to_flags(n), hbuffer, dev->name);
	read_unlock(&n->lock);
}

static void arp_format_pneigh_entry(struct seq_file *seq,
				    struct pneigh_entry *n)
{
	struct net_device *dev = n->dev;
	int hatype = dev ? dev->type : 0;
	char tbuf[16];

	sprintf(tbuf, "%pI4", n->key);
	seq_printf(seq, "%-16s 0x%-10x0x%-10x%s     *        %s\n",
		   tbuf, hatype, ATF_PUBL | ATF_PERM, "00:00:00:00:00:00",
		   dev ? dev->name : "*");
}

static int arp_seq_show(struct seq_file *seq, void *v)
{
	if (v == SEQ_START_TOKEN) {
		seq_puts(seq, "IP address       HW type     Flags       "
			      "HW address            Mask     Device\n");
	} else {
		struct neigh_seq_state *state = seq->private;

		if (state->flags & NEIGH_SEQ_IS_PNEIGH)
			arp_format_pneigh_entry(seq, v);
		else
			arp_format_neigh_entry(seq, v);
	}

	return 0;
}

static void *arp_seq_start(struct seq_file *seq, loff_t *pos)
{
	/* Don't want to confuse "arp -a" w/ magic entries,
	 * so we tell the generic iterator to skip NUD_NOARP.
	 */
	return neigh_seq_start(seq, pos, &arp_tbl, NEIGH_SEQ_SKIP_NOARP);
}

/* ------------------------------------------------------------------------ */

static const struct seq_operations arp_seq_ops = {
	.start	= arp_seq_start,
	.next	= neigh_seq_next,
	.stop	= neigh_seq_stop,
	.show	= arp_seq_show,
};

static int arp_seq_open(struct inode *inode, struct file *file)
{
	return seq_open_net(inode, file, &arp_seq_ops,
			    sizeof(struct neigh_seq_state));
}

static const struct file_operations arp_seq_fops = {
	.owner		= THIS_MODULE,
	.open           = arp_seq_open,
	.read           = seq_read,
	.llseek         = seq_lseek,
	.release	= seq_release_net,
};


static int __net_init arp_net_init(struct net *net)
{
	if (!proc_create("arp", S_IRUGO, net->proc_net, &arp_seq_fops))
		return -ENOMEM;
	return 0;
}

static void __net_exit arp_net_exit(struct net *net)
{
	remove_proc_entry("arp", net->proc_net);
}

static struct pernet_operations arp_net_ops = {
	.init = arp_net_init,
	.exit = arp_net_exit,
};

static int __init arp_proc_init(void)
{
	return register_pernet_subsys(&arp_net_ops);
}

#else /* CONFIG_PROC_FS */

static int __init arp_proc_init(void)
{
	return 0;
}

#endif /* CONFIG_PROC_FS */<|MERGE_RESOLUTION|>--- conflicted
+++ resolved
@@ -657,11 +657,7 @@
 	u16 dev_type = dev->type;
 	int addr_type;
 	struct neighbour *n;
-<<<<<<< HEAD
-=======
-	struct net *net = dev_net(dev);
 	struct dst_entry *reply_dst = NULL;
->>>>>>> 518a7cb6
 	bool is_garp = false;
 
 	/* arp_rcv below verifies the ARP header and verifies the device
