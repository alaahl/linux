--- conflicted
+++ resolved
@@ -1493,15 +1493,12 @@
 	if (!try_module_get(codec->dev->driver->owner))
 		return -ENODEV;
 
-<<<<<<< HEAD
-=======
 	soc_init_codec_debugfs(codec);
 
 	if (driver->dapm_widgets)
 		snd_soc_dapm_new_controls(&codec->dapm, driver->dapm_widgets,
 					  driver->num_dapm_widgets);
 
->>>>>>> d762f438
 	if (driver->probe) {
 		ret = driver->probe(codec);
 		if (ret < 0) {
@@ -1512,23 +1509,12 @@
 		}
 	}
 
-<<<<<<< HEAD
-	if (driver->dapm_widgets)
-		snd_soc_dapm_new_controls(&codec->dapm, driver->dapm_widgets,
-					  driver->num_dapm_widgets);
-	if (driver->dapm_routes)
-		snd_soc_dapm_add_routes(&codec->dapm, driver->dapm_routes,
-					driver->num_dapm_routes);
-
-	soc_init_codec_debugfs(codec);
-=======
 	if (driver->controls)
 		snd_soc_add_controls(codec, driver->controls,
 				     driver->num_controls);
 	if (driver->dapm_routes)
 		snd_soc_dapm_add_routes(&codec->dapm, driver->dapm_routes,
 					driver->num_dapm_routes);
->>>>>>> d762f438
 
 	/* mark codec as probed and add to card codec list */
 	codec->probed = 1;
@@ -1538,10 +1524,7 @@
 	return 0;
 
 err_probe:
-<<<<<<< HEAD
-=======
 	soc_cleanup_codec_debugfs(codec);
->>>>>>> d762f438
 	module_put(codec->dev->driver->owner);
 
 	return ret;
@@ -1892,13 +1875,10 @@
 	card->dapm.card = card;
 	list_add(&card->dapm.list, &card->dapm_list);
 
-<<<<<<< HEAD
-=======
 #ifdef CONFIG_DEBUG_FS
 	snd_soc_dapm_debugfs_init(&card->dapm, card->debugfs_card_root);
 #endif
 
->>>>>>> d762f438
 #ifdef CONFIG_PM_SLEEP
 	/* deferred resume work */
 	INIT_WORK(&card->deferred_resume_work, soc_resume_deferred);
@@ -1933,11 +1913,6 @@
 		}
 	}
 
-<<<<<<< HEAD
-	if (card->dapm_widgets)
-		snd_soc_dapm_new_controls(&card->dapm, card->dapm_widgets,
-					  card->num_dapm_widgets);
-=======
 	/* We should have a non-codec control add function but we don't */
 	if (card->controls)
 		snd_soc_add_controls(list_first_entry(&card->codec_dev_list,
@@ -1946,39 +1921,16 @@
 				     card->controls,
 				     card->num_controls);
 
->>>>>>> d762f438
 	if (card->dapm_routes)
 		snd_soc_dapm_add_routes(&card->dapm, card->dapm_routes,
 					card->num_dapm_routes);
 
-<<<<<<< HEAD
-#ifdef CONFIG_DEBUG_FS
-	card->dapm.debugfs_dapm = debugfs_create_dir("dapm",
-						     card->debugfs_card_root);
-	if (!card->dapm.debugfs_dapm)
-		printk(KERN_WARNING
-		       "Failed to create card DAPM debugfs directory\n");
-
-	snd_soc_dapm_debugfs_init(&card->dapm);
-#endif
-
-=======
->>>>>>> d762f438
 	snprintf(card->snd_card->shortname, sizeof(card->snd_card->shortname),
 		 "%s", card->name);
 	snprintf(card->snd_card->longname, sizeof(card->snd_card->longname),
 		 "%s", card->long_name ? card->long_name : card->name);
 	snprintf(card->snd_card->driver, sizeof(card->snd_card->driver),
 		 "%s", card->driver_name ? card->driver_name : card->name);
-
-	if (card->late_probe) {
-		ret = card->late_probe(card);
-		if (ret < 0) {
-			dev_err(card->dev, "%s late_probe() failed: %d\n",
-				card->name, ret);
-			goto probe_aux_dev_err;
-		}
-	}
 
 	if (card->late_probe) {
 		ret = card->late_probe(card);
@@ -2079,19 +2031,15 @@
 		soc_remove_aux_dev(card, i);
 
 	/* remove and free each DAI */
-<<<<<<< HEAD
-	for (i = 0; i < card->num_rtd; i++)
-		soc_remove_dai_link(card, i);
-=======
 	soc_remove_dai_links(card);
->>>>>>> d762f438
 
 	soc_cleanup_card_debugfs(card);
 
 	/* remove the card */
 	if (card->remove)
 		card->remove(card);
-<<<<<<< HEAD
+
+	snd_soc_dapm_free(&card->dapm);
 
 	kfree(card->rtd);
 	snd_card_free(card->snd_card);
@@ -2105,33 +2053,11 @@
 	struct snd_soc_card *card = platform_get_drvdata(pdev);
 
 	snd_soc_unregister_card(card);
-=======
-
-	snd_soc_dapm_free(&card->dapm);
-
-	kfree(card->rtd);
-	snd_card_free(card->snd_card);
->>>>>>> d762f438
-	return 0;
-
-}
-
-<<<<<<< HEAD
+	return 0;
+}
+
 int snd_soc_poweroff(struct device *dev)
 {
-=======
-/* removes a socdev */
-static int soc_remove(struct platform_device *pdev)
-{
-	struct snd_soc_card *card = platform_get_drvdata(pdev);
-
-	snd_soc_unregister_card(card);
-	return 0;
-}
-
-int snd_soc_poweroff(struct device *dev)
-{
->>>>>>> d762f438
 	struct snd_soc_card *card = dev_get_drvdata(dev);
 	int i;
 
@@ -3433,11 +3359,8 @@
 	if (!card->name || !card->dev)
 		return -EINVAL;
 
-<<<<<<< HEAD
-=======
 	dev_set_drvdata(card->dev, card);
 
->>>>>>> d762f438
 	snd_soc_initialize_card_lists(card);
 
 	soc_init_card_debugfs(card);
@@ -3816,10 +3739,7 @@
 	codec->read = codec_drv->read;
 	codec->volatile_register = codec_drv->volatile_register;
 	codec->readable_register = codec_drv->readable_register;
-<<<<<<< HEAD
-=======
 	codec->writable_register = codec_drv->writable_register;
->>>>>>> d762f438
 	codec->dapm.bias_level = SND_SOC_BIAS_OFF;
 	codec->dapm.dev = dev;
 	codec->dapm.codec = codec;
@@ -3854,11 +3774,8 @@
 			codec->volatile_register = snd_soc_default_volatile_register;
 		if (!codec->readable_register)
 			codec->readable_register = snd_soc_default_readable_register;
-<<<<<<< HEAD
-=======
 		if (!codec->writable_register)
 			codec->writable_register = snd_soc_default_writable_register;
->>>>>>> d762f438
 	}
 
 	for (i = 0; i < num_dai; i++) {
