--- conflicted
+++ resolved
@@ -1631,10 +1631,7 @@
 		break;
 	default:
 		ret = -EINVAL;
-<<<<<<< HEAD
-=======
 		goto _set_fmt_err_;
->>>>>>> 2acdcabb
 	}
 
 	switch (fmt & SND_SOC_DAIFMT_INV_MASK) {
@@ -1645,10 +1642,7 @@
 		break;
 	default:
 		ret = -EINVAL;
-<<<<<<< HEAD
-=======
 		goto _set_fmt_err_;
->>>>>>> 2acdcabb
 	}
 
 	switch (fmt & SND_SOC_DAIFMT_FORMAT_MASK) {
@@ -1665,10 +1659,7 @@
 		break;
 	default:
 		ret = -EINVAL;
-<<<<<<< HEAD
-=======
 		goto _set_fmt_err_;
->>>>>>> 2acdcabb
 	}
 
 	switch (dai->id) {
@@ -1686,10 +1677,7 @@
 		ret = -EINVAL;
 	}
 
-<<<<<<< HEAD
-=======
 _set_fmt_err_:
->>>>>>> 2acdcabb
 	snd_soc_dapm_mutex_unlock(dapm);
 	return ret;
 }
@@ -1813,13 +1801,8 @@
 	struct snd_soc_component *component = dai->component;
 	struct snd_soc_dapm_context *dapm =
 		snd_soc_component_get_dapm(component);
-<<<<<<< HEAD
-	unsigned int val = 0, tdm_en = 0;
-	int ret = 0;
-=======
 	unsigned int val = 0, tdm_en = 0, rx_slotnum, tx_slotnum;
 	int ret = 0, first_bit, last_bit;
->>>>>>> 2acdcabb
 
 	snd_soc_dapm_mutex_lock(dapm);
 	if (rx_mask || tx_mask)
@@ -1842,10 +1825,7 @@
 		break;
 	default:
 		ret = -EINVAL;
-<<<<<<< HEAD
-=======
 		goto _set_tdm_err_;
->>>>>>> 2acdcabb
 	}
 
 	switch (slot_width) {
@@ -1865,8 +1845,6 @@
 		break;
 	default:
 		ret = -EINVAL;
-<<<<<<< HEAD
-=======
 		goto _set_tdm_err_;
 	}
 
@@ -1996,7 +1974,6 @@
 				"tx slot location should be paired and start from slot0/2/4/6\n");
 			goto _set_tdm_err_;
 		}
->>>>>>> 2acdcabb
 	}
 
 	snd_soc_component_update_bits(component, RT1011_TDM1_SET_1,
@@ -2014,10 +1991,7 @@
 			RT1011_ADCDAT1_PIN_CONFIG | RT1011_ADCDAT2_PIN_CONFIG,
 			RT1011_ADCDAT1_OUTPUT | RT1011_ADCDAT2_OUTPUT);
 
-<<<<<<< HEAD
-=======
 _set_tdm_err_:
->>>>>>> 2acdcabb
 	snd_soc_dapm_mutex_unlock(dapm);
 	return ret;
 }
