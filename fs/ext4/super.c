// SPDX-License-Identifier: GPL-2.0
/*
 *  linux/fs/ext4/super.c
 *
 * Copyright (C) 1992, 1993, 1994, 1995
 * Remy Card (card@masi.ibp.fr)
 * Laboratoire MASI - Institut Blaise Pascal
 * Universite Pierre et Marie Curie (Paris VI)
 *
 *  from
 *
 *  linux/fs/minix/inode.c
 *
 *  Copyright (C) 1991, 1992  Linus Torvalds
 *
 *  Big-endian to little-endian byte-swapping/bitmaps by
 *        David S. Miller (davem@caip.rutgers.edu), 1995
 */

#include <linux/module.h>
#include <linux/string.h>
#include <linux/fs.h>
#include <linux/time.h>
#include <linux/vmalloc.h>
#include <linux/slab.h>
#include <linux/init.h>
#include <linux/blkdev.h>
#include <linux/backing-dev.h>
#include <linux/parser.h>
#include <linux/buffer_head.h>
#include <linux/exportfs.h>
#include <linux/vfs.h>
#include <linux/random.h>
#include <linux/mount.h>
#include <linux/namei.h>
#include <linux/quotaops.h>
#include <linux/seq_file.h>
#include <linux/ctype.h>
#include <linux/log2.h>
#include <linux/crc16.h>
#include <linux/dax.h>
#include <linux/uaccess.h>
#include <linux/iversion.h>
#include <linux/unicode.h>
#include <linux/part_stat.h>
#include <linux/kthread.h>
#include <linux/freezer.h>
#include <linux/fsnotify.h>
#include <linux/fs_context.h>
#include <linux/fs_parser.h>

#include "ext4.h"
#include "ext4_extents.h"	/* Needed for trace points definition */
#include "ext4_jbd2.h"
#include "xattr.h"
#include "acl.h"
#include "mballoc.h"
#include "fsmap.h"

#define CREATE_TRACE_POINTS
#include <trace/events/ext4.h>

static struct ext4_lazy_init *ext4_li_info;
static DEFINE_MUTEX(ext4_li_mtx);
static struct ratelimit_state ext4_mount_msg_ratelimit;

static int ext4_load_journal(struct super_block *, struct ext4_super_block *,
			     unsigned long journal_devnum);
static int ext4_show_options(struct seq_file *seq, struct dentry *root);
static void ext4_update_super(struct super_block *sb);
static int ext4_commit_super(struct super_block *sb);
static int ext4_mark_recovery_complete(struct super_block *sb,
					struct ext4_super_block *es);
static int ext4_clear_journal_err(struct super_block *sb,
				  struct ext4_super_block *es);
static int ext4_sync_fs(struct super_block *sb, int wait);
static int ext4_statfs(struct dentry *dentry, struct kstatfs *buf);
static int ext4_unfreeze(struct super_block *sb);
static int ext4_freeze(struct super_block *sb);
static inline int ext2_feature_set_ok(struct super_block *sb);
static inline int ext3_feature_set_ok(struct super_block *sb);
static void ext4_destroy_lazyinit_thread(void);
static void ext4_unregister_li_request(struct super_block *sb);
static void ext4_clear_request_list(void);
static struct inode *ext4_get_journal_inode(struct super_block *sb,
					    unsigned int journal_inum);
static int ext4_validate_options(struct fs_context *fc);
static int ext4_check_opt_consistency(struct fs_context *fc,
				      struct super_block *sb);
static void ext4_apply_options(struct fs_context *fc, struct super_block *sb);
static int ext4_parse_param(struct fs_context *fc, struct fs_parameter *param);
static int ext4_get_tree(struct fs_context *fc);
static int ext4_reconfigure(struct fs_context *fc);
static void ext4_fc_free(struct fs_context *fc);
static int ext4_init_fs_context(struct fs_context *fc);
static void ext4_kill_sb(struct super_block *sb);
static const struct fs_parameter_spec ext4_param_specs[];

/*
 * Lock ordering
 *
 * page fault path:
 * mmap_lock -> sb_start_pagefault -> invalidate_lock (r) -> transaction start
 *   -> page lock -> i_data_sem (rw)
 *
 * buffered write path:
 * sb_start_write -> i_mutex -> mmap_lock
 * sb_start_write -> i_mutex -> transaction start -> page lock ->
 *   i_data_sem (rw)
 *
 * truncate:
 * sb_start_write -> i_mutex -> invalidate_lock (w) -> i_mmap_rwsem (w) ->
 *   page lock
 * sb_start_write -> i_mutex -> invalidate_lock (w) -> transaction start ->
 *   i_data_sem (rw)
 *
 * direct IO:
 * sb_start_write -> i_mutex -> mmap_lock
 * sb_start_write -> i_mutex -> transaction start -> i_data_sem (rw)
 *
 * writepages:
 * transaction start -> page lock(s) -> i_data_sem (rw)
 */

static const struct fs_context_operations ext4_context_ops = {
	.parse_param	= ext4_parse_param,
	.get_tree	= ext4_get_tree,
	.reconfigure	= ext4_reconfigure,
	.free		= ext4_fc_free,
};


#if !defined(CONFIG_EXT2_FS) && !defined(CONFIG_EXT2_FS_MODULE) && defined(CONFIG_EXT4_USE_FOR_EXT2)
static struct file_system_type ext2_fs_type = {
	.owner			= THIS_MODULE,
	.name			= "ext2",
	.init_fs_context	= ext4_init_fs_context,
	.parameters		= ext4_param_specs,
	.kill_sb		= ext4_kill_sb,
	.fs_flags		= FS_REQUIRES_DEV,
};
MODULE_ALIAS_FS("ext2");
MODULE_ALIAS("ext2");
#define IS_EXT2_SB(sb) ((sb)->s_type == &ext2_fs_type)
#else
#define IS_EXT2_SB(sb) (0)
#endif


static struct file_system_type ext3_fs_type = {
	.owner			= THIS_MODULE,
	.name			= "ext3",
	.init_fs_context	= ext4_init_fs_context,
	.parameters		= ext4_param_specs,
	.kill_sb		= ext4_kill_sb,
	.fs_flags		= FS_REQUIRES_DEV,
};
MODULE_ALIAS_FS("ext3");
MODULE_ALIAS("ext3");
#define IS_EXT3_SB(sb) ((sb)->s_type == &ext3_fs_type)


static inline void __ext4_read_bh(struct buffer_head *bh, blk_opf_t op_flags,
				  bh_end_io_t *end_io)
{
	/*
	 * buffer's verified bit is no longer valid after reading from
	 * disk again due to write out error, clear it to make sure we
	 * recheck the buffer contents.
	 */
	clear_buffer_verified(bh);

	bh->b_end_io = end_io ? end_io : end_buffer_read_sync;
	get_bh(bh);
	submit_bh(REQ_OP_READ | op_flags, bh);
}

void ext4_read_bh_nowait(struct buffer_head *bh, blk_opf_t op_flags,
			 bh_end_io_t *end_io)
{
	BUG_ON(!buffer_locked(bh));

	if (ext4_buffer_uptodate(bh)) {
		unlock_buffer(bh);
		return;
	}
	__ext4_read_bh(bh, op_flags, end_io);
}

int ext4_read_bh(struct buffer_head *bh, blk_opf_t op_flags, bh_end_io_t *end_io)
{
	BUG_ON(!buffer_locked(bh));

	if (ext4_buffer_uptodate(bh)) {
		unlock_buffer(bh);
		return 0;
	}

	__ext4_read_bh(bh, op_flags, end_io);

	wait_on_buffer(bh);
	if (buffer_uptodate(bh))
		return 0;
	return -EIO;
}

int ext4_read_bh_lock(struct buffer_head *bh, blk_opf_t op_flags, bool wait)
{
	lock_buffer(bh);
	if (!wait) {
		ext4_read_bh_nowait(bh, op_flags, NULL);
		return 0;
	}
	return ext4_read_bh(bh, op_flags, NULL);
}

/*
 * This works like __bread_gfp() except it uses ERR_PTR for error
 * returns.  Currently with sb_bread it's impossible to distinguish
 * between ENOMEM and EIO situations (since both result in a NULL
 * return.
 */
static struct buffer_head *__ext4_sb_bread_gfp(struct super_block *sb,
					       sector_t block,
					       blk_opf_t op_flags, gfp_t gfp)
{
	struct buffer_head *bh;
	int ret;

	bh = sb_getblk_gfp(sb, block, gfp);
	if (bh == NULL)
		return ERR_PTR(-ENOMEM);
	if (ext4_buffer_uptodate(bh))
		return bh;

	ret = ext4_read_bh_lock(bh, REQ_META | op_flags, true);
	if (ret) {
		put_bh(bh);
		return ERR_PTR(ret);
	}
	return bh;
}

struct buffer_head *ext4_sb_bread(struct super_block *sb, sector_t block,
				   blk_opf_t op_flags)
{
	return __ext4_sb_bread_gfp(sb, block, op_flags, __GFP_MOVABLE);
}

struct buffer_head *ext4_sb_bread_unmovable(struct super_block *sb,
					    sector_t block)
{
	return __ext4_sb_bread_gfp(sb, block, 0, 0);
}

void ext4_sb_breadahead_unmovable(struct super_block *sb, sector_t block)
{
	struct buffer_head *bh = sb_getblk_gfp(sb, block, 0);

	if (likely(bh)) {
		if (trylock_buffer(bh))
			ext4_read_bh_nowait(bh, REQ_RAHEAD, NULL);
		brelse(bh);
	}
}

static int ext4_verify_csum_type(struct super_block *sb,
				 struct ext4_super_block *es)
{
	if (!ext4_has_feature_metadata_csum(sb))
		return 1;

	return es->s_checksum_type == EXT4_CRC32C_CHKSUM;
}

__le32 ext4_superblock_csum(struct super_block *sb,
			    struct ext4_super_block *es)
{
	struct ext4_sb_info *sbi = EXT4_SB(sb);
	int offset = offsetof(struct ext4_super_block, s_checksum);
	__u32 csum;

	csum = ext4_chksum(sbi, ~0, (char *)es, offset);

	return cpu_to_le32(csum);
}

static int ext4_superblock_csum_verify(struct super_block *sb,
				       struct ext4_super_block *es)
{
	if (!ext4_has_metadata_csum(sb))
		return 1;

	return es->s_checksum == ext4_superblock_csum(sb, es);
}

void ext4_superblock_csum_set(struct super_block *sb)
{
	struct ext4_super_block *es = EXT4_SB(sb)->s_es;

	if (!ext4_has_metadata_csum(sb))
		return;

	es->s_checksum = ext4_superblock_csum(sb, es);
}

ext4_fsblk_t ext4_block_bitmap(struct super_block *sb,
			       struct ext4_group_desc *bg)
{
	return le32_to_cpu(bg->bg_block_bitmap_lo) |
		(EXT4_DESC_SIZE(sb) >= EXT4_MIN_DESC_SIZE_64BIT ?
		 (ext4_fsblk_t)le32_to_cpu(bg->bg_block_bitmap_hi) << 32 : 0);
}

ext4_fsblk_t ext4_inode_bitmap(struct super_block *sb,
			       struct ext4_group_desc *bg)
{
	return le32_to_cpu(bg->bg_inode_bitmap_lo) |
		(EXT4_DESC_SIZE(sb) >= EXT4_MIN_DESC_SIZE_64BIT ?
		 (ext4_fsblk_t)le32_to_cpu(bg->bg_inode_bitmap_hi) << 32 : 0);
}

ext4_fsblk_t ext4_inode_table(struct super_block *sb,
			      struct ext4_group_desc *bg)
{
	return le32_to_cpu(bg->bg_inode_table_lo) |
		(EXT4_DESC_SIZE(sb) >= EXT4_MIN_DESC_SIZE_64BIT ?
		 (ext4_fsblk_t)le32_to_cpu(bg->bg_inode_table_hi) << 32 : 0);
}

__u32 ext4_free_group_clusters(struct super_block *sb,
			       struct ext4_group_desc *bg)
{
	return le16_to_cpu(bg->bg_free_blocks_count_lo) |
		(EXT4_DESC_SIZE(sb) >= EXT4_MIN_DESC_SIZE_64BIT ?
		 (__u32)le16_to_cpu(bg->bg_free_blocks_count_hi) << 16 : 0);
}

__u32 ext4_free_inodes_count(struct super_block *sb,
			      struct ext4_group_desc *bg)
{
	return le16_to_cpu(bg->bg_free_inodes_count_lo) |
		(EXT4_DESC_SIZE(sb) >= EXT4_MIN_DESC_SIZE_64BIT ?
		 (__u32)le16_to_cpu(bg->bg_free_inodes_count_hi) << 16 : 0);
}

__u32 ext4_used_dirs_count(struct super_block *sb,
			      struct ext4_group_desc *bg)
{
	return le16_to_cpu(bg->bg_used_dirs_count_lo) |
		(EXT4_DESC_SIZE(sb) >= EXT4_MIN_DESC_SIZE_64BIT ?
		 (__u32)le16_to_cpu(bg->bg_used_dirs_count_hi) << 16 : 0);
}

__u32 ext4_itable_unused_count(struct super_block *sb,
			      struct ext4_group_desc *bg)
{
	return le16_to_cpu(bg->bg_itable_unused_lo) |
		(EXT4_DESC_SIZE(sb) >= EXT4_MIN_DESC_SIZE_64BIT ?
		 (__u32)le16_to_cpu(bg->bg_itable_unused_hi) << 16 : 0);
}

void ext4_block_bitmap_set(struct super_block *sb,
			   struct ext4_group_desc *bg, ext4_fsblk_t blk)
{
	bg->bg_block_bitmap_lo = cpu_to_le32((u32)blk);
	if (EXT4_DESC_SIZE(sb) >= EXT4_MIN_DESC_SIZE_64BIT)
		bg->bg_block_bitmap_hi = cpu_to_le32(blk >> 32);
}

void ext4_inode_bitmap_set(struct super_block *sb,
			   struct ext4_group_desc *bg, ext4_fsblk_t blk)
{
	bg->bg_inode_bitmap_lo  = cpu_to_le32((u32)blk);
	if (EXT4_DESC_SIZE(sb) >= EXT4_MIN_DESC_SIZE_64BIT)
		bg->bg_inode_bitmap_hi = cpu_to_le32(blk >> 32);
}

void ext4_inode_table_set(struct super_block *sb,
			  struct ext4_group_desc *bg, ext4_fsblk_t blk)
{
	bg->bg_inode_table_lo = cpu_to_le32((u32)blk);
	if (EXT4_DESC_SIZE(sb) >= EXT4_MIN_DESC_SIZE_64BIT)
		bg->bg_inode_table_hi = cpu_to_le32(blk >> 32);
}

void ext4_free_group_clusters_set(struct super_block *sb,
				  struct ext4_group_desc *bg, __u32 count)
{
	bg->bg_free_blocks_count_lo = cpu_to_le16((__u16)count);
	if (EXT4_DESC_SIZE(sb) >= EXT4_MIN_DESC_SIZE_64BIT)
		bg->bg_free_blocks_count_hi = cpu_to_le16(count >> 16);
}

void ext4_free_inodes_set(struct super_block *sb,
			  struct ext4_group_desc *bg, __u32 count)
{
	bg->bg_free_inodes_count_lo = cpu_to_le16((__u16)count);
	if (EXT4_DESC_SIZE(sb) >= EXT4_MIN_DESC_SIZE_64BIT)
		bg->bg_free_inodes_count_hi = cpu_to_le16(count >> 16);
}

void ext4_used_dirs_set(struct super_block *sb,
			  struct ext4_group_desc *bg, __u32 count)
{
	bg->bg_used_dirs_count_lo = cpu_to_le16((__u16)count);
	if (EXT4_DESC_SIZE(sb) >= EXT4_MIN_DESC_SIZE_64BIT)
		bg->bg_used_dirs_count_hi = cpu_to_le16(count >> 16);
}

void ext4_itable_unused_set(struct super_block *sb,
			  struct ext4_group_desc *bg, __u32 count)
{
	bg->bg_itable_unused_lo = cpu_to_le16((__u16)count);
	if (EXT4_DESC_SIZE(sb) >= EXT4_MIN_DESC_SIZE_64BIT)
		bg->bg_itable_unused_hi = cpu_to_le16(count >> 16);
}

static void __ext4_update_tstamp(__le32 *lo, __u8 *hi, time64_t now)
{
	now = clamp_val(now, 0, (1ull << 40) - 1);

	*lo = cpu_to_le32(lower_32_bits(now));
	*hi = upper_32_bits(now);
}

static time64_t __ext4_get_tstamp(__le32 *lo, __u8 *hi)
{
	return ((time64_t)(*hi) << 32) + le32_to_cpu(*lo);
}
#define ext4_update_tstamp(es, tstamp) \
	__ext4_update_tstamp(&(es)->tstamp, &(es)->tstamp ## _hi, \
			     ktime_get_real_seconds())
#define ext4_get_tstamp(es, tstamp) \
	__ext4_get_tstamp(&(es)->tstamp, &(es)->tstamp ## _hi)

#define EXT4_SB_REFRESH_INTERVAL_SEC (3600) /* seconds (1 hour) */
#define EXT4_SB_REFRESH_INTERVAL_KB (16384) /* kilobytes (16MB) */

/*
 * The ext4_maybe_update_superblock() function checks and updates the
 * superblock if needed.
 *
 * This function is designed to update the on-disk superblock only under
 * certain conditions to prevent excessive disk writes and unnecessary
 * waking of the disk from sleep. The superblock will be updated if:
 * 1. More than an hour has passed since the last superblock update, and
 * 2. More than 16MB have been written since the last superblock update.
 *
 * @sb: The superblock
 */
static void ext4_maybe_update_superblock(struct super_block *sb)
{
	struct ext4_sb_info *sbi = EXT4_SB(sb);
	struct ext4_super_block *es = sbi->s_es;
	journal_t *journal = sbi->s_journal;
	time64_t now;
	__u64 last_update;
	__u64 lifetime_write_kbytes;
	__u64 diff_size;

	if (sb_rdonly(sb) || !(sb->s_flags & SB_ACTIVE) ||
	    !journal || (journal->j_flags & JBD2_UNMOUNT))
		return;

	now = ktime_get_real_seconds();
	last_update = ext4_get_tstamp(es, s_wtime);

	if (likely(now - last_update < EXT4_SB_REFRESH_INTERVAL_SEC))
		return;

	lifetime_write_kbytes = sbi->s_kbytes_written +
		((part_stat_read(sb->s_bdev, sectors[STAT_WRITE]) -
		  sbi->s_sectors_written_start) >> 1);

	/* Get the number of kilobytes not written to disk to account
	 * for statistics and compare with a multiple of 16 MB. This
	 * is used to determine when the next superblock commit should
	 * occur (i.e. not more often than once per 16MB if there was
	 * less written in an hour).
	 */
	diff_size = lifetime_write_kbytes - le64_to_cpu(es->s_kbytes_written);

	if (diff_size > EXT4_SB_REFRESH_INTERVAL_KB)
		schedule_work(&EXT4_SB(sb)->s_sb_upd_work);
}

/*
 * The del_gendisk() function uninitializes the disk-specific data
 * structures, including the bdi structure, without telling anyone
 * else.  Once this happens, any attempt to call mark_buffer_dirty()
 * (for example, by ext4_commit_super), will cause a kernel OOPS.
 * This is a kludge to prevent these oops until we can put in a proper
 * hook in del_gendisk() to inform the VFS and file system layers.
 */
static int block_device_ejected(struct super_block *sb)
{
	struct inode *bd_inode = sb->s_bdev->bd_inode;
	struct backing_dev_info *bdi = inode_to_bdi(bd_inode);

	return bdi->dev == NULL;
}

static void ext4_journal_commit_callback(journal_t *journal, transaction_t *txn)
{
	struct super_block		*sb = journal->j_private;
	struct ext4_sb_info		*sbi = EXT4_SB(sb);
	int				error = is_journal_aborted(journal);
	struct ext4_journal_cb_entry	*jce;

	BUG_ON(txn->t_state == T_FINISHED);

	ext4_process_freed_data(sb, txn->t_tid);
	ext4_maybe_update_superblock(sb);

	spin_lock(&sbi->s_md_lock);
	while (!list_empty(&txn->t_private_list)) {
		jce = list_entry(txn->t_private_list.next,
				 struct ext4_journal_cb_entry, jce_list);
		list_del_init(&jce->jce_list);
		spin_unlock(&sbi->s_md_lock);
		jce->jce_func(sb, jce, error);
		spin_lock(&sbi->s_md_lock);
	}
	spin_unlock(&sbi->s_md_lock);
}

/*
 * This writepage callback for write_cache_pages()
 * takes care of a few cases after page cleaning.
 *
 * write_cache_pages() already checks for dirty pages
 * and calls clear_page_dirty_for_io(), which we want,
 * to write protect the pages.
 *
 * However, we may have to redirty a page (see below.)
 */
static int ext4_journalled_writepage_callback(struct folio *folio,
					      struct writeback_control *wbc,
					      void *data)
{
	transaction_t *transaction = (transaction_t *) data;
	struct buffer_head *bh, *head;
	struct journal_head *jh;

	bh = head = folio_buffers(folio);
	do {
		/*
		 * We have to redirty a page in these cases:
		 * 1) If buffer is dirty, it means the page was dirty because it
		 * contains a buffer that needs checkpointing. So the dirty bit
		 * needs to be preserved so that checkpointing writes the buffer
		 * properly.
		 * 2) If buffer is not part of the committing transaction
		 * (we may have just accidentally come across this buffer because
		 * inode range tracking is not exact) or if the currently running
		 * transaction already contains this buffer as well, dirty bit
		 * needs to be preserved so that the buffer gets writeprotected
		 * properly on running transaction's commit.
		 */
		jh = bh2jh(bh);
		if (buffer_dirty(bh) ||
		    (jh && (jh->b_transaction != transaction ||
			    jh->b_next_transaction))) {
			folio_redirty_for_writepage(wbc, folio);
			goto out;
		}
	} while ((bh = bh->b_this_page) != head);

out:
	return AOP_WRITEPAGE_ACTIVATE;
}

static int ext4_journalled_submit_inode_data_buffers(struct jbd2_inode *jinode)
{
	struct address_space *mapping = jinode->i_vfs_inode->i_mapping;
	struct writeback_control wbc = {
		.sync_mode =  WB_SYNC_ALL,
		.nr_to_write = LONG_MAX,
		.range_start = jinode->i_dirty_start,
		.range_end = jinode->i_dirty_end,
        };

	return write_cache_pages(mapping, &wbc,
				 ext4_journalled_writepage_callback,
				 jinode->i_transaction);
}

static int ext4_journal_submit_inode_data_buffers(struct jbd2_inode *jinode)
{
	int ret;

	if (ext4_should_journal_data(jinode->i_vfs_inode))
		ret = ext4_journalled_submit_inode_data_buffers(jinode);
	else
		ret = ext4_normal_submit_inode_data_buffers(jinode);
	return ret;
}

static int ext4_journal_finish_inode_data_buffers(struct jbd2_inode *jinode)
{
	int ret = 0;

	if (!ext4_should_journal_data(jinode->i_vfs_inode))
		ret = jbd2_journal_finish_inode_data_buffers(jinode);

	return ret;
}

static bool system_going_down(void)
{
	return system_state == SYSTEM_HALT || system_state == SYSTEM_POWER_OFF
		|| system_state == SYSTEM_RESTART;
}

struct ext4_err_translation {
	int code;
	int errno;
};

#define EXT4_ERR_TRANSLATE(err) { .code = EXT4_ERR_##err, .errno = err }

static struct ext4_err_translation err_translation[] = {
	EXT4_ERR_TRANSLATE(EIO),
	EXT4_ERR_TRANSLATE(ENOMEM),
	EXT4_ERR_TRANSLATE(EFSBADCRC),
	EXT4_ERR_TRANSLATE(EFSCORRUPTED),
	EXT4_ERR_TRANSLATE(ENOSPC),
	EXT4_ERR_TRANSLATE(ENOKEY),
	EXT4_ERR_TRANSLATE(EROFS),
	EXT4_ERR_TRANSLATE(EFBIG),
	EXT4_ERR_TRANSLATE(EEXIST),
	EXT4_ERR_TRANSLATE(ERANGE),
	EXT4_ERR_TRANSLATE(EOVERFLOW),
	EXT4_ERR_TRANSLATE(EBUSY),
	EXT4_ERR_TRANSLATE(ENOTDIR),
	EXT4_ERR_TRANSLATE(ENOTEMPTY),
	EXT4_ERR_TRANSLATE(ESHUTDOWN),
	EXT4_ERR_TRANSLATE(EFAULT),
};

static int ext4_errno_to_code(int errno)
{
	int i;

	for (i = 0; i < ARRAY_SIZE(err_translation); i++)
		if (err_translation[i].errno == errno)
			return err_translation[i].code;
	return EXT4_ERR_UNKNOWN;
}

static void save_error_info(struct super_block *sb, int error,
			    __u32 ino, __u64 block,
			    const char *func, unsigned int line)
{
	struct ext4_sb_info *sbi = EXT4_SB(sb);

	/* We default to EFSCORRUPTED error... */
	if (error == 0)
		error = EFSCORRUPTED;

	spin_lock(&sbi->s_error_lock);
	sbi->s_add_error_count++;
	sbi->s_last_error_code = error;
	sbi->s_last_error_line = line;
	sbi->s_last_error_ino = ino;
	sbi->s_last_error_block = block;
	sbi->s_last_error_func = func;
	sbi->s_last_error_time = ktime_get_real_seconds();
	if (!sbi->s_first_error_time) {
		sbi->s_first_error_code = error;
		sbi->s_first_error_line = line;
		sbi->s_first_error_ino = ino;
		sbi->s_first_error_block = block;
		sbi->s_first_error_func = func;
		sbi->s_first_error_time = sbi->s_last_error_time;
	}
	spin_unlock(&sbi->s_error_lock);
}

/* Deal with the reporting of failure conditions on a filesystem such as
 * inconsistencies detected or read IO failures.
 *
 * On ext2, we can store the error state of the filesystem in the
 * superblock.  That is not possible on ext4, because we may have other
 * write ordering constraints on the superblock which prevent us from
 * writing it out straight away; and given that the journal is about to
 * be aborted, we can't rely on the current, or future, transactions to
 * write out the superblock safely.
 *
 * We'll just use the jbd2_journal_abort() error code to record an error in
 * the journal instead.  On recovery, the journal will complain about
 * that error until we've noted it down and cleared it.
 *
 * If force_ro is set, we unconditionally force the filesystem into an
 * ABORT|READONLY state, unless the error response on the fs has been set to
 * panic in which case we take the easy way out and panic immediately. This is
 * used to deal with unrecoverable failures such as journal IO errors or ENOMEM
 * at a critical moment in log management.
 */
static void ext4_handle_error(struct super_block *sb, bool force_ro, int error,
			      __u32 ino, __u64 block,
			      const char *func, unsigned int line)
{
	journal_t *journal = EXT4_SB(sb)->s_journal;
	bool continue_fs = !force_ro && test_opt(sb, ERRORS_CONT);

	EXT4_SB(sb)->s_mount_state |= EXT4_ERROR_FS;
	if (test_opt(sb, WARN_ON_ERROR))
		WARN_ON_ONCE(1);

	if (!continue_fs && !sb_rdonly(sb)) {
		set_bit(EXT4_FLAGS_SHUTDOWN, &EXT4_SB(sb)->s_ext4_flags);
		if (journal)
			jbd2_journal_abort(journal, -EIO);
	}

	if (!bdev_read_only(sb->s_bdev)) {
		save_error_info(sb, error, ino, block, func, line);
		/*
		 * In case the fs should keep running, we need to writeout
		 * superblock through the journal. Due to lock ordering
		 * constraints, it may not be safe to do it right here so we
		 * defer superblock flushing to a workqueue.
		 */
		if (continue_fs && journal)
			schedule_work(&EXT4_SB(sb)->s_sb_upd_work);
		else
			ext4_commit_super(sb);
	}

	/*
	 * We force ERRORS_RO behavior when system is rebooting. Otherwise we
	 * could panic during 'reboot -f' as the underlying device got already
	 * disabled.
	 */
	if (test_opt(sb, ERRORS_PANIC) && !system_going_down()) {
		panic("EXT4-fs (device %s): panic forced after error\n",
			sb->s_id);
	}

	if (sb_rdonly(sb) || continue_fs)
		return;

	ext4_msg(sb, KERN_CRIT, "Remounting filesystem read-only");
	/*
	 * Make sure updated value of ->s_mount_flags will be visible before
	 * ->s_flags update
	 */
	smp_wmb();
	sb->s_flags |= SB_RDONLY;
}

static void update_super_work(struct work_struct *work)
{
	struct ext4_sb_info *sbi = container_of(work, struct ext4_sb_info,
						s_sb_upd_work);
	journal_t *journal = sbi->s_journal;
	handle_t *handle;

	/*
	 * If the journal is still running, we have to write out superblock
	 * through the journal to avoid collisions of other journalled sb
	 * updates.
	 *
	 * We use directly jbd2 functions here to avoid recursing back into
	 * ext4 error handling code during handling of previous errors.
	 */
	if (!sb_rdonly(sbi->s_sb) && journal) {
		struct buffer_head *sbh = sbi->s_sbh;
		bool call_notify_err;
		handle = jbd2_journal_start(journal, 1);
		if (IS_ERR(handle))
			goto write_directly;
		if (jbd2_journal_get_write_access(handle, sbh)) {
			jbd2_journal_stop(handle);
			goto write_directly;
		}

		if (sbi->s_add_error_count > 0)
			call_notify_err = true;

		ext4_update_super(sbi->s_sb);
		if (buffer_write_io_error(sbh) || !buffer_uptodate(sbh)) {
			ext4_msg(sbi->s_sb, KERN_ERR, "previous I/O error to "
				 "superblock detected");
			clear_buffer_write_io_error(sbh);
			set_buffer_uptodate(sbh);
		}

		if (jbd2_journal_dirty_metadata(handle, sbh)) {
			jbd2_journal_stop(handle);
			goto write_directly;
		}
		jbd2_journal_stop(handle);

		if (call_notify_err)
			ext4_notify_error_sysfs(sbi);

		return;
	}
write_directly:
	/*
	 * Write through journal failed. Write sb directly to get error info
	 * out and hope for the best.
	 */
	ext4_commit_super(sbi->s_sb);
	ext4_notify_error_sysfs(sbi);
}

#define ext4_error_ratelimit(sb)					\
		___ratelimit(&(EXT4_SB(sb)->s_err_ratelimit_state),	\
			     "EXT4-fs error")

void __ext4_error(struct super_block *sb, const char *function,
		  unsigned int line, bool force_ro, int error, __u64 block,
		  const char *fmt, ...)
{
	struct va_format vaf;
	va_list args;

	if (unlikely(ext4_forced_shutdown(sb)))
		return;

	trace_ext4_error(sb, function, line);
	if (ext4_error_ratelimit(sb)) {
		va_start(args, fmt);
		vaf.fmt = fmt;
		vaf.va = &args;
		printk(KERN_CRIT
		       "EXT4-fs error (device %s): %s:%d: comm %s: %pV\n",
		       sb->s_id, function, line, current->comm, &vaf);
		va_end(args);
	}
	fsnotify_sb_error(sb, NULL, error ? error : EFSCORRUPTED);

	ext4_handle_error(sb, force_ro, error, 0, block, function, line);
}

void __ext4_error_inode(struct inode *inode, const char *function,
			unsigned int line, ext4_fsblk_t block, int error,
			const char *fmt, ...)
{
	va_list args;
	struct va_format vaf;

	if (unlikely(ext4_forced_shutdown(inode->i_sb)))
		return;

	trace_ext4_error(inode->i_sb, function, line);
	if (ext4_error_ratelimit(inode->i_sb)) {
		va_start(args, fmt);
		vaf.fmt = fmt;
		vaf.va = &args;
		if (block)
			printk(KERN_CRIT "EXT4-fs error (device %s): %s:%d: "
			       "inode #%lu: block %llu: comm %s: %pV\n",
			       inode->i_sb->s_id, function, line, inode->i_ino,
			       block, current->comm, &vaf);
		else
			printk(KERN_CRIT "EXT4-fs error (device %s): %s:%d: "
			       "inode #%lu: comm %s: %pV\n",
			       inode->i_sb->s_id, function, line, inode->i_ino,
			       current->comm, &vaf);
		va_end(args);
	}
	fsnotify_sb_error(inode->i_sb, inode, error ? error : EFSCORRUPTED);

	ext4_handle_error(inode->i_sb, false, error, inode->i_ino, block,
			  function, line);
}

void __ext4_error_file(struct file *file, const char *function,
		       unsigned int line, ext4_fsblk_t block,
		       const char *fmt, ...)
{
	va_list args;
	struct va_format vaf;
	struct inode *inode = file_inode(file);
	char pathname[80], *path;

	if (unlikely(ext4_forced_shutdown(inode->i_sb)))
		return;

	trace_ext4_error(inode->i_sb, function, line);
	if (ext4_error_ratelimit(inode->i_sb)) {
		path = file_path(file, pathname, sizeof(pathname));
		if (IS_ERR(path))
			path = "(unknown)";
		va_start(args, fmt);
		vaf.fmt = fmt;
		vaf.va = &args;
		if (block)
			printk(KERN_CRIT
			       "EXT4-fs error (device %s): %s:%d: inode #%lu: "
			       "block %llu: comm %s: path %s: %pV\n",
			       inode->i_sb->s_id, function, line, inode->i_ino,
			       block, current->comm, path, &vaf);
		else
			printk(KERN_CRIT
			       "EXT4-fs error (device %s): %s:%d: inode #%lu: "
			       "comm %s: path %s: %pV\n",
			       inode->i_sb->s_id, function, line, inode->i_ino,
			       current->comm, path, &vaf);
		va_end(args);
	}
	fsnotify_sb_error(inode->i_sb, inode, EFSCORRUPTED);

	ext4_handle_error(inode->i_sb, false, EFSCORRUPTED, inode->i_ino, block,
			  function, line);
}

const char *ext4_decode_error(struct super_block *sb, int errno,
			      char nbuf[16])
{
	char *errstr = NULL;

	switch (errno) {
	case -EFSCORRUPTED:
		errstr = "Corrupt filesystem";
		break;
	case -EFSBADCRC:
		errstr = "Filesystem failed CRC";
		break;
	case -EIO:
		errstr = "IO failure";
		break;
	case -ENOMEM:
		errstr = "Out of memory";
		break;
	case -EROFS:
		if (!sb || (EXT4_SB(sb)->s_journal &&
			    EXT4_SB(sb)->s_journal->j_flags & JBD2_ABORT))
			errstr = "Journal has aborted";
		else
			errstr = "Readonly filesystem";
		break;
	default:
		/* If the caller passed in an extra buffer for unknown
		 * errors, textualise them now.  Else we just return
		 * NULL. */
		if (nbuf) {
			/* Check for truncated error codes... */
			if (snprintf(nbuf, 16, "error %d", -errno) >= 0)
				errstr = nbuf;
		}
		break;
	}

	return errstr;
}

/* __ext4_std_error decodes expected errors from journaling functions
 * automatically and invokes the appropriate error response.  */

void __ext4_std_error(struct super_block *sb, const char *function,
		      unsigned int line, int errno)
{
	char nbuf[16];
	const char *errstr;

	if (unlikely(ext4_forced_shutdown(sb)))
		return;

	/* Special case: if the error is EROFS, and we're not already
	 * inside a transaction, then there's really no point in logging
	 * an error. */
	if (errno == -EROFS && journal_current_handle() == NULL && sb_rdonly(sb))
		return;

	if (ext4_error_ratelimit(sb)) {
		errstr = ext4_decode_error(sb, errno, nbuf);
		printk(KERN_CRIT "EXT4-fs error (device %s) in %s:%d: %s\n",
		       sb->s_id, function, line, errstr);
	}
	fsnotify_sb_error(sb, NULL, errno ? errno : EFSCORRUPTED);

	ext4_handle_error(sb, false, -errno, 0, 0, function, line);
}

void __ext4_msg(struct super_block *sb,
		const char *prefix, const char *fmt, ...)
{
	struct va_format vaf;
	va_list args;

	if (sb) {
		atomic_inc(&EXT4_SB(sb)->s_msg_count);
		if (!___ratelimit(&(EXT4_SB(sb)->s_msg_ratelimit_state),
				  "EXT4-fs"))
			return;
	}

	va_start(args, fmt);
	vaf.fmt = fmt;
	vaf.va = &args;
	if (sb)
		printk("%sEXT4-fs (%s): %pV\n", prefix, sb->s_id, &vaf);
	else
		printk("%sEXT4-fs: %pV\n", prefix, &vaf);
	va_end(args);
}

static int ext4_warning_ratelimit(struct super_block *sb)
{
	atomic_inc(&EXT4_SB(sb)->s_warning_count);
	return ___ratelimit(&(EXT4_SB(sb)->s_warning_ratelimit_state),
			    "EXT4-fs warning");
}

void __ext4_warning(struct super_block *sb, const char *function,
		    unsigned int line, const char *fmt, ...)
{
	struct va_format vaf;
	va_list args;

	if (!ext4_warning_ratelimit(sb))
		return;

	va_start(args, fmt);
	vaf.fmt = fmt;
	vaf.va = &args;
	printk(KERN_WARNING "EXT4-fs warning (device %s): %s:%d: %pV\n",
	       sb->s_id, function, line, &vaf);
	va_end(args);
}

void __ext4_warning_inode(const struct inode *inode, const char *function,
			  unsigned int line, const char *fmt, ...)
{
	struct va_format vaf;
	va_list args;

	if (!ext4_warning_ratelimit(inode->i_sb))
		return;

	va_start(args, fmt);
	vaf.fmt = fmt;
	vaf.va = &args;
	printk(KERN_WARNING "EXT4-fs warning (device %s): %s:%d: "
	       "inode #%lu: comm %s: %pV\n", inode->i_sb->s_id,
	       function, line, inode->i_ino, current->comm, &vaf);
	va_end(args);
}

void __ext4_grp_locked_error(const char *function, unsigned int line,
			     struct super_block *sb, ext4_group_t grp,
			     unsigned long ino, ext4_fsblk_t block,
			     const char *fmt, ...)
__releases(bitlock)
__acquires(bitlock)
{
	struct va_format vaf;
	va_list args;

	if (unlikely(ext4_forced_shutdown(sb)))
		return;

	trace_ext4_error(sb, function, line);
	if (ext4_error_ratelimit(sb)) {
		va_start(args, fmt);
		vaf.fmt = fmt;
		vaf.va = &args;
		printk(KERN_CRIT "EXT4-fs error (device %s): %s:%d: group %u, ",
		       sb->s_id, function, line, grp);
		if (ino)
			printk(KERN_CONT "inode %lu: ", ino);
		if (block)
			printk(KERN_CONT "block %llu:",
			       (unsigned long long) block);
		printk(KERN_CONT "%pV\n", &vaf);
		va_end(args);
	}

	if (test_opt(sb, ERRORS_CONT)) {
		if (test_opt(sb, WARN_ON_ERROR))
			WARN_ON_ONCE(1);
		EXT4_SB(sb)->s_mount_state |= EXT4_ERROR_FS;
		if (!bdev_read_only(sb->s_bdev)) {
			save_error_info(sb, EFSCORRUPTED, ino, block, function,
					line);
			schedule_work(&EXT4_SB(sb)->s_sb_upd_work);
		}
		return;
	}
	ext4_unlock_group(sb, grp);
	ext4_handle_error(sb, false, EFSCORRUPTED, ino, block, function, line);
	/*
	 * We only get here in the ERRORS_RO case; relocking the group
	 * may be dangerous, but nothing bad will happen since the
	 * filesystem will have already been marked read/only and the
	 * journal has been aborted.  We return 1 as a hint to callers
	 * who might what to use the return value from
	 * ext4_grp_locked_error() to distinguish between the
	 * ERRORS_CONT and ERRORS_RO case, and perhaps return more
	 * aggressively from the ext4 function in question, with a
	 * more appropriate error code.
	 */
	ext4_lock_group(sb, grp);
	return;
}

void ext4_mark_group_bitmap_corrupted(struct super_block *sb,
				     ext4_group_t group,
				     unsigned int flags)
{
	struct ext4_sb_info *sbi = EXT4_SB(sb);
	struct ext4_group_info *grp = ext4_get_group_info(sb, group);
	struct ext4_group_desc *gdp = ext4_get_group_desc(sb, group, NULL);
	int ret;

	if (!grp || !gdp)
		return;
	if (flags & EXT4_GROUP_INFO_BBITMAP_CORRUPT) {
		ret = ext4_test_and_set_bit(EXT4_GROUP_INFO_BBITMAP_CORRUPT_BIT,
					    &grp->bb_state);
		if (!ret)
			percpu_counter_sub(&sbi->s_freeclusters_counter,
					   grp->bb_free);
	}

	if (flags & EXT4_GROUP_INFO_IBITMAP_CORRUPT) {
		ret = ext4_test_and_set_bit(EXT4_GROUP_INFO_IBITMAP_CORRUPT_BIT,
					    &grp->bb_state);
		if (!ret && gdp) {
			int count;

			count = ext4_free_inodes_count(sb, gdp);
			percpu_counter_sub(&sbi->s_freeinodes_counter,
					   count);
		}
	}
}

void ext4_update_dynamic_rev(struct super_block *sb)
{
	struct ext4_super_block *es = EXT4_SB(sb)->s_es;

	if (le32_to_cpu(es->s_rev_level) > EXT4_GOOD_OLD_REV)
		return;

	ext4_warning(sb,
		     "updating to rev %d because of new feature flag, "
		     "running e2fsck is recommended",
		     EXT4_DYNAMIC_REV);

	es->s_first_ino = cpu_to_le32(EXT4_GOOD_OLD_FIRST_INO);
	es->s_inode_size = cpu_to_le16(EXT4_GOOD_OLD_INODE_SIZE);
	es->s_rev_level = cpu_to_le32(EXT4_DYNAMIC_REV);
	/* leave es->s_feature_*compat flags alone */
	/* es->s_uuid will be set by e2fsck if empty */

	/*
	 * The rest of the superblock fields should be zero, and if not it
	 * means they are likely already in use, so leave them alone.  We
	 * can leave it up to e2fsck to clean up any inconsistencies there.
	 */
}

/*
<<<<<<< HEAD
 * Open the external journal device
 */
static struct block_device *ext4_blkdev_get(dev_t dev, struct super_block *sb)
{
	struct block_device *bdev;

	bdev = blkdev_get_by_dev(dev, BLK_OPEN_READ | BLK_OPEN_WRITE, sb,
				 &fs_holder_ops);
	if (IS_ERR(bdev))
		goto fail;
	return bdev;

fail:
	ext4_msg(sb, KERN_ERR,
		 "failed to open journal device unknown-block(%u,%u) %ld",
		 MAJOR(dev), MINOR(dev), PTR_ERR(bdev));
	return NULL;
=======
 * Release the journal device
 */
static void ext4_blkdev_remove(struct ext4_sb_info *sbi)
{
	struct block_device *bdev;
	bdev = sbi->s_journal_bdev;
	if (bdev) {
		/*
		 * Invalidate the journal device's buffers.  We don't want them
		 * floating about in memory - the physical journal device may
		 * hotswapped, and it breaks the `ro-after' testing code.
		 */
		invalidate_bdev(bdev);
		blkdev_put(bdev, sbi->s_sb);
		sbi->s_journal_bdev = NULL;
	}
>>>>>>> 768d612f
}

static inline struct inode *orphan_list_entry(struct list_head *l)
{
	return &list_entry(l, struct ext4_inode_info, i_orphan)->vfs_inode;
}

static void dump_orphan_list(struct super_block *sb, struct ext4_sb_info *sbi)
{
	struct list_head *l;

	ext4_msg(sb, KERN_ERR, "sb orphan head is %d",
		 le32_to_cpu(sbi->s_es->s_last_orphan));

	printk(KERN_ERR "sb_info orphan list:\n");
	list_for_each(l, &sbi->s_orphan) {
		struct inode *inode = orphan_list_entry(l);
		printk(KERN_ERR "  "
		       "inode %s:%lu at %p: mode %o, nlink %d, next %d\n",
		       inode->i_sb->s_id, inode->i_ino, inode,
		       inode->i_mode, inode->i_nlink,
		       NEXT_ORPHAN(inode));
	}
}

#ifdef CONFIG_QUOTA
static int ext4_quota_off(struct super_block *sb, int type);

static inline void ext4_quotas_off(struct super_block *sb, int type)
{
	BUG_ON(type > EXT4_MAXQUOTAS);

	/* Use our quota_off function to clear inode flags etc. */
	for (type--; type >= 0; type--)
		ext4_quota_off(sb, type);
}

/*
 * This is a helper function which is used in the mount/remount
 * codepaths (which holds s_umount) to fetch the quota file name.
 */
static inline char *get_qf_name(struct super_block *sb,
				struct ext4_sb_info *sbi,
				int type)
{
	return rcu_dereference_protected(sbi->s_qf_names[type],
					 lockdep_is_held(&sb->s_umount));
}
#else
static inline void ext4_quotas_off(struct super_block *sb, int type)
{
}
#endif

static int ext4_percpu_param_init(struct ext4_sb_info *sbi)
{
	ext4_fsblk_t block;
	int err;

	block = ext4_count_free_clusters(sbi->s_sb);
	ext4_free_blocks_count_set(sbi->s_es, EXT4_C2B(sbi, block));
	err = percpu_counter_init(&sbi->s_freeclusters_counter, block,
				  GFP_KERNEL);
	if (!err) {
		unsigned long freei = ext4_count_free_inodes(sbi->s_sb);
		sbi->s_es->s_free_inodes_count = cpu_to_le32(freei);
		err = percpu_counter_init(&sbi->s_freeinodes_counter, freei,
					  GFP_KERNEL);
	}
	if (!err)
		err = percpu_counter_init(&sbi->s_dirs_counter,
					  ext4_count_dirs(sbi->s_sb), GFP_KERNEL);
	if (!err)
		err = percpu_counter_init(&sbi->s_dirtyclusters_counter, 0,
					  GFP_KERNEL);
	if (!err)
		err = percpu_counter_init(&sbi->s_sra_exceeded_retry_limit, 0,
					  GFP_KERNEL);
	if (!err)
		err = percpu_init_rwsem(&sbi->s_writepages_rwsem);

	if (err)
		ext4_msg(sbi->s_sb, KERN_ERR, "insufficient memory");

	return err;
}

static void ext4_percpu_param_destroy(struct ext4_sb_info *sbi)
{
	percpu_counter_destroy(&sbi->s_freeclusters_counter);
	percpu_counter_destroy(&sbi->s_freeinodes_counter);
	percpu_counter_destroy(&sbi->s_dirs_counter);
	percpu_counter_destroy(&sbi->s_dirtyclusters_counter);
	percpu_counter_destroy(&sbi->s_sra_exceeded_retry_limit);
	percpu_free_rwsem(&sbi->s_writepages_rwsem);
}

static void ext4_group_desc_free(struct ext4_sb_info *sbi)
{
	struct buffer_head **group_desc;
	int i;

	rcu_read_lock();
	group_desc = rcu_dereference(sbi->s_group_desc);
	for (i = 0; i < sbi->s_gdb_count; i++)
		brelse(group_desc[i]);
	kvfree(group_desc);
	rcu_read_unlock();
}

static void ext4_flex_groups_free(struct ext4_sb_info *sbi)
{
	struct flex_groups **flex_groups;
	int i;

	rcu_read_lock();
	flex_groups = rcu_dereference(sbi->s_flex_groups);
	if (flex_groups) {
		for (i = 0; i < sbi->s_flex_groups_allocated; i++)
			kvfree(flex_groups[i]);
		kvfree(flex_groups);
	}
	rcu_read_unlock();
}

static void ext4_put_super(struct super_block *sb)
{
	struct ext4_sb_info *sbi = EXT4_SB(sb);
	struct ext4_super_block *es = sbi->s_es;
	int aborted = 0;
	int err;

	/*
	 * Unregister sysfs before destroying jbd2 journal.
	 * Since we could still access attr_journal_task attribute via sysfs
	 * path which could have sbi->s_journal->j_task as NULL
	 * Unregister sysfs before flush sbi->s_sb_upd_work.
	 * Since user may read /proc/fs/ext4/xx/mb_groups during umount, If
	 * read metadata verify failed then will queue error work.
	 * update_super_work will call start_this_handle may trigger
	 * BUG_ON.
	 */
	ext4_unregister_sysfs(sb);

	if (___ratelimit(&ext4_mount_msg_ratelimit, "EXT4-fs unmount"))
		ext4_msg(sb, KERN_INFO, "unmounting filesystem %pU.",
			 &sb->s_uuid);

	ext4_unregister_li_request(sb);
	ext4_quotas_off(sb, EXT4_MAXQUOTAS);

	flush_work(&sbi->s_sb_upd_work);
	destroy_workqueue(sbi->rsv_conversion_wq);
	ext4_release_orphan_info(sb);

	if (sbi->s_journal) {
		aborted = is_journal_aborted(sbi->s_journal);
		err = jbd2_journal_destroy(sbi->s_journal);
		sbi->s_journal = NULL;
		if ((err < 0) && !aborted) {
			ext4_abort(sb, -err, "Couldn't clean up the journal");
		}
	}

	ext4_es_unregister_shrinker(sbi);
	timer_shutdown_sync(&sbi->s_err_report);
	ext4_release_system_zone(sb);
	ext4_mb_release(sb);
	ext4_ext_release(sb);

	if (!sb_rdonly(sb) && !aborted) {
		ext4_clear_feature_journal_needs_recovery(sb);
		ext4_clear_feature_orphan_present(sb);
		es->s_state = cpu_to_le16(sbi->s_mount_state);
	}
	if (!sb_rdonly(sb))
		ext4_commit_super(sb);

	ext4_group_desc_free(sbi);
	ext4_flex_groups_free(sbi);
	ext4_percpu_param_destroy(sbi);
#ifdef CONFIG_QUOTA
	for (int i = 0; i < EXT4_MAXQUOTAS; i++)
		kfree(get_qf_name(sb, sbi, i));
#endif

	/* Debugging code just in case the in-memory inode orphan list
	 * isn't empty.  The on-disk one can be non-empty if we've
	 * detected an error and taken the fs readonly, but the
	 * in-memory list had better be clean by this point. */
	if (!list_empty(&sbi->s_orphan))
		dump_orphan_list(sb, sbi);
	ASSERT(list_empty(&sbi->s_orphan));

	sync_blockdev(sb->s_bdev);
	invalidate_bdev(sb->s_bdev);
	if (sbi->s_journal_bdev) {
		/*
		 * Invalidate the journal device's buffers.  We don't want them
		 * floating about in memory - the physical journal device may
		 * hotswapped, and it breaks the `ro-after' testing code.
		 */
		sync_blockdev(sbi->s_journal_bdev);
		invalidate_bdev(sbi->s_journal_bdev);
	}

	ext4_xattr_destroy_cache(sbi->s_ea_inode_cache);
	sbi->s_ea_inode_cache = NULL;

	ext4_xattr_destroy_cache(sbi->s_ea_block_cache);
	sbi->s_ea_block_cache = NULL;

	ext4_stop_mmpd(sbi);

	brelse(sbi->s_sbh);
	sb->s_fs_info = NULL;
	/*
	 * Now that we are completely done shutting down the
	 * superblock, we need to actually destroy the kobject.
	 */
	kobject_put(&sbi->s_kobj);
	wait_for_completion(&sbi->s_kobj_unregister);
	if (sbi->s_chksum_driver)
		crypto_free_shash(sbi->s_chksum_driver);
	kfree(sbi->s_blockgroup_lock);
	fs_put_dax(sbi->s_daxdev, NULL);
	fscrypt_free_dummy_policy(&sbi->s_dummy_enc_policy);
#if IS_ENABLED(CONFIG_UNICODE)
	utf8_unload(sb->s_encoding);
#endif
	kfree(sbi);
}

static struct kmem_cache *ext4_inode_cachep;

/*
 * Called inside transaction, so use GFP_NOFS
 */
static struct inode *ext4_alloc_inode(struct super_block *sb)
{
	struct ext4_inode_info *ei;

	ei = alloc_inode_sb(sb, ext4_inode_cachep, GFP_NOFS);
	if (!ei)
		return NULL;

	inode_set_iversion(&ei->vfs_inode, 1);
	ei->i_flags = 0;
	spin_lock_init(&ei->i_raw_lock);
	ei->i_prealloc_node = RB_ROOT;
	atomic_set(&ei->i_prealloc_active, 0);
	rwlock_init(&ei->i_prealloc_lock);
	ext4_es_init_tree(&ei->i_es_tree);
	rwlock_init(&ei->i_es_lock);
	INIT_LIST_HEAD(&ei->i_es_list);
	ei->i_es_all_nr = 0;
	ei->i_es_shk_nr = 0;
	ei->i_es_shrink_lblk = 0;
	ei->i_reserved_data_blocks = 0;
	spin_lock_init(&(ei->i_block_reservation_lock));
	ext4_init_pending_tree(&ei->i_pending_tree);
#ifdef CONFIG_QUOTA
	ei->i_reserved_quota = 0;
	memset(&ei->i_dquot, 0, sizeof(ei->i_dquot));
#endif
	ei->jinode = NULL;
	INIT_LIST_HEAD(&ei->i_rsv_conversion_list);
	spin_lock_init(&ei->i_completed_io_lock);
	ei->i_sync_tid = 0;
	ei->i_datasync_tid = 0;
	atomic_set(&ei->i_unwritten, 0);
	INIT_WORK(&ei->i_rsv_conversion_work, ext4_end_io_rsv_work);
	ext4_fc_init_inode(&ei->vfs_inode);
	mutex_init(&ei->i_fc_lock);
	return &ei->vfs_inode;
}

static int ext4_drop_inode(struct inode *inode)
{
	int drop = generic_drop_inode(inode);

	if (!drop)
		drop = fscrypt_drop_inode(inode);

	trace_ext4_drop_inode(inode, drop);
	return drop;
}

static void ext4_free_in_core_inode(struct inode *inode)
{
	fscrypt_free_inode(inode);
	if (!list_empty(&(EXT4_I(inode)->i_fc_list))) {
		pr_warn("%s: inode %ld still in fc list",
			__func__, inode->i_ino);
	}
	kmem_cache_free(ext4_inode_cachep, EXT4_I(inode));
}

static void ext4_destroy_inode(struct inode *inode)
{
	if (!list_empty(&(EXT4_I(inode)->i_orphan))) {
		ext4_msg(inode->i_sb, KERN_ERR,
			 "Inode %lu (%p): orphan list check failed!",
			 inode->i_ino, EXT4_I(inode));
		print_hex_dump(KERN_INFO, "", DUMP_PREFIX_ADDRESS, 16, 4,
				EXT4_I(inode), sizeof(struct ext4_inode_info),
				true);
		dump_stack();
	}

	if (EXT4_I(inode)->i_reserved_data_blocks)
		ext4_msg(inode->i_sb, KERN_ERR,
			 "Inode %lu (%p): i_reserved_data_blocks (%u) not cleared!",
			 inode->i_ino, EXT4_I(inode),
			 EXT4_I(inode)->i_reserved_data_blocks);
}

static void ext4_shutdown(struct super_block *sb)
{
       ext4_force_shutdown(sb, EXT4_GOING_FLAGS_NOLOGFLUSH);
}

static void init_once(void *foo)
{
	struct ext4_inode_info *ei = foo;

	INIT_LIST_HEAD(&ei->i_orphan);
	init_rwsem(&ei->xattr_sem);
	init_rwsem(&ei->i_data_sem);
	inode_init_once(&ei->vfs_inode);
	ext4_fc_init_inode(&ei->vfs_inode);
}

static int __init init_inodecache(void)
{
	ext4_inode_cachep = kmem_cache_create_usercopy("ext4_inode_cache",
				sizeof(struct ext4_inode_info), 0,
				(SLAB_RECLAIM_ACCOUNT|SLAB_MEM_SPREAD|
					SLAB_ACCOUNT),
				offsetof(struct ext4_inode_info, i_data),
				sizeof_field(struct ext4_inode_info, i_data),
				init_once);
	if (ext4_inode_cachep == NULL)
		return -ENOMEM;
	return 0;
}

static void destroy_inodecache(void)
{
	/*
	 * Make sure all delayed rcu free inodes are flushed before we
	 * destroy cache.
	 */
	rcu_barrier();
	kmem_cache_destroy(ext4_inode_cachep);
}

void ext4_clear_inode(struct inode *inode)
{
	ext4_fc_del(inode);
	invalidate_inode_buffers(inode);
	clear_inode(inode);
	ext4_discard_preallocations(inode, 0);
	ext4_es_remove_extent(inode, 0, EXT_MAX_BLOCKS);
	dquot_drop(inode);
	if (EXT4_I(inode)->jinode) {
		jbd2_journal_release_jbd_inode(EXT4_JOURNAL(inode),
					       EXT4_I(inode)->jinode);
		jbd2_free_inode(EXT4_I(inode)->jinode);
		EXT4_I(inode)->jinode = NULL;
	}
	fscrypt_put_encryption_info(inode);
	fsverity_cleanup_inode(inode);
}

static struct inode *ext4_nfs_get_inode(struct super_block *sb,
					u64 ino, u32 generation)
{
	struct inode *inode;

	/*
	 * Currently we don't know the generation for parent directory, so
	 * a generation of 0 means "accept any"
	 */
	inode = ext4_iget(sb, ino, EXT4_IGET_HANDLE);
	if (IS_ERR(inode))
		return ERR_CAST(inode);
	if (generation && inode->i_generation != generation) {
		iput(inode);
		return ERR_PTR(-ESTALE);
	}

	return inode;
}

static struct dentry *ext4_fh_to_dentry(struct super_block *sb, struct fid *fid,
					int fh_len, int fh_type)
{
	return generic_fh_to_dentry(sb, fid, fh_len, fh_type,
				    ext4_nfs_get_inode);
}

static struct dentry *ext4_fh_to_parent(struct super_block *sb, struct fid *fid,
					int fh_len, int fh_type)
{
	return generic_fh_to_parent(sb, fid, fh_len, fh_type,
				    ext4_nfs_get_inode);
}

static int ext4_nfs_commit_metadata(struct inode *inode)
{
	struct writeback_control wbc = {
		.sync_mode = WB_SYNC_ALL
	};

	trace_ext4_nfs_commit_metadata(inode);
	return ext4_write_inode(inode, &wbc);
}

#ifdef CONFIG_QUOTA
static const char * const quotatypes[] = INITQFNAMES;
#define QTYPE2NAME(t) (quotatypes[t])

static int ext4_write_dquot(struct dquot *dquot);
static int ext4_acquire_dquot(struct dquot *dquot);
static int ext4_release_dquot(struct dquot *dquot);
static int ext4_mark_dquot_dirty(struct dquot *dquot);
static int ext4_write_info(struct super_block *sb, int type);
static int ext4_quota_on(struct super_block *sb, int type, int format_id,
			 const struct path *path);
static ssize_t ext4_quota_read(struct super_block *sb, int type, char *data,
			       size_t len, loff_t off);
static ssize_t ext4_quota_write(struct super_block *sb, int type,
				const char *data, size_t len, loff_t off);
static int ext4_quota_enable(struct super_block *sb, int type, int format_id,
			     unsigned int flags);

static struct dquot **ext4_get_dquots(struct inode *inode)
{
	return EXT4_I(inode)->i_dquot;
}

static const struct dquot_operations ext4_quota_operations = {
	.get_reserved_space	= ext4_get_reserved_space,
	.write_dquot		= ext4_write_dquot,
	.acquire_dquot		= ext4_acquire_dquot,
	.release_dquot		= ext4_release_dquot,
	.mark_dirty		= ext4_mark_dquot_dirty,
	.write_info		= ext4_write_info,
	.alloc_dquot		= dquot_alloc,
	.destroy_dquot		= dquot_destroy,
	.get_projid		= ext4_get_projid,
	.get_inode_usage	= ext4_get_inode_usage,
	.get_next_id		= dquot_get_next_id,
};

static const struct quotactl_ops ext4_qctl_operations = {
	.quota_on	= ext4_quota_on,
	.quota_off	= ext4_quota_off,
	.quota_sync	= dquot_quota_sync,
	.get_state	= dquot_get_state,
	.set_info	= dquot_set_dqinfo,
	.get_dqblk	= dquot_get_dqblk,
	.set_dqblk	= dquot_set_dqblk,
	.get_nextdqblk	= dquot_get_next_dqblk,
};
#endif

static const struct super_operations ext4_sops = {
	.alloc_inode	= ext4_alloc_inode,
	.free_inode	= ext4_free_in_core_inode,
	.destroy_inode	= ext4_destroy_inode,
	.write_inode	= ext4_write_inode,
	.dirty_inode	= ext4_dirty_inode,
	.drop_inode	= ext4_drop_inode,
	.evict_inode	= ext4_evict_inode,
	.put_super	= ext4_put_super,
	.sync_fs	= ext4_sync_fs,
	.freeze_fs	= ext4_freeze,
	.unfreeze_fs	= ext4_unfreeze,
	.statfs		= ext4_statfs,
	.show_options	= ext4_show_options,
	.shutdown	= ext4_shutdown,
#ifdef CONFIG_QUOTA
	.quota_read	= ext4_quota_read,
	.quota_write	= ext4_quota_write,
	.get_dquots	= ext4_get_dquots,
#endif
};

static const struct export_operations ext4_export_ops = {
	.fh_to_dentry = ext4_fh_to_dentry,
	.fh_to_parent = ext4_fh_to_parent,
	.get_parent = ext4_get_parent,
	.commit_metadata = ext4_nfs_commit_metadata,
};

enum {
	Opt_bsd_df, Opt_minix_df, Opt_grpid, Opt_nogrpid,
	Opt_resgid, Opt_resuid, Opt_sb,
	Opt_nouid32, Opt_debug, Opt_removed,
	Opt_user_xattr, Opt_acl,
	Opt_auto_da_alloc, Opt_noauto_da_alloc, Opt_noload,
	Opt_commit, Opt_min_batch_time, Opt_max_batch_time, Opt_journal_dev,
	Opt_journal_path, Opt_journal_checksum, Opt_journal_async_commit,
	Opt_abort, Opt_data_journal, Opt_data_ordered, Opt_data_writeback,
	Opt_data_err_abort, Opt_data_err_ignore, Opt_test_dummy_encryption,
	Opt_inlinecrypt,
	Opt_usrjquota, Opt_grpjquota, Opt_quota,
	Opt_noquota, Opt_barrier, Opt_nobarrier, Opt_err,
	Opt_usrquota, Opt_grpquota, Opt_prjquota,
	Opt_dax, Opt_dax_always, Opt_dax_inode, Opt_dax_never,
	Opt_stripe, Opt_delalloc, Opt_nodelalloc, Opt_warn_on_error,
	Opt_nowarn_on_error, Opt_mblk_io_submit, Opt_debug_want_extra_isize,
	Opt_nomblk_io_submit, Opt_block_validity, Opt_noblock_validity,
	Opt_inode_readahead_blks, Opt_journal_ioprio,
	Opt_dioread_nolock, Opt_dioread_lock,
	Opt_discard, Opt_nodiscard, Opt_init_itable, Opt_noinit_itable,
	Opt_max_dir_size_kb, Opt_nojournal_checksum, Opt_nombcache,
	Opt_no_prefetch_block_bitmaps, Opt_mb_optimize_scan,
	Opt_errors, Opt_data, Opt_data_err, Opt_jqfmt, Opt_dax_type,
#ifdef CONFIG_EXT4_DEBUG
	Opt_fc_debug_max_replay, Opt_fc_debug_force
#endif
};

static const struct constant_table ext4_param_errors[] = {
	{"continue",	EXT4_MOUNT_ERRORS_CONT},
	{"panic",	EXT4_MOUNT_ERRORS_PANIC},
	{"remount-ro",	EXT4_MOUNT_ERRORS_RO},
	{}
};

static const struct constant_table ext4_param_data[] = {
	{"journal",	EXT4_MOUNT_JOURNAL_DATA},
	{"ordered",	EXT4_MOUNT_ORDERED_DATA},
	{"writeback",	EXT4_MOUNT_WRITEBACK_DATA},
	{}
};

static const struct constant_table ext4_param_data_err[] = {
	{"abort",	Opt_data_err_abort},
	{"ignore",	Opt_data_err_ignore},
	{}
};

static const struct constant_table ext4_param_jqfmt[] = {
	{"vfsold",	QFMT_VFS_OLD},
	{"vfsv0",	QFMT_VFS_V0},
	{"vfsv1",	QFMT_VFS_V1},
	{}
};

static const struct constant_table ext4_param_dax[] = {
	{"always",	Opt_dax_always},
	{"inode",	Opt_dax_inode},
	{"never",	Opt_dax_never},
	{}
};

/* String parameter that allows empty argument */
#define fsparam_string_empty(NAME, OPT) \
	__fsparam(fs_param_is_string, NAME, OPT, fs_param_can_be_empty, NULL)

/*
 * Mount option specification
 * We don't use fsparam_flag_no because of the way we set the
 * options and the way we show them in _ext4_show_options(). To
 * keep the changes to a minimum, let's keep the negative options
 * separate for now.
 */
static const struct fs_parameter_spec ext4_param_specs[] = {
	fsparam_flag	("bsddf",		Opt_bsd_df),
	fsparam_flag	("minixdf",		Opt_minix_df),
	fsparam_flag	("grpid",		Opt_grpid),
	fsparam_flag	("bsdgroups",		Opt_grpid),
	fsparam_flag	("nogrpid",		Opt_nogrpid),
	fsparam_flag	("sysvgroups",		Opt_nogrpid),
	fsparam_u32	("resgid",		Opt_resgid),
	fsparam_u32	("resuid",		Opt_resuid),
	fsparam_u32	("sb",			Opt_sb),
	fsparam_enum	("errors",		Opt_errors, ext4_param_errors),
	fsparam_flag	("nouid32",		Opt_nouid32),
	fsparam_flag	("debug",		Opt_debug),
	fsparam_flag	("oldalloc",		Opt_removed),
	fsparam_flag	("orlov",		Opt_removed),
	fsparam_flag	("user_xattr",		Opt_user_xattr),
	fsparam_flag	("acl",			Opt_acl),
	fsparam_flag	("norecovery",		Opt_noload),
	fsparam_flag	("noload",		Opt_noload),
	fsparam_flag	("bh",			Opt_removed),
	fsparam_flag	("nobh",		Opt_removed),
	fsparam_u32	("commit",		Opt_commit),
	fsparam_u32	("min_batch_time",	Opt_min_batch_time),
	fsparam_u32	("max_batch_time",	Opt_max_batch_time),
	fsparam_u32	("journal_dev",		Opt_journal_dev),
	fsparam_bdev	("journal_path",	Opt_journal_path),
	fsparam_flag	("journal_checksum",	Opt_journal_checksum),
	fsparam_flag	("nojournal_checksum",	Opt_nojournal_checksum),
	fsparam_flag	("journal_async_commit",Opt_journal_async_commit),
	fsparam_flag	("abort",		Opt_abort),
	fsparam_enum	("data",		Opt_data, ext4_param_data),
	fsparam_enum	("data_err",		Opt_data_err,
						ext4_param_data_err),
	fsparam_string_empty
			("usrjquota",		Opt_usrjquota),
	fsparam_string_empty
			("grpjquota",		Opt_grpjquota),
	fsparam_enum	("jqfmt",		Opt_jqfmt, ext4_param_jqfmt),
	fsparam_flag	("grpquota",		Opt_grpquota),
	fsparam_flag	("quota",		Opt_quota),
	fsparam_flag	("noquota",		Opt_noquota),
	fsparam_flag	("usrquota",		Opt_usrquota),
	fsparam_flag	("prjquota",		Opt_prjquota),
	fsparam_flag	("barrier",		Opt_barrier),
	fsparam_u32	("barrier",		Opt_barrier),
	fsparam_flag	("nobarrier",		Opt_nobarrier),
	fsparam_flag	("i_version",		Opt_removed),
	fsparam_flag	("dax",			Opt_dax),
	fsparam_enum	("dax",			Opt_dax_type, ext4_param_dax),
	fsparam_u32	("stripe",		Opt_stripe),
	fsparam_flag	("delalloc",		Opt_delalloc),
	fsparam_flag	("nodelalloc",		Opt_nodelalloc),
	fsparam_flag	("warn_on_error",	Opt_warn_on_error),
	fsparam_flag	("nowarn_on_error",	Opt_nowarn_on_error),
	fsparam_u32	("debug_want_extra_isize",
						Opt_debug_want_extra_isize),
	fsparam_flag	("mblk_io_submit",	Opt_removed),
	fsparam_flag	("nomblk_io_submit",	Opt_removed),
	fsparam_flag	("block_validity",	Opt_block_validity),
	fsparam_flag	("noblock_validity",	Opt_noblock_validity),
	fsparam_u32	("inode_readahead_blks",
						Opt_inode_readahead_blks),
	fsparam_u32	("journal_ioprio",	Opt_journal_ioprio),
	fsparam_u32	("auto_da_alloc",	Opt_auto_da_alloc),
	fsparam_flag	("auto_da_alloc",	Opt_auto_da_alloc),
	fsparam_flag	("noauto_da_alloc",	Opt_noauto_da_alloc),
	fsparam_flag	("dioread_nolock",	Opt_dioread_nolock),
	fsparam_flag	("nodioread_nolock",	Opt_dioread_lock),
	fsparam_flag	("dioread_lock",	Opt_dioread_lock),
	fsparam_flag	("discard",		Opt_discard),
	fsparam_flag	("nodiscard",		Opt_nodiscard),
	fsparam_u32	("init_itable",		Opt_init_itable),
	fsparam_flag	("init_itable",		Opt_init_itable),
	fsparam_flag	("noinit_itable",	Opt_noinit_itable),
#ifdef CONFIG_EXT4_DEBUG
	fsparam_flag	("fc_debug_force",	Opt_fc_debug_force),
	fsparam_u32	("fc_debug_max_replay",	Opt_fc_debug_max_replay),
#endif
	fsparam_u32	("max_dir_size_kb",	Opt_max_dir_size_kb),
	fsparam_flag	("test_dummy_encryption",
						Opt_test_dummy_encryption),
	fsparam_string	("test_dummy_encryption",
						Opt_test_dummy_encryption),
	fsparam_flag	("inlinecrypt",		Opt_inlinecrypt),
	fsparam_flag	("nombcache",		Opt_nombcache),
	fsparam_flag	("no_mbcache",		Opt_nombcache),	/* for backward compatibility */
	fsparam_flag	("prefetch_block_bitmaps",
						Opt_removed),
	fsparam_flag	("no_prefetch_block_bitmaps",
						Opt_no_prefetch_block_bitmaps),
	fsparam_s32	("mb_optimize_scan",	Opt_mb_optimize_scan),
	fsparam_string	("check",		Opt_removed),	/* mount option from ext2/3 */
	fsparam_flag	("nocheck",		Opt_removed),	/* mount option from ext2/3 */
	fsparam_flag	("reservation",		Opt_removed),	/* mount option from ext2/3 */
	fsparam_flag	("noreservation",	Opt_removed),	/* mount option from ext2/3 */
	fsparam_u32	("journal",		Opt_removed),	/* mount option from ext2/3 */
	{}
};

#define DEFAULT_JOURNAL_IOPRIO (IOPRIO_PRIO_VALUE(IOPRIO_CLASS_BE, 3))

#define MOPT_SET	0x0001
#define MOPT_CLEAR	0x0002
#define MOPT_NOSUPPORT	0x0004
#define MOPT_EXPLICIT	0x0008
#ifdef CONFIG_QUOTA
#define MOPT_Q		0
#define MOPT_QFMT	0x0010
#else
#define MOPT_Q		MOPT_NOSUPPORT
#define MOPT_QFMT	MOPT_NOSUPPORT
#endif
#define MOPT_NO_EXT2	0x0020
#define MOPT_NO_EXT3	0x0040
#define MOPT_EXT4_ONLY	(MOPT_NO_EXT2 | MOPT_NO_EXT3)
#define MOPT_SKIP	0x0080
#define	MOPT_2		0x0100

static const struct mount_opts {
	int	token;
	int	mount_opt;
	int	flags;
} ext4_mount_opts[] = {
	{Opt_minix_df, EXT4_MOUNT_MINIX_DF, MOPT_SET},
	{Opt_bsd_df, EXT4_MOUNT_MINIX_DF, MOPT_CLEAR},
	{Opt_grpid, EXT4_MOUNT_GRPID, MOPT_SET},
	{Opt_nogrpid, EXT4_MOUNT_GRPID, MOPT_CLEAR},
	{Opt_block_validity, EXT4_MOUNT_BLOCK_VALIDITY, MOPT_SET},
	{Opt_noblock_validity, EXT4_MOUNT_BLOCK_VALIDITY, MOPT_CLEAR},
	{Opt_dioread_nolock, EXT4_MOUNT_DIOREAD_NOLOCK,
	 MOPT_EXT4_ONLY | MOPT_SET},
	{Opt_dioread_lock, EXT4_MOUNT_DIOREAD_NOLOCK,
	 MOPT_EXT4_ONLY | MOPT_CLEAR},
	{Opt_discard, EXT4_MOUNT_DISCARD, MOPT_SET},
	{Opt_nodiscard, EXT4_MOUNT_DISCARD, MOPT_CLEAR},
	{Opt_delalloc, EXT4_MOUNT_DELALLOC,
	 MOPT_EXT4_ONLY | MOPT_SET | MOPT_EXPLICIT},
	{Opt_nodelalloc, EXT4_MOUNT_DELALLOC,
	 MOPT_EXT4_ONLY | MOPT_CLEAR},
	{Opt_warn_on_error, EXT4_MOUNT_WARN_ON_ERROR, MOPT_SET},
	{Opt_nowarn_on_error, EXT4_MOUNT_WARN_ON_ERROR, MOPT_CLEAR},
	{Opt_commit, 0, MOPT_NO_EXT2},
	{Opt_nojournal_checksum, EXT4_MOUNT_JOURNAL_CHECKSUM,
	 MOPT_EXT4_ONLY | MOPT_CLEAR},
	{Opt_journal_checksum, EXT4_MOUNT_JOURNAL_CHECKSUM,
	 MOPT_EXT4_ONLY | MOPT_SET | MOPT_EXPLICIT},
	{Opt_journal_async_commit, (EXT4_MOUNT_JOURNAL_ASYNC_COMMIT |
				    EXT4_MOUNT_JOURNAL_CHECKSUM),
	 MOPT_EXT4_ONLY | MOPT_SET | MOPT_EXPLICIT},
	{Opt_noload, EXT4_MOUNT_NOLOAD, MOPT_NO_EXT2 | MOPT_SET},
	{Opt_data_err, EXT4_MOUNT_DATA_ERR_ABORT, MOPT_NO_EXT2},
	{Opt_barrier, EXT4_MOUNT_BARRIER, MOPT_SET},
	{Opt_nobarrier, EXT4_MOUNT_BARRIER, MOPT_CLEAR},
	{Opt_noauto_da_alloc, EXT4_MOUNT_NO_AUTO_DA_ALLOC, MOPT_SET},
	{Opt_auto_da_alloc, EXT4_MOUNT_NO_AUTO_DA_ALLOC, MOPT_CLEAR},
	{Opt_noinit_itable, EXT4_MOUNT_INIT_INODE_TABLE, MOPT_CLEAR},
	{Opt_dax_type, 0, MOPT_EXT4_ONLY},
	{Opt_journal_dev, 0, MOPT_NO_EXT2},
	{Opt_journal_path, 0, MOPT_NO_EXT2},
	{Opt_journal_ioprio, 0, MOPT_NO_EXT2},
	{Opt_data, 0, MOPT_NO_EXT2},
	{Opt_user_xattr, EXT4_MOUNT_XATTR_USER, MOPT_SET},
#ifdef CONFIG_EXT4_FS_POSIX_ACL
	{Opt_acl, EXT4_MOUNT_POSIX_ACL, MOPT_SET},
#else
	{Opt_acl, 0, MOPT_NOSUPPORT},
#endif
	{Opt_nouid32, EXT4_MOUNT_NO_UID32, MOPT_SET},
	{Opt_debug, EXT4_MOUNT_DEBUG, MOPT_SET},
	{Opt_quota, EXT4_MOUNT_QUOTA | EXT4_MOUNT_USRQUOTA, MOPT_SET | MOPT_Q},
	{Opt_usrquota, EXT4_MOUNT_QUOTA | EXT4_MOUNT_USRQUOTA,
							MOPT_SET | MOPT_Q},
	{Opt_grpquota, EXT4_MOUNT_QUOTA | EXT4_MOUNT_GRPQUOTA,
							MOPT_SET | MOPT_Q},
	{Opt_prjquota, EXT4_MOUNT_QUOTA | EXT4_MOUNT_PRJQUOTA,
							MOPT_SET | MOPT_Q},
	{Opt_noquota, (EXT4_MOUNT_QUOTA | EXT4_MOUNT_USRQUOTA |
		       EXT4_MOUNT_GRPQUOTA | EXT4_MOUNT_PRJQUOTA),
							MOPT_CLEAR | MOPT_Q},
	{Opt_usrjquota, 0, MOPT_Q},
	{Opt_grpjquota, 0, MOPT_Q},
	{Opt_jqfmt, 0, MOPT_QFMT},
	{Opt_nombcache, EXT4_MOUNT_NO_MBCACHE, MOPT_SET},
	{Opt_no_prefetch_block_bitmaps, EXT4_MOUNT_NO_PREFETCH_BLOCK_BITMAPS,
	 MOPT_SET},
#ifdef CONFIG_EXT4_DEBUG
	{Opt_fc_debug_force, EXT4_MOUNT2_JOURNAL_FAST_COMMIT,
	 MOPT_SET | MOPT_2 | MOPT_EXT4_ONLY},
#endif
	{Opt_abort, EXT4_MOUNT2_ABORT, MOPT_SET | MOPT_2},
	{Opt_err, 0, 0}
};

#if IS_ENABLED(CONFIG_UNICODE)
static const struct ext4_sb_encodings {
	__u16 magic;
	char *name;
	unsigned int version;
} ext4_sb_encoding_map[] = {
	{EXT4_ENC_UTF8_12_1, "utf8", UNICODE_AGE(12, 1, 0)},
};

static const struct ext4_sb_encodings *
ext4_sb_read_encoding(const struct ext4_super_block *es)
{
	__u16 magic = le16_to_cpu(es->s_encoding);
	int i;

	for (i = 0; i < ARRAY_SIZE(ext4_sb_encoding_map); i++)
		if (magic == ext4_sb_encoding_map[i].magic)
			return &ext4_sb_encoding_map[i];

	return NULL;
}
#endif

#define EXT4_SPEC_JQUOTA			(1 <<  0)
#define EXT4_SPEC_JQFMT				(1 <<  1)
#define EXT4_SPEC_DATAJ				(1 <<  2)
#define EXT4_SPEC_SB_BLOCK			(1 <<  3)
#define EXT4_SPEC_JOURNAL_DEV			(1 <<  4)
#define EXT4_SPEC_JOURNAL_IOPRIO		(1 <<  5)
#define EXT4_SPEC_s_want_extra_isize		(1 <<  7)
#define EXT4_SPEC_s_max_batch_time		(1 <<  8)
#define EXT4_SPEC_s_min_batch_time		(1 <<  9)
#define EXT4_SPEC_s_inode_readahead_blks	(1 << 10)
#define EXT4_SPEC_s_li_wait_mult		(1 << 11)
#define EXT4_SPEC_s_max_dir_size_kb		(1 << 12)
#define EXT4_SPEC_s_stripe			(1 << 13)
#define EXT4_SPEC_s_resuid			(1 << 14)
#define EXT4_SPEC_s_resgid			(1 << 15)
#define EXT4_SPEC_s_commit_interval		(1 << 16)
#define EXT4_SPEC_s_fc_debug_max_replay		(1 << 17)
#define EXT4_SPEC_s_sb_block			(1 << 18)
#define EXT4_SPEC_mb_optimize_scan		(1 << 19)

struct ext4_fs_context {
	char		*s_qf_names[EXT4_MAXQUOTAS];
	struct fscrypt_dummy_policy dummy_enc_policy;
	int		s_jquota_fmt;	/* Format of quota to use */
#ifdef CONFIG_EXT4_DEBUG
	int s_fc_debug_max_replay;
#endif
	unsigned short	qname_spec;
	unsigned long	vals_s_flags;	/* Bits to set in s_flags */
	unsigned long	mask_s_flags;	/* Bits changed in s_flags */
	unsigned long	journal_devnum;
	unsigned long	s_commit_interval;
	unsigned long	s_stripe;
	unsigned int	s_inode_readahead_blks;
	unsigned int	s_want_extra_isize;
	unsigned int	s_li_wait_mult;
	unsigned int	s_max_dir_size_kb;
	unsigned int	journal_ioprio;
	unsigned int	vals_s_mount_opt;
	unsigned int	mask_s_mount_opt;
	unsigned int	vals_s_mount_opt2;
	unsigned int	mask_s_mount_opt2;
	unsigned int	opt_flags;	/* MOPT flags */
	unsigned int	spec;
	u32		s_max_batch_time;
	u32		s_min_batch_time;
	kuid_t		s_resuid;
	kgid_t		s_resgid;
	ext4_fsblk_t	s_sb_block;
};

static void ext4_fc_free(struct fs_context *fc)
{
	struct ext4_fs_context *ctx = fc->fs_private;
	int i;

	if (!ctx)
		return;

	for (i = 0; i < EXT4_MAXQUOTAS; i++)
		kfree(ctx->s_qf_names[i]);

	fscrypt_free_dummy_policy(&ctx->dummy_enc_policy);
	kfree(ctx);
}

int ext4_init_fs_context(struct fs_context *fc)
{
	struct ext4_fs_context *ctx;

	ctx = kzalloc(sizeof(struct ext4_fs_context), GFP_KERNEL);
	if (!ctx)
		return -ENOMEM;

	fc->fs_private = ctx;
	fc->ops = &ext4_context_ops;

	return 0;
}

#ifdef CONFIG_QUOTA
/*
 * Note the name of the specified quota file.
 */
static int note_qf_name(struct fs_context *fc, int qtype,
		       struct fs_parameter *param)
{
	struct ext4_fs_context *ctx = fc->fs_private;
	char *qname;

	if (param->size < 1) {
		ext4_msg(NULL, KERN_ERR, "Missing quota name");
		return -EINVAL;
	}
	if (strchr(param->string, '/')) {
		ext4_msg(NULL, KERN_ERR,
			 "quotafile must be on filesystem root");
		return -EINVAL;
	}
	if (ctx->s_qf_names[qtype]) {
		if (strcmp(ctx->s_qf_names[qtype], param->string) != 0) {
			ext4_msg(NULL, KERN_ERR,
				 "%s quota file already specified",
				 QTYPE2NAME(qtype));
			return -EINVAL;
		}
		return 0;
	}

	qname = kmemdup_nul(param->string, param->size, GFP_KERNEL);
	if (!qname) {
		ext4_msg(NULL, KERN_ERR,
			 "Not enough memory for storing quotafile name");
		return -ENOMEM;
	}
	ctx->s_qf_names[qtype] = qname;
	ctx->qname_spec |= 1 << qtype;
	ctx->spec |= EXT4_SPEC_JQUOTA;
	return 0;
}

/*
 * Clear the name of the specified quota file.
 */
static int unnote_qf_name(struct fs_context *fc, int qtype)
{
	struct ext4_fs_context *ctx = fc->fs_private;

	if (ctx->s_qf_names[qtype])
		kfree(ctx->s_qf_names[qtype]);

	ctx->s_qf_names[qtype] = NULL;
	ctx->qname_spec |= 1 << qtype;
	ctx->spec |= EXT4_SPEC_JQUOTA;
	return 0;
}
#endif

static int ext4_parse_test_dummy_encryption(const struct fs_parameter *param,
					    struct ext4_fs_context *ctx)
{
	int err;

	if (!IS_ENABLED(CONFIG_FS_ENCRYPTION)) {
		ext4_msg(NULL, KERN_WARNING,
			 "test_dummy_encryption option not supported");
		return -EINVAL;
	}
	err = fscrypt_parse_test_dummy_encryption(param,
						  &ctx->dummy_enc_policy);
	if (err == -EINVAL) {
		ext4_msg(NULL, KERN_WARNING,
			 "Value of option \"%s\" is unrecognized", param->key);
	} else if (err == -EEXIST) {
		ext4_msg(NULL, KERN_WARNING,
			 "Conflicting test_dummy_encryption options");
		return -EINVAL;
	}
	return err;
}

#define EXT4_SET_CTX(name)						\
static inline void ctx_set_##name(struct ext4_fs_context *ctx,		\
				  unsigned long flag)			\
{									\
	ctx->mask_s_##name |= flag;					\
	ctx->vals_s_##name |= flag;					\
}

#define EXT4_CLEAR_CTX(name)						\
static inline void ctx_clear_##name(struct ext4_fs_context *ctx,	\
				    unsigned long flag)			\
{									\
	ctx->mask_s_##name |= flag;					\
	ctx->vals_s_##name &= ~flag;					\
}

#define EXT4_TEST_CTX(name)						\
static inline unsigned long						\
ctx_test_##name(struct ext4_fs_context *ctx, unsigned long flag)	\
{									\
	return (ctx->vals_s_##name & flag);				\
}

EXT4_SET_CTX(flags); /* set only */
EXT4_SET_CTX(mount_opt);
EXT4_CLEAR_CTX(mount_opt);
EXT4_TEST_CTX(mount_opt);
EXT4_SET_CTX(mount_opt2);
EXT4_CLEAR_CTX(mount_opt2);
EXT4_TEST_CTX(mount_opt2);

static int ext4_parse_param(struct fs_context *fc, struct fs_parameter *param)
{
	struct ext4_fs_context *ctx = fc->fs_private;
	struct fs_parse_result result;
	const struct mount_opts *m;
	int is_remount;
	kuid_t uid;
	kgid_t gid;
	int token;

	token = fs_parse(fc, ext4_param_specs, param, &result);
	if (token < 0)
		return token;
	is_remount = fc->purpose == FS_CONTEXT_FOR_RECONFIGURE;

	for (m = ext4_mount_opts; m->token != Opt_err; m++)
		if (token == m->token)
			break;

	ctx->opt_flags |= m->flags;

	if (m->flags & MOPT_EXPLICIT) {
		if (m->mount_opt & EXT4_MOUNT_DELALLOC) {
			ctx_set_mount_opt2(ctx, EXT4_MOUNT2_EXPLICIT_DELALLOC);
		} else if (m->mount_opt & EXT4_MOUNT_JOURNAL_CHECKSUM) {
			ctx_set_mount_opt2(ctx,
				       EXT4_MOUNT2_EXPLICIT_JOURNAL_CHECKSUM);
		} else
			return -EINVAL;
	}

	if (m->flags & MOPT_NOSUPPORT) {
		ext4_msg(NULL, KERN_ERR, "%s option not supported",
			 param->key);
		return 0;
	}

	switch (token) {
#ifdef CONFIG_QUOTA
	case Opt_usrjquota:
		if (!*param->string)
			return unnote_qf_name(fc, USRQUOTA);
		else
			return note_qf_name(fc, USRQUOTA, param);
	case Opt_grpjquota:
		if (!*param->string)
			return unnote_qf_name(fc, GRPQUOTA);
		else
			return note_qf_name(fc, GRPQUOTA, param);
#endif
	case Opt_sb:
		if (fc->purpose == FS_CONTEXT_FOR_RECONFIGURE) {
			ext4_msg(NULL, KERN_WARNING,
				 "Ignoring %s option on remount", param->key);
		} else {
			ctx->s_sb_block = result.uint_32;
			ctx->spec |= EXT4_SPEC_s_sb_block;
		}
		return 0;
	case Opt_removed:
		ext4_msg(NULL, KERN_WARNING, "Ignoring removed %s option",
			 param->key);
		return 0;
	case Opt_inlinecrypt:
#ifdef CONFIG_FS_ENCRYPTION_INLINE_CRYPT
		ctx_set_flags(ctx, SB_INLINECRYPT);
#else
		ext4_msg(NULL, KERN_ERR, "inline encryption not supported");
#endif
		return 0;
	case Opt_errors:
		ctx_clear_mount_opt(ctx, EXT4_MOUNT_ERRORS_MASK);
		ctx_set_mount_opt(ctx, result.uint_32);
		return 0;
#ifdef CONFIG_QUOTA
	case Opt_jqfmt:
		ctx->s_jquota_fmt = result.uint_32;
		ctx->spec |= EXT4_SPEC_JQFMT;
		return 0;
#endif
	case Opt_data:
		ctx_clear_mount_opt(ctx, EXT4_MOUNT_DATA_FLAGS);
		ctx_set_mount_opt(ctx, result.uint_32);
		ctx->spec |= EXT4_SPEC_DATAJ;
		return 0;
	case Opt_commit:
		if (result.uint_32 == 0)
			result.uint_32 = JBD2_DEFAULT_MAX_COMMIT_AGE;
		else if (result.uint_32 > INT_MAX / HZ) {
			ext4_msg(NULL, KERN_ERR,
				 "Invalid commit interval %d, "
				 "must be smaller than %d",
				 result.uint_32, INT_MAX / HZ);
			return -EINVAL;
		}
		ctx->s_commit_interval = HZ * result.uint_32;
		ctx->spec |= EXT4_SPEC_s_commit_interval;
		return 0;
	case Opt_debug_want_extra_isize:
		if ((result.uint_32 & 1) || (result.uint_32 < 4)) {
			ext4_msg(NULL, KERN_ERR,
				 "Invalid want_extra_isize %d", result.uint_32);
			return -EINVAL;
		}
		ctx->s_want_extra_isize = result.uint_32;
		ctx->spec |= EXT4_SPEC_s_want_extra_isize;
		return 0;
	case Opt_max_batch_time:
		ctx->s_max_batch_time = result.uint_32;
		ctx->spec |= EXT4_SPEC_s_max_batch_time;
		return 0;
	case Opt_min_batch_time:
		ctx->s_min_batch_time = result.uint_32;
		ctx->spec |= EXT4_SPEC_s_min_batch_time;
		return 0;
	case Opt_inode_readahead_blks:
		if (result.uint_32 &&
		    (result.uint_32 > (1 << 30) ||
		     !is_power_of_2(result.uint_32))) {
			ext4_msg(NULL, KERN_ERR,
				 "EXT4-fs: inode_readahead_blks must be "
				 "0 or a power of 2 smaller than 2^31");
			return -EINVAL;
		}
		ctx->s_inode_readahead_blks = result.uint_32;
		ctx->spec |= EXT4_SPEC_s_inode_readahead_blks;
		return 0;
	case Opt_init_itable:
		ctx_set_mount_opt(ctx, EXT4_MOUNT_INIT_INODE_TABLE);
		ctx->s_li_wait_mult = EXT4_DEF_LI_WAIT_MULT;
		if (param->type == fs_value_is_string)
			ctx->s_li_wait_mult = result.uint_32;
		ctx->spec |= EXT4_SPEC_s_li_wait_mult;
		return 0;
	case Opt_max_dir_size_kb:
		ctx->s_max_dir_size_kb = result.uint_32;
		ctx->spec |= EXT4_SPEC_s_max_dir_size_kb;
		return 0;
#ifdef CONFIG_EXT4_DEBUG
	case Opt_fc_debug_max_replay:
		ctx->s_fc_debug_max_replay = result.uint_32;
		ctx->spec |= EXT4_SPEC_s_fc_debug_max_replay;
		return 0;
#endif
	case Opt_stripe:
		ctx->s_stripe = result.uint_32;
		ctx->spec |= EXT4_SPEC_s_stripe;
		return 0;
	case Opt_resuid:
		uid = make_kuid(current_user_ns(), result.uint_32);
		if (!uid_valid(uid)) {
			ext4_msg(NULL, KERN_ERR, "Invalid uid value %d",
				 result.uint_32);
			return -EINVAL;
		}
		ctx->s_resuid = uid;
		ctx->spec |= EXT4_SPEC_s_resuid;
		return 0;
	case Opt_resgid:
		gid = make_kgid(current_user_ns(), result.uint_32);
		if (!gid_valid(gid)) {
			ext4_msg(NULL, KERN_ERR, "Invalid gid value %d",
				 result.uint_32);
			return -EINVAL;
		}
		ctx->s_resgid = gid;
		ctx->spec |= EXT4_SPEC_s_resgid;
		return 0;
	case Opt_journal_dev:
		if (is_remount) {
			ext4_msg(NULL, KERN_ERR,
				 "Cannot specify journal on remount");
			return -EINVAL;
		}
		ctx->journal_devnum = result.uint_32;
		ctx->spec |= EXT4_SPEC_JOURNAL_DEV;
		return 0;
	case Opt_journal_path:
	{
		struct inode *journal_inode;
		struct path path;
		int error;

		if (is_remount) {
			ext4_msg(NULL, KERN_ERR,
				 "Cannot specify journal on remount");
			return -EINVAL;
		}

		error = fs_lookup_param(fc, param, 1, LOOKUP_FOLLOW, &path);
		if (error) {
			ext4_msg(NULL, KERN_ERR, "error: could not find "
				 "journal device path");
			return -EINVAL;
		}

		journal_inode = d_inode(path.dentry);
		ctx->journal_devnum = new_encode_dev(journal_inode->i_rdev);
		ctx->spec |= EXT4_SPEC_JOURNAL_DEV;
		path_put(&path);
		return 0;
	}
	case Opt_journal_ioprio:
		if (result.uint_32 > 7) {
			ext4_msg(NULL, KERN_ERR, "Invalid journal IO priority"
				 " (must be 0-7)");
			return -EINVAL;
		}
		ctx->journal_ioprio =
			IOPRIO_PRIO_VALUE(IOPRIO_CLASS_BE, result.uint_32);
		ctx->spec |= EXT4_SPEC_JOURNAL_IOPRIO;
		return 0;
	case Opt_test_dummy_encryption:
		return ext4_parse_test_dummy_encryption(param, ctx);
	case Opt_dax:
	case Opt_dax_type:
#ifdef CONFIG_FS_DAX
	{
		int type = (token == Opt_dax) ?
			   Opt_dax : result.uint_32;

		switch (type) {
		case Opt_dax:
		case Opt_dax_always:
			ctx_set_mount_opt(ctx, EXT4_MOUNT_DAX_ALWAYS);
			ctx_clear_mount_opt2(ctx, EXT4_MOUNT2_DAX_NEVER);
			break;
		case Opt_dax_never:
			ctx_set_mount_opt2(ctx, EXT4_MOUNT2_DAX_NEVER);
			ctx_clear_mount_opt(ctx, EXT4_MOUNT_DAX_ALWAYS);
			break;
		case Opt_dax_inode:
			ctx_clear_mount_opt(ctx, EXT4_MOUNT_DAX_ALWAYS);
			ctx_clear_mount_opt2(ctx, EXT4_MOUNT2_DAX_NEVER);
			/* Strictly for printing options */
			ctx_set_mount_opt2(ctx, EXT4_MOUNT2_DAX_INODE);
			break;
		}
		return 0;
	}
#else
		ext4_msg(NULL, KERN_INFO, "dax option not supported");
		return -EINVAL;
#endif
	case Opt_data_err:
		if (result.uint_32 == Opt_data_err_abort)
			ctx_set_mount_opt(ctx, m->mount_opt);
		else if (result.uint_32 == Opt_data_err_ignore)
			ctx_clear_mount_opt(ctx, m->mount_opt);
		return 0;
	case Opt_mb_optimize_scan:
		if (result.int_32 == 1) {
			ctx_set_mount_opt2(ctx, EXT4_MOUNT2_MB_OPTIMIZE_SCAN);
			ctx->spec |= EXT4_SPEC_mb_optimize_scan;
		} else if (result.int_32 == 0) {
			ctx_clear_mount_opt2(ctx, EXT4_MOUNT2_MB_OPTIMIZE_SCAN);
			ctx->spec |= EXT4_SPEC_mb_optimize_scan;
		} else {
			ext4_msg(NULL, KERN_WARNING,
				 "mb_optimize_scan should be set to 0 or 1.");
			return -EINVAL;
		}
		return 0;
	}

	/*
	 * At this point we should only be getting options requiring MOPT_SET,
	 * or MOPT_CLEAR. Anything else is a bug
	 */
	if (m->token == Opt_err) {
		ext4_msg(NULL, KERN_WARNING, "buggy handling of option %s",
			 param->key);
		WARN_ON(1);
		return -EINVAL;
	}

	else {
		unsigned int set = 0;

		if ((param->type == fs_value_is_flag) ||
		    result.uint_32 > 0)
			set = 1;

		if (m->flags & MOPT_CLEAR)
			set = !set;
		else if (unlikely(!(m->flags & MOPT_SET))) {
			ext4_msg(NULL, KERN_WARNING,
				 "buggy handling of option %s",
				 param->key);
			WARN_ON(1);
			return -EINVAL;
		}
		if (m->flags & MOPT_2) {
			if (set != 0)
				ctx_set_mount_opt2(ctx, m->mount_opt);
			else
				ctx_clear_mount_opt2(ctx, m->mount_opt);
		} else {
			if (set != 0)
				ctx_set_mount_opt(ctx, m->mount_opt);
			else
				ctx_clear_mount_opt(ctx, m->mount_opt);
		}
	}

	return 0;
}

static int parse_options(struct fs_context *fc, char *options)
{
	struct fs_parameter param;
	int ret;
	char *key;

	if (!options)
		return 0;

	while ((key = strsep(&options, ",")) != NULL) {
		if (*key) {
			size_t v_len = 0;
			char *value = strchr(key, '=');

			param.type = fs_value_is_flag;
			param.string = NULL;

			if (value) {
				if (value == key)
					continue;

				*value++ = 0;
				v_len = strlen(value);
				param.string = kmemdup_nul(value, v_len,
							   GFP_KERNEL);
				if (!param.string)
					return -ENOMEM;
				param.type = fs_value_is_string;
			}

			param.key = key;
			param.size = v_len;

			ret = ext4_parse_param(fc, &param);
			if (param.string)
				kfree(param.string);
			if (ret < 0)
				return ret;
		}
	}

	ret = ext4_validate_options(fc);
	if (ret < 0)
		return ret;

	return 0;
}

static int parse_apply_sb_mount_options(struct super_block *sb,
					struct ext4_fs_context *m_ctx)
{
	struct ext4_sb_info *sbi = EXT4_SB(sb);
	char *s_mount_opts = NULL;
	struct ext4_fs_context *s_ctx = NULL;
	struct fs_context *fc = NULL;
	int ret = -ENOMEM;

	if (!sbi->s_es->s_mount_opts[0])
		return 0;

	s_mount_opts = kstrndup(sbi->s_es->s_mount_opts,
				sizeof(sbi->s_es->s_mount_opts),
				GFP_KERNEL);
	if (!s_mount_opts)
		return ret;

	fc = kzalloc(sizeof(struct fs_context), GFP_KERNEL);
	if (!fc)
		goto out_free;

	s_ctx = kzalloc(sizeof(struct ext4_fs_context), GFP_KERNEL);
	if (!s_ctx)
		goto out_free;

	fc->fs_private = s_ctx;
	fc->s_fs_info = sbi;

	ret = parse_options(fc, s_mount_opts);
	if (ret < 0)
		goto parse_failed;

	ret = ext4_check_opt_consistency(fc, sb);
	if (ret < 0) {
parse_failed:
		ext4_msg(sb, KERN_WARNING,
			 "failed to parse options in superblock: %s",
			 s_mount_opts);
		ret = 0;
		goto out_free;
	}

	if (s_ctx->spec & EXT4_SPEC_JOURNAL_DEV)
		m_ctx->journal_devnum = s_ctx->journal_devnum;
	if (s_ctx->spec & EXT4_SPEC_JOURNAL_IOPRIO)
		m_ctx->journal_ioprio = s_ctx->journal_ioprio;

	ext4_apply_options(fc, sb);
	ret = 0;

out_free:
	if (fc) {
		ext4_fc_free(fc);
		kfree(fc);
	}
	kfree(s_mount_opts);
	return ret;
}

static void ext4_apply_quota_options(struct fs_context *fc,
				     struct super_block *sb)
{
#ifdef CONFIG_QUOTA
	bool quota_feature = ext4_has_feature_quota(sb);
	struct ext4_fs_context *ctx = fc->fs_private;
	struct ext4_sb_info *sbi = EXT4_SB(sb);
	char *qname;
	int i;

	if (quota_feature)
		return;

	if (ctx->spec & EXT4_SPEC_JQUOTA) {
		for (i = 0; i < EXT4_MAXQUOTAS; i++) {
			if (!(ctx->qname_spec & (1 << i)))
				continue;

			qname = ctx->s_qf_names[i]; /* May be NULL */
			if (qname)
				set_opt(sb, QUOTA);
			ctx->s_qf_names[i] = NULL;
			qname = rcu_replace_pointer(sbi->s_qf_names[i], qname,
						lockdep_is_held(&sb->s_umount));
			if (qname)
				kfree_rcu_mightsleep(qname);
		}
	}

	if (ctx->spec & EXT4_SPEC_JQFMT)
		sbi->s_jquota_fmt = ctx->s_jquota_fmt;
#endif
}

/*
 * Check quota settings consistency.
 */
static int ext4_check_quota_consistency(struct fs_context *fc,
					struct super_block *sb)
{
#ifdef CONFIG_QUOTA
	struct ext4_fs_context *ctx = fc->fs_private;
	struct ext4_sb_info *sbi = EXT4_SB(sb);
	bool quota_feature = ext4_has_feature_quota(sb);
	bool quota_loaded = sb_any_quota_loaded(sb);
	bool usr_qf_name, grp_qf_name, usrquota, grpquota;
	int quota_flags, i;

	/*
	 * We do the test below only for project quotas. 'usrquota' and
	 * 'grpquota' mount options are allowed even without quota feature
	 * to support legacy quotas in quota files.
	 */
	if (ctx_test_mount_opt(ctx, EXT4_MOUNT_PRJQUOTA) &&
	    !ext4_has_feature_project(sb)) {
		ext4_msg(NULL, KERN_ERR, "Project quota feature not enabled. "
			 "Cannot enable project quota enforcement.");
		return -EINVAL;
	}

	quota_flags = EXT4_MOUNT_QUOTA | EXT4_MOUNT_USRQUOTA |
		      EXT4_MOUNT_GRPQUOTA | EXT4_MOUNT_PRJQUOTA;
	if (quota_loaded &&
	    ctx->mask_s_mount_opt & quota_flags &&
	    !ctx_test_mount_opt(ctx, quota_flags))
		goto err_quota_change;

	if (ctx->spec & EXT4_SPEC_JQUOTA) {

		for (i = 0; i < EXT4_MAXQUOTAS; i++) {
			if (!(ctx->qname_spec & (1 << i)))
				continue;

			if (quota_loaded &&
			    !!sbi->s_qf_names[i] != !!ctx->s_qf_names[i])
				goto err_jquota_change;

			if (sbi->s_qf_names[i] && ctx->s_qf_names[i] &&
			    strcmp(get_qf_name(sb, sbi, i),
				   ctx->s_qf_names[i]) != 0)
				goto err_jquota_specified;
		}

		if (quota_feature) {
			ext4_msg(NULL, KERN_INFO,
				 "Journaled quota options ignored when "
				 "QUOTA feature is enabled");
			return 0;
		}
	}

	if (ctx->spec & EXT4_SPEC_JQFMT) {
		if (sbi->s_jquota_fmt != ctx->s_jquota_fmt && quota_loaded)
			goto err_jquota_change;
		if (quota_feature) {
			ext4_msg(NULL, KERN_INFO, "Quota format mount options "
				 "ignored when QUOTA feature is enabled");
			return 0;
		}
	}

	/* Make sure we don't mix old and new quota format */
	usr_qf_name = (get_qf_name(sb, sbi, USRQUOTA) ||
		       ctx->s_qf_names[USRQUOTA]);
	grp_qf_name = (get_qf_name(sb, sbi, GRPQUOTA) ||
		       ctx->s_qf_names[GRPQUOTA]);

	usrquota = (ctx_test_mount_opt(ctx, EXT4_MOUNT_USRQUOTA) ||
		    test_opt(sb, USRQUOTA));

	grpquota = (ctx_test_mount_opt(ctx, EXT4_MOUNT_GRPQUOTA) ||
		    test_opt(sb, GRPQUOTA));

	if (usr_qf_name) {
		ctx_clear_mount_opt(ctx, EXT4_MOUNT_USRQUOTA);
		usrquota = false;
	}
	if (grp_qf_name) {
		ctx_clear_mount_opt(ctx, EXT4_MOUNT_GRPQUOTA);
		grpquota = false;
	}

	if (usr_qf_name || grp_qf_name) {
		if (usrquota || grpquota) {
			ext4_msg(NULL, KERN_ERR, "old and new quota "
				 "format mixing");
			return -EINVAL;
		}

		if (!(ctx->spec & EXT4_SPEC_JQFMT || sbi->s_jquota_fmt)) {
			ext4_msg(NULL, KERN_ERR, "journaled quota format "
				 "not specified");
			return -EINVAL;
		}
	}

	return 0;

err_quota_change:
	ext4_msg(NULL, KERN_ERR,
		 "Cannot change quota options when quota turned on");
	return -EINVAL;
err_jquota_change:
	ext4_msg(NULL, KERN_ERR, "Cannot change journaled quota "
		 "options when quota turned on");
	return -EINVAL;
err_jquota_specified:
	ext4_msg(NULL, KERN_ERR, "%s quota file already specified",
		 QTYPE2NAME(i));
	return -EINVAL;
#else
	return 0;
#endif
}

static int ext4_check_test_dummy_encryption(const struct fs_context *fc,
					    struct super_block *sb)
{
	const struct ext4_fs_context *ctx = fc->fs_private;
	const struct ext4_sb_info *sbi = EXT4_SB(sb);

	if (!fscrypt_is_dummy_policy_set(&ctx->dummy_enc_policy))
		return 0;

	if (!ext4_has_feature_encrypt(sb)) {
		ext4_msg(NULL, KERN_WARNING,
			 "test_dummy_encryption requires encrypt feature");
		return -EINVAL;
	}
	/*
	 * This mount option is just for testing, and it's not worthwhile to
	 * implement the extra complexity (e.g. RCU protection) that would be
	 * needed to allow it to be set or changed during remount.  We do allow
	 * it to be specified during remount, but only if there is no change.
	 */
	if (fc->purpose == FS_CONTEXT_FOR_RECONFIGURE) {
		if (fscrypt_dummy_policies_equal(&sbi->s_dummy_enc_policy,
						 &ctx->dummy_enc_policy))
			return 0;
		ext4_msg(NULL, KERN_WARNING,
			 "Can't set or change test_dummy_encryption on remount");
		return -EINVAL;
	}
	/* Also make sure s_mount_opts didn't contain a conflicting value. */
	if (fscrypt_is_dummy_policy_set(&sbi->s_dummy_enc_policy)) {
		if (fscrypt_dummy_policies_equal(&sbi->s_dummy_enc_policy,
						 &ctx->dummy_enc_policy))
			return 0;
		ext4_msg(NULL, KERN_WARNING,
			 "Conflicting test_dummy_encryption options");
		return -EINVAL;
	}
	return 0;
}

static void ext4_apply_test_dummy_encryption(struct ext4_fs_context *ctx,
					     struct super_block *sb)
{
	if (!fscrypt_is_dummy_policy_set(&ctx->dummy_enc_policy) ||
	    /* if already set, it was already verified to be the same */
	    fscrypt_is_dummy_policy_set(&EXT4_SB(sb)->s_dummy_enc_policy))
		return;
	EXT4_SB(sb)->s_dummy_enc_policy = ctx->dummy_enc_policy;
	memset(&ctx->dummy_enc_policy, 0, sizeof(ctx->dummy_enc_policy));
	ext4_msg(sb, KERN_WARNING, "Test dummy encryption mode enabled");
}

static int ext4_check_opt_consistency(struct fs_context *fc,
				      struct super_block *sb)
{
	struct ext4_fs_context *ctx = fc->fs_private;
	struct ext4_sb_info *sbi = fc->s_fs_info;
	int is_remount = fc->purpose == FS_CONTEXT_FOR_RECONFIGURE;
	int err;

	if ((ctx->opt_flags & MOPT_NO_EXT2) && IS_EXT2_SB(sb)) {
		ext4_msg(NULL, KERN_ERR,
			 "Mount option(s) incompatible with ext2");
		return -EINVAL;
	}
	if ((ctx->opt_flags & MOPT_NO_EXT3) && IS_EXT3_SB(sb)) {
		ext4_msg(NULL, KERN_ERR,
			 "Mount option(s) incompatible with ext3");
		return -EINVAL;
	}

	if (ctx->s_want_extra_isize >
	    (sbi->s_inode_size - EXT4_GOOD_OLD_INODE_SIZE)) {
		ext4_msg(NULL, KERN_ERR,
			 "Invalid want_extra_isize %d",
			 ctx->s_want_extra_isize);
		return -EINVAL;
	}

	if (ctx_test_mount_opt(ctx, EXT4_MOUNT_DIOREAD_NOLOCK)) {
		int blocksize =
			BLOCK_SIZE << le32_to_cpu(sbi->s_es->s_log_block_size);
		if (blocksize < PAGE_SIZE)
			ext4_msg(NULL, KERN_WARNING, "Warning: mounting with an "
				 "experimental mount option 'dioread_nolock' "
				 "for blocksize < PAGE_SIZE");
	}

	err = ext4_check_test_dummy_encryption(fc, sb);
	if (err)
		return err;

	if ((ctx->spec & EXT4_SPEC_DATAJ) && is_remount) {
		if (!sbi->s_journal) {
			ext4_msg(NULL, KERN_WARNING,
				 "Remounting file system with no journal "
				 "so ignoring journalled data option");
			ctx_clear_mount_opt(ctx, EXT4_MOUNT_DATA_FLAGS);
		} else if (ctx_test_mount_opt(ctx, EXT4_MOUNT_DATA_FLAGS) !=
			   test_opt(sb, DATA_FLAGS)) {
			ext4_msg(NULL, KERN_ERR, "Cannot change data mode "
				 "on remount");
			return -EINVAL;
		}
	}

	if (is_remount) {
		if (ctx_test_mount_opt(ctx, EXT4_MOUNT_DAX_ALWAYS) &&
		    (test_opt(sb, DATA_FLAGS) == EXT4_MOUNT_JOURNAL_DATA)) {
			ext4_msg(NULL, KERN_ERR, "can't mount with "
				 "both data=journal and dax");
			return -EINVAL;
		}

		if (ctx_test_mount_opt(ctx, EXT4_MOUNT_DAX_ALWAYS) &&
		    (!(sbi->s_mount_opt & EXT4_MOUNT_DAX_ALWAYS) ||
		     (sbi->s_mount_opt2 & EXT4_MOUNT2_DAX_NEVER))) {
fail_dax_change_remount:
			ext4_msg(NULL, KERN_ERR, "can't change "
				 "dax mount option while remounting");
			return -EINVAL;
		} else if (ctx_test_mount_opt2(ctx, EXT4_MOUNT2_DAX_NEVER) &&
			 (!(sbi->s_mount_opt2 & EXT4_MOUNT2_DAX_NEVER) ||
			  (sbi->s_mount_opt & EXT4_MOUNT_DAX_ALWAYS))) {
			goto fail_dax_change_remount;
		} else if (ctx_test_mount_opt2(ctx, EXT4_MOUNT2_DAX_INODE) &&
			   ((sbi->s_mount_opt & EXT4_MOUNT_DAX_ALWAYS) ||
			    (sbi->s_mount_opt2 & EXT4_MOUNT2_DAX_NEVER) ||
			    !(sbi->s_mount_opt2 & EXT4_MOUNT2_DAX_INODE))) {
			goto fail_dax_change_remount;
		}
	}

	return ext4_check_quota_consistency(fc, sb);
}

static void ext4_apply_options(struct fs_context *fc, struct super_block *sb)
{
	struct ext4_fs_context *ctx = fc->fs_private;
	struct ext4_sb_info *sbi = fc->s_fs_info;

	sbi->s_mount_opt &= ~ctx->mask_s_mount_opt;
	sbi->s_mount_opt |= ctx->vals_s_mount_opt;
	sbi->s_mount_opt2 &= ~ctx->mask_s_mount_opt2;
	sbi->s_mount_opt2 |= ctx->vals_s_mount_opt2;
	sb->s_flags &= ~ctx->mask_s_flags;
	sb->s_flags |= ctx->vals_s_flags;

#define APPLY(X) ({ if (ctx->spec & EXT4_SPEC_##X) sbi->X = ctx->X; })
	APPLY(s_commit_interval);
	APPLY(s_stripe);
	APPLY(s_max_batch_time);
	APPLY(s_min_batch_time);
	APPLY(s_want_extra_isize);
	APPLY(s_inode_readahead_blks);
	APPLY(s_max_dir_size_kb);
	APPLY(s_li_wait_mult);
	APPLY(s_resgid);
	APPLY(s_resuid);

#ifdef CONFIG_EXT4_DEBUG
	APPLY(s_fc_debug_max_replay);
#endif

	ext4_apply_quota_options(fc, sb);
	ext4_apply_test_dummy_encryption(ctx, sb);
}


static int ext4_validate_options(struct fs_context *fc)
{
#ifdef CONFIG_QUOTA
	struct ext4_fs_context *ctx = fc->fs_private;
	char *usr_qf_name, *grp_qf_name;

	usr_qf_name = ctx->s_qf_names[USRQUOTA];
	grp_qf_name = ctx->s_qf_names[GRPQUOTA];

	if (usr_qf_name || grp_qf_name) {
		if (ctx_test_mount_opt(ctx, EXT4_MOUNT_USRQUOTA) && usr_qf_name)
			ctx_clear_mount_opt(ctx, EXT4_MOUNT_USRQUOTA);

		if (ctx_test_mount_opt(ctx, EXT4_MOUNT_GRPQUOTA) && grp_qf_name)
			ctx_clear_mount_opt(ctx, EXT4_MOUNT_GRPQUOTA);

		if (ctx_test_mount_opt(ctx, EXT4_MOUNT_USRQUOTA) ||
		    ctx_test_mount_opt(ctx, EXT4_MOUNT_GRPQUOTA)) {
			ext4_msg(NULL, KERN_ERR, "old and new quota "
				 "format mixing");
			return -EINVAL;
		}
	}
#endif
	return 1;
}

static inline void ext4_show_quota_options(struct seq_file *seq,
					   struct super_block *sb)
{
#if defined(CONFIG_QUOTA)
	struct ext4_sb_info *sbi = EXT4_SB(sb);
	char *usr_qf_name, *grp_qf_name;

	if (sbi->s_jquota_fmt) {
		char *fmtname = "";

		switch (sbi->s_jquota_fmt) {
		case QFMT_VFS_OLD:
			fmtname = "vfsold";
			break;
		case QFMT_VFS_V0:
			fmtname = "vfsv0";
			break;
		case QFMT_VFS_V1:
			fmtname = "vfsv1";
			break;
		}
		seq_printf(seq, ",jqfmt=%s", fmtname);
	}

	rcu_read_lock();
	usr_qf_name = rcu_dereference(sbi->s_qf_names[USRQUOTA]);
	grp_qf_name = rcu_dereference(sbi->s_qf_names[GRPQUOTA]);
	if (usr_qf_name)
		seq_show_option(seq, "usrjquota", usr_qf_name);
	if (grp_qf_name)
		seq_show_option(seq, "grpjquota", grp_qf_name);
	rcu_read_unlock();
#endif
}

static const char *token2str(int token)
{
	const struct fs_parameter_spec *spec;

	for (spec = ext4_param_specs; spec->name != NULL; spec++)
		if (spec->opt == token && !spec->type)
			break;
	return spec->name;
}

/*
 * Show an option if
 *  - it's set to a non-default value OR
 *  - if the per-sb default is different from the global default
 */
static int _ext4_show_options(struct seq_file *seq, struct super_block *sb,
			      int nodefs)
{
	struct ext4_sb_info *sbi = EXT4_SB(sb);
	struct ext4_super_block *es = sbi->s_es;
	int def_errors;
	const struct mount_opts *m;
	char sep = nodefs ? '\n' : ',';

#define SEQ_OPTS_PUTS(str) seq_printf(seq, "%c" str, sep)
#define SEQ_OPTS_PRINT(str, arg) seq_printf(seq, "%c" str, sep, arg)

	if (sbi->s_sb_block != 1)
		SEQ_OPTS_PRINT("sb=%llu", sbi->s_sb_block);

	for (m = ext4_mount_opts; m->token != Opt_err; m++) {
		int want_set = m->flags & MOPT_SET;
		int opt_2 = m->flags & MOPT_2;
		unsigned int mount_opt, def_mount_opt;

		if (((m->flags & (MOPT_SET|MOPT_CLEAR)) == 0) ||
		    m->flags & MOPT_SKIP)
			continue;

		if (opt_2) {
			mount_opt = sbi->s_mount_opt2;
			def_mount_opt = sbi->s_def_mount_opt2;
		} else {
			mount_opt = sbi->s_mount_opt;
			def_mount_opt = sbi->s_def_mount_opt;
		}
		/* skip if same as the default */
		if (!nodefs && !(m->mount_opt & (mount_opt ^ def_mount_opt)))
			continue;
		/* select Opt_noFoo vs Opt_Foo */
		if ((want_set &&
		     (mount_opt & m->mount_opt) != m->mount_opt) ||
		    (!want_set && (mount_opt & m->mount_opt)))
			continue;
		SEQ_OPTS_PRINT("%s", token2str(m->token));
	}

	if (nodefs || !uid_eq(sbi->s_resuid, make_kuid(&init_user_ns, EXT4_DEF_RESUID)) ||
	    le16_to_cpu(es->s_def_resuid) != EXT4_DEF_RESUID)
		SEQ_OPTS_PRINT("resuid=%u",
				from_kuid_munged(&init_user_ns, sbi->s_resuid));
	if (nodefs || !gid_eq(sbi->s_resgid, make_kgid(&init_user_ns, EXT4_DEF_RESGID)) ||
	    le16_to_cpu(es->s_def_resgid) != EXT4_DEF_RESGID)
		SEQ_OPTS_PRINT("resgid=%u",
				from_kgid_munged(&init_user_ns, sbi->s_resgid));
	def_errors = nodefs ? -1 : le16_to_cpu(es->s_errors);
	if (test_opt(sb, ERRORS_RO) && def_errors != EXT4_ERRORS_RO)
		SEQ_OPTS_PUTS("errors=remount-ro");
	if (test_opt(sb, ERRORS_CONT) && def_errors != EXT4_ERRORS_CONTINUE)
		SEQ_OPTS_PUTS("errors=continue");
	if (test_opt(sb, ERRORS_PANIC) && def_errors != EXT4_ERRORS_PANIC)
		SEQ_OPTS_PUTS("errors=panic");
	if (nodefs || sbi->s_commit_interval != JBD2_DEFAULT_MAX_COMMIT_AGE*HZ)
		SEQ_OPTS_PRINT("commit=%lu", sbi->s_commit_interval / HZ);
	if (nodefs || sbi->s_min_batch_time != EXT4_DEF_MIN_BATCH_TIME)
		SEQ_OPTS_PRINT("min_batch_time=%u", sbi->s_min_batch_time);
	if (nodefs || sbi->s_max_batch_time != EXT4_DEF_MAX_BATCH_TIME)
		SEQ_OPTS_PRINT("max_batch_time=%u", sbi->s_max_batch_time);
	if (nodefs || sbi->s_stripe)
		SEQ_OPTS_PRINT("stripe=%lu", sbi->s_stripe);
	if (nodefs || EXT4_MOUNT_DATA_FLAGS &
			(sbi->s_mount_opt ^ sbi->s_def_mount_opt)) {
		if (test_opt(sb, DATA_FLAGS) == EXT4_MOUNT_JOURNAL_DATA)
			SEQ_OPTS_PUTS("data=journal");
		else if (test_opt(sb, DATA_FLAGS) == EXT4_MOUNT_ORDERED_DATA)
			SEQ_OPTS_PUTS("data=ordered");
		else if (test_opt(sb, DATA_FLAGS) == EXT4_MOUNT_WRITEBACK_DATA)
			SEQ_OPTS_PUTS("data=writeback");
	}
	if (nodefs ||
	    sbi->s_inode_readahead_blks != EXT4_DEF_INODE_READAHEAD_BLKS)
		SEQ_OPTS_PRINT("inode_readahead_blks=%u",
			       sbi->s_inode_readahead_blks);

	if (test_opt(sb, INIT_INODE_TABLE) && (nodefs ||
		       (sbi->s_li_wait_mult != EXT4_DEF_LI_WAIT_MULT)))
		SEQ_OPTS_PRINT("init_itable=%u", sbi->s_li_wait_mult);
	if (nodefs || sbi->s_max_dir_size_kb)
		SEQ_OPTS_PRINT("max_dir_size_kb=%u", sbi->s_max_dir_size_kb);
	if (test_opt(sb, DATA_ERR_ABORT))
		SEQ_OPTS_PUTS("data_err=abort");

	fscrypt_show_test_dummy_encryption(seq, sep, sb);

	if (sb->s_flags & SB_INLINECRYPT)
		SEQ_OPTS_PUTS("inlinecrypt");

	if (test_opt(sb, DAX_ALWAYS)) {
		if (IS_EXT2_SB(sb))
			SEQ_OPTS_PUTS("dax");
		else
			SEQ_OPTS_PUTS("dax=always");
	} else if (test_opt2(sb, DAX_NEVER)) {
		SEQ_OPTS_PUTS("dax=never");
	} else if (test_opt2(sb, DAX_INODE)) {
		SEQ_OPTS_PUTS("dax=inode");
	}

	if (sbi->s_groups_count >= MB_DEFAULT_LINEAR_SCAN_THRESHOLD &&
			!test_opt2(sb, MB_OPTIMIZE_SCAN)) {
		SEQ_OPTS_PUTS("mb_optimize_scan=0");
	} else if (sbi->s_groups_count < MB_DEFAULT_LINEAR_SCAN_THRESHOLD &&
			test_opt2(sb, MB_OPTIMIZE_SCAN)) {
		SEQ_OPTS_PUTS("mb_optimize_scan=1");
	}

	ext4_show_quota_options(seq, sb);
	return 0;
}

static int ext4_show_options(struct seq_file *seq, struct dentry *root)
{
	return _ext4_show_options(seq, root->d_sb, 0);
}

int ext4_seq_options_show(struct seq_file *seq, void *offset)
{
	struct super_block *sb = seq->private;
	int rc;

	seq_puts(seq, sb_rdonly(sb) ? "ro" : "rw");
	rc = _ext4_show_options(seq, sb, 1);
	seq_puts(seq, "\n");
	return rc;
}

static int ext4_setup_super(struct super_block *sb, struct ext4_super_block *es,
			    int read_only)
{
	struct ext4_sb_info *sbi = EXT4_SB(sb);
	int err = 0;

	if (le32_to_cpu(es->s_rev_level) > EXT4_MAX_SUPP_REV) {
		ext4_msg(sb, KERN_ERR, "revision level too high, "
			 "forcing read-only mode");
		err = -EROFS;
		goto done;
	}
	if (read_only)
		goto done;
	if (!(sbi->s_mount_state & EXT4_VALID_FS))
		ext4_msg(sb, KERN_WARNING, "warning: mounting unchecked fs, "
			 "running e2fsck is recommended");
	else if (sbi->s_mount_state & EXT4_ERROR_FS)
		ext4_msg(sb, KERN_WARNING,
			 "warning: mounting fs with errors, "
			 "running e2fsck is recommended");
	else if ((__s16) le16_to_cpu(es->s_max_mnt_count) > 0 &&
		 le16_to_cpu(es->s_mnt_count) >=
		 (unsigned short) (__s16) le16_to_cpu(es->s_max_mnt_count))
		ext4_msg(sb, KERN_WARNING,
			 "warning: maximal mount count reached, "
			 "running e2fsck is recommended");
	else if (le32_to_cpu(es->s_checkinterval) &&
		 (ext4_get_tstamp(es, s_lastcheck) +
		  le32_to_cpu(es->s_checkinterval) <= ktime_get_real_seconds()))
		ext4_msg(sb, KERN_WARNING,
			 "warning: checktime reached, "
			 "running e2fsck is recommended");
	if (!sbi->s_journal)
		es->s_state &= cpu_to_le16(~EXT4_VALID_FS);
	if (!(__s16) le16_to_cpu(es->s_max_mnt_count))
		es->s_max_mnt_count = cpu_to_le16(EXT4_DFL_MAX_MNT_COUNT);
	le16_add_cpu(&es->s_mnt_count, 1);
	ext4_update_tstamp(es, s_mtime);
	if (sbi->s_journal) {
		ext4_set_feature_journal_needs_recovery(sb);
		if (ext4_has_feature_orphan_file(sb))
			ext4_set_feature_orphan_present(sb);
	}

	err = ext4_commit_super(sb);
done:
	if (test_opt(sb, DEBUG))
		printk(KERN_INFO "[EXT4 FS bs=%lu, gc=%u, "
				"bpg=%lu, ipg=%lu, mo=%04x, mo2=%04x]\n",
			sb->s_blocksize,
			sbi->s_groups_count,
			EXT4_BLOCKS_PER_GROUP(sb),
			EXT4_INODES_PER_GROUP(sb),
			sbi->s_mount_opt, sbi->s_mount_opt2);
	return err;
}

int ext4_alloc_flex_bg_array(struct super_block *sb, ext4_group_t ngroup)
{
	struct ext4_sb_info *sbi = EXT4_SB(sb);
	struct flex_groups **old_groups, **new_groups;
	int size, i, j;

	if (!sbi->s_log_groups_per_flex)
		return 0;

	size = ext4_flex_group(sbi, ngroup - 1) + 1;
	if (size <= sbi->s_flex_groups_allocated)
		return 0;

	new_groups = kvzalloc(roundup_pow_of_two(size *
			      sizeof(*sbi->s_flex_groups)), GFP_KERNEL);
	if (!new_groups) {
		ext4_msg(sb, KERN_ERR,
			 "not enough memory for %d flex group pointers", size);
		return -ENOMEM;
	}
	for (i = sbi->s_flex_groups_allocated; i < size; i++) {
		new_groups[i] = kvzalloc(roundup_pow_of_two(
					 sizeof(struct flex_groups)),
					 GFP_KERNEL);
		if (!new_groups[i]) {
			for (j = sbi->s_flex_groups_allocated; j < i; j++)
				kvfree(new_groups[j]);
			kvfree(new_groups);
			ext4_msg(sb, KERN_ERR,
				 "not enough memory for %d flex groups", size);
			return -ENOMEM;
		}
	}
	rcu_read_lock();
	old_groups = rcu_dereference(sbi->s_flex_groups);
	if (old_groups)
		memcpy(new_groups, old_groups,
		       (sbi->s_flex_groups_allocated *
			sizeof(struct flex_groups *)));
	rcu_read_unlock();
	rcu_assign_pointer(sbi->s_flex_groups, new_groups);
	sbi->s_flex_groups_allocated = size;
	if (old_groups)
		ext4_kvfree_array_rcu(old_groups);
	return 0;
}

static int ext4_fill_flex_info(struct super_block *sb)
{
	struct ext4_sb_info *sbi = EXT4_SB(sb);
	struct ext4_group_desc *gdp = NULL;
	struct flex_groups *fg;
	ext4_group_t flex_group;
	int i, err;

	sbi->s_log_groups_per_flex = sbi->s_es->s_log_groups_per_flex;
	if (sbi->s_log_groups_per_flex < 1 || sbi->s_log_groups_per_flex > 31) {
		sbi->s_log_groups_per_flex = 0;
		return 1;
	}

	err = ext4_alloc_flex_bg_array(sb, sbi->s_groups_count);
	if (err)
		goto failed;

	for (i = 0; i < sbi->s_groups_count; i++) {
		gdp = ext4_get_group_desc(sb, i, NULL);

		flex_group = ext4_flex_group(sbi, i);
		fg = sbi_array_rcu_deref(sbi, s_flex_groups, flex_group);
		atomic_add(ext4_free_inodes_count(sb, gdp), &fg->free_inodes);
		atomic64_add(ext4_free_group_clusters(sb, gdp),
			     &fg->free_clusters);
		atomic_add(ext4_used_dirs_count(sb, gdp), &fg->used_dirs);
	}

	return 1;
failed:
	return 0;
}

static __le16 ext4_group_desc_csum(struct super_block *sb, __u32 block_group,
				   struct ext4_group_desc *gdp)
{
	int offset = offsetof(struct ext4_group_desc, bg_checksum);
	__u16 crc = 0;
	__le32 le_group = cpu_to_le32(block_group);
	struct ext4_sb_info *sbi = EXT4_SB(sb);

	if (ext4_has_metadata_csum(sbi->s_sb)) {
		/* Use new metadata_csum algorithm */
		__u32 csum32;
		__u16 dummy_csum = 0;

		csum32 = ext4_chksum(sbi, sbi->s_csum_seed, (__u8 *)&le_group,
				     sizeof(le_group));
		csum32 = ext4_chksum(sbi, csum32, (__u8 *)gdp, offset);
		csum32 = ext4_chksum(sbi, csum32, (__u8 *)&dummy_csum,
				     sizeof(dummy_csum));
		offset += sizeof(dummy_csum);
		if (offset < sbi->s_desc_size)
			csum32 = ext4_chksum(sbi, csum32, (__u8 *)gdp + offset,
					     sbi->s_desc_size - offset);

		crc = csum32 & 0xFFFF;
		goto out;
	}

	/* old crc16 code */
	if (!ext4_has_feature_gdt_csum(sb))
		return 0;

	crc = crc16(~0, sbi->s_es->s_uuid, sizeof(sbi->s_es->s_uuid));
	crc = crc16(crc, (__u8 *)&le_group, sizeof(le_group));
	crc = crc16(crc, (__u8 *)gdp, offset);
	offset += sizeof(gdp->bg_checksum); /* skip checksum */
	/* for checksum of struct ext4_group_desc do the rest...*/
	if (ext4_has_feature_64bit(sb) && offset < sbi->s_desc_size)
		crc = crc16(crc, (__u8 *)gdp + offset,
			    sbi->s_desc_size - offset);

out:
	return cpu_to_le16(crc);
}

int ext4_group_desc_csum_verify(struct super_block *sb, __u32 block_group,
				struct ext4_group_desc *gdp)
{
	if (ext4_has_group_desc_csum(sb) &&
	    (gdp->bg_checksum != ext4_group_desc_csum(sb, block_group, gdp)))
		return 0;

	return 1;
}

void ext4_group_desc_csum_set(struct super_block *sb, __u32 block_group,
			      struct ext4_group_desc *gdp)
{
	if (!ext4_has_group_desc_csum(sb))
		return;
	gdp->bg_checksum = ext4_group_desc_csum(sb, block_group, gdp);
}

/* Called at mount-time, super-block is locked */
static int ext4_check_descriptors(struct super_block *sb,
				  ext4_fsblk_t sb_block,
				  ext4_group_t *first_not_zeroed)
{
	struct ext4_sb_info *sbi = EXT4_SB(sb);
	ext4_fsblk_t first_block = le32_to_cpu(sbi->s_es->s_first_data_block);
	ext4_fsblk_t last_block;
	ext4_fsblk_t last_bg_block = sb_block + ext4_bg_num_gdb(sb, 0);
	ext4_fsblk_t block_bitmap;
	ext4_fsblk_t inode_bitmap;
	ext4_fsblk_t inode_table;
	int flexbg_flag = 0;
	ext4_group_t i, grp = sbi->s_groups_count;

	if (ext4_has_feature_flex_bg(sb))
		flexbg_flag = 1;

	ext4_debug("Checking group descriptors");

	for (i = 0; i < sbi->s_groups_count; i++) {
		struct ext4_group_desc *gdp = ext4_get_group_desc(sb, i, NULL);

		if (i == sbi->s_groups_count - 1 || flexbg_flag)
			last_block = ext4_blocks_count(sbi->s_es) - 1;
		else
			last_block = first_block +
				(EXT4_BLOCKS_PER_GROUP(sb) - 1);

		if ((grp == sbi->s_groups_count) &&
		   !(gdp->bg_flags & cpu_to_le16(EXT4_BG_INODE_ZEROED)))
			grp = i;

		block_bitmap = ext4_block_bitmap(sb, gdp);
		if (block_bitmap == sb_block) {
			ext4_msg(sb, KERN_ERR, "ext4_check_descriptors: "
				 "Block bitmap for group %u overlaps "
				 "superblock", i);
			if (!sb_rdonly(sb))
				return 0;
		}
		if (block_bitmap >= sb_block + 1 &&
		    block_bitmap <= last_bg_block) {
			ext4_msg(sb, KERN_ERR, "ext4_check_descriptors: "
				 "Block bitmap for group %u overlaps "
				 "block group descriptors", i);
			if (!sb_rdonly(sb))
				return 0;
		}
		if (block_bitmap < first_block || block_bitmap > last_block) {
			ext4_msg(sb, KERN_ERR, "ext4_check_descriptors: "
			       "Block bitmap for group %u not in group "
			       "(block %llu)!", i, block_bitmap);
			return 0;
		}
		inode_bitmap = ext4_inode_bitmap(sb, gdp);
		if (inode_bitmap == sb_block) {
			ext4_msg(sb, KERN_ERR, "ext4_check_descriptors: "
				 "Inode bitmap for group %u overlaps "
				 "superblock", i);
			if (!sb_rdonly(sb))
				return 0;
		}
		if (inode_bitmap >= sb_block + 1 &&
		    inode_bitmap <= last_bg_block) {
			ext4_msg(sb, KERN_ERR, "ext4_check_descriptors: "
				 "Inode bitmap for group %u overlaps "
				 "block group descriptors", i);
			if (!sb_rdonly(sb))
				return 0;
		}
		if (inode_bitmap < first_block || inode_bitmap > last_block) {
			ext4_msg(sb, KERN_ERR, "ext4_check_descriptors: "
			       "Inode bitmap for group %u not in group "
			       "(block %llu)!", i, inode_bitmap);
			return 0;
		}
		inode_table = ext4_inode_table(sb, gdp);
		if (inode_table == sb_block) {
			ext4_msg(sb, KERN_ERR, "ext4_check_descriptors: "
				 "Inode table for group %u overlaps "
				 "superblock", i);
			if (!sb_rdonly(sb))
				return 0;
		}
		if (inode_table >= sb_block + 1 &&
		    inode_table <= last_bg_block) {
			ext4_msg(sb, KERN_ERR, "ext4_check_descriptors: "
				 "Inode table for group %u overlaps "
				 "block group descriptors", i);
			if (!sb_rdonly(sb))
				return 0;
		}
		if (inode_table < first_block ||
		    inode_table + sbi->s_itb_per_group - 1 > last_block) {
			ext4_msg(sb, KERN_ERR, "ext4_check_descriptors: "
			       "Inode table for group %u not in group "
			       "(block %llu)!", i, inode_table);
			return 0;
		}
		ext4_lock_group(sb, i);
		if (!ext4_group_desc_csum_verify(sb, i, gdp)) {
			ext4_msg(sb, KERN_ERR, "ext4_check_descriptors: "
				 "Checksum for group %u failed (%u!=%u)",
				 i, le16_to_cpu(ext4_group_desc_csum(sb, i,
				     gdp)), le16_to_cpu(gdp->bg_checksum));
			if (!sb_rdonly(sb)) {
				ext4_unlock_group(sb, i);
				return 0;
			}
		}
		ext4_unlock_group(sb, i);
		if (!flexbg_flag)
			first_block += EXT4_BLOCKS_PER_GROUP(sb);
	}
	if (NULL != first_not_zeroed)
		*first_not_zeroed = grp;
	return 1;
}

/*
 * Maximal extent format file size.
 * Resulting logical blkno at s_maxbytes must fit in our on-disk
 * extent format containers, within a sector_t, and within i_blocks
 * in the vfs.  ext4 inode has 48 bits of i_block in fsblock units,
 * so that won't be a limiting factor.
 *
 * However there is other limiting factor. We do store extents in the form
 * of starting block and length, hence the resulting length of the extent
 * covering maximum file size must fit into on-disk format containers as
 * well. Given that length is always by 1 unit bigger than max unit (because
 * we count 0 as well) we have to lower the s_maxbytes by one fs block.
 *
 * Note, this does *not* consider any metadata overhead for vfs i_blocks.
 */
static loff_t ext4_max_size(int blkbits, int has_huge_files)
{
	loff_t res;
	loff_t upper_limit = MAX_LFS_FILESIZE;

	BUILD_BUG_ON(sizeof(blkcnt_t) < sizeof(u64));

	if (!has_huge_files) {
		upper_limit = (1LL << 32) - 1;

		/* total blocks in file system block size */
		upper_limit >>= (blkbits - 9);
		upper_limit <<= blkbits;
	}

	/*
	 * 32-bit extent-start container, ee_block. We lower the maxbytes
	 * by one fs block, so ee_len can cover the extent of maximum file
	 * size
	 */
	res = (1LL << 32) - 1;
	res <<= blkbits;

	/* Sanity check against vm- & vfs- imposed limits */
	if (res > upper_limit)
		res = upper_limit;

	return res;
}

/*
 * Maximal bitmap file size.  There is a direct, and {,double-,triple-}indirect
 * block limit, and also a limit of (2^48 - 1) 512-byte sectors in i_blocks.
 * We need to be 1 filesystem block less than the 2^48 sector limit.
 */
static loff_t ext4_max_bitmap_size(int bits, int has_huge_files)
{
	loff_t upper_limit, res = EXT4_NDIR_BLOCKS;
	int meta_blocks;
	unsigned int ppb = 1 << (bits - 2);

	/*
	 * This is calculated to be the largest file size for a dense, block
	 * mapped file such that the file's total number of 512-byte sectors,
	 * including data and all indirect blocks, does not exceed (2^48 - 1).
	 *
	 * __u32 i_blocks_lo and _u16 i_blocks_high represent the total
	 * number of 512-byte sectors of the file.
	 */
	if (!has_huge_files) {
		/*
		 * !has_huge_files or implies that the inode i_block field
		 * represents total file blocks in 2^32 512-byte sectors ==
		 * size of vfs inode i_blocks * 8
		 */
		upper_limit = (1LL << 32) - 1;

		/* total blocks in file system block size */
		upper_limit >>= (bits - 9);

	} else {
		/*
		 * We use 48 bit ext4_inode i_blocks
		 * With EXT4_HUGE_FILE_FL set the i_blocks
		 * represent total number of blocks in
		 * file system block size
		 */
		upper_limit = (1LL << 48) - 1;

	}

	/* Compute how many blocks we can address by block tree */
	res += ppb;
	res += ppb * ppb;
	res += ((loff_t)ppb) * ppb * ppb;
	/* Compute how many metadata blocks are needed */
	meta_blocks = 1;
	meta_blocks += 1 + ppb;
	meta_blocks += 1 + ppb + ppb * ppb;
	/* Does block tree limit file size? */
	if (res + meta_blocks <= upper_limit)
		goto check_lfs;

	res = upper_limit;
	/* How many metadata blocks are needed for addressing upper_limit? */
	upper_limit -= EXT4_NDIR_BLOCKS;
	/* indirect blocks */
	meta_blocks = 1;
	upper_limit -= ppb;
	/* double indirect blocks */
	if (upper_limit < ppb * ppb) {
		meta_blocks += 1 + DIV_ROUND_UP_ULL(upper_limit, ppb);
		res -= meta_blocks;
		goto check_lfs;
	}
	meta_blocks += 1 + ppb;
	upper_limit -= ppb * ppb;
	/* tripple indirect blocks for the rest */
	meta_blocks += 1 + DIV_ROUND_UP_ULL(upper_limit, ppb) +
		DIV_ROUND_UP_ULL(upper_limit, ppb*ppb);
	res -= meta_blocks;
check_lfs:
	res <<= bits;
	if (res > MAX_LFS_FILESIZE)
		res = MAX_LFS_FILESIZE;

	return res;
}

static ext4_fsblk_t descriptor_loc(struct super_block *sb,
				   ext4_fsblk_t logical_sb_block, int nr)
{
	struct ext4_sb_info *sbi = EXT4_SB(sb);
	ext4_group_t bg, first_meta_bg;
	int has_super = 0;

	first_meta_bg = le32_to_cpu(sbi->s_es->s_first_meta_bg);

	if (!ext4_has_feature_meta_bg(sb) || nr < first_meta_bg)
		return logical_sb_block + nr + 1;
	bg = sbi->s_desc_per_block * nr;
	if (ext4_bg_has_super(sb, bg))
		has_super = 1;

	/*
	 * If we have a meta_bg fs with 1k blocks, group 0's GDT is at
	 * block 2, not 1.  If s_first_data_block == 0 (bigalloc is enabled
	 * on modern mke2fs or blksize > 1k on older mke2fs) then we must
	 * compensate.
	 */
	if (sb->s_blocksize == 1024 && nr == 0 &&
	    le32_to_cpu(sbi->s_es->s_first_data_block) == 0)
		has_super++;

	return (has_super + ext4_group_first_block_no(sb, bg));
}

/**
 * ext4_get_stripe_size: Get the stripe size.
 * @sbi: In memory super block info
 *
 * If we have specified it via mount option, then
 * use the mount option value. If the value specified at mount time is
 * greater than the blocks per group use the super block value.
 * If the super block value is greater than blocks per group return 0.
 * Allocator needs it be less than blocks per group.
 *
 */
static unsigned long ext4_get_stripe_size(struct ext4_sb_info *sbi)
{
	unsigned long stride = le16_to_cpu(sbi->s_es->s_raid_stride);
	unsigned long stripe_width =
			le32_to_cpu(sbi->s_es->s_raid_stripe_width);
	int ret;

	if (sbi->s_stripe && sbi->s_stripe <= sbi->s_blocks_per_group)
		ret = sbi->s_stripe;
	else if (stripe_width && stripe_width <= sbi->s_blocks_per_group)
		ret = stripe_width;
	else if (stride && stride <= sbi->s_blocks_per_group)
		ret = stride;
	else
		ret = 0;

	/*
	 * If the stripe width is 1, this makes no sense and
	 * we set it to 0 to turn off stripe handling code.
	 */
	if (ret <= 1)
		ret = 0;

	return ret;
}

/*
 * Check whether this filesystem can be mounted based on
 * the features present and the RDONLY/RDWR mount requested.
 * Returns 1 if this filesystem can be mounted as requested,
 * 0 if it cannot be.
 */
int ext4_feature_set_ok(struct super_block *sb, int readonly)
{
	if (ext4_has_unknown_ext4_incompat_features(sb)) {
		ext4_msg(sb, KERN_ERR,
			"Couldn't mount because of "
			"unsupported optional features (%x)",
			(le32_to_cpu(EXT4_SB(sb)->s_es->s_feature_incompat) &
			~EXT4_FEATURE_INCOMPAT_SUPP));
		return 0;
	}

#if !IS_ENABLED(CONFIG_UNICODE)
	if (ext4_has_feature_casefold(sb)) {
		ext4_msg(sb, KERN_ERR,
			 "Filesystem with casefold feature cannot be "
			 "mounted without CONFIG_UNICODE");
		return 0;
	}
#endif

	if (readonly)
		return 1;

	if (ext4_has_feature_readonly(sb)) {
		ext4_msg(sb, KERN_INFO, "filesystem is read-only");
		sb->s_flags |= SB_RDONLY;
		return 1;
	}

	/* Check that feature set is OK for a read-write mount */
	if (ext4_has_unknown_ext4_ro_compat_features(sb)) {
		ext4_msg(sb, KERN_ERR, "couldn't mount RDWR because of "
			 "unsupported optional features (%x)",
			 (le32_to_cpu(EXT4_SB(sb)->s_es->s_feature_ro_compat) &
				~EXT4_FEATURE_RO_COMPAT_SUPP));
		return 0;
	}
	if (ext4_has_feature_bigalloc(sb) && !ext4_has_feature_extents(sb)) {
		ext4_msg(sb, KERN_ERR,
			 "Can't support bigalloc feature without "
			 "extents feature\n");
		return 0;
	}

#if !IS_ENABLED(CONFIG_QUOTA) || !IS_ENABLED(CONFIG_QFMT_V2)
	if (!readonly && (ext4_has_feature_quota(sb) ||
			  ext4_has_feature_project(sb))) {
		ext4_msg(sb, KERN_ERR,
			 "The kernel was not built with CONFIG_QUOTA and CONFIG_QFMT_V2");
		return 0;
	}
#endif  /* CONFIG_QUOTA */
	return 1;
}

/*
 * This function is called once a day if we have errors logged
 * on the file system
 */
static void print_daily_error_info(struct timer_list *t)
{
	struct ext4_sb_info *sbi = from_timer(sbi, t, s_err_report);
	struct super_block *sb = sbi->s_sb;
	struct ext4_super_block *es = sbi->s_es;

	if (es->s_error_count)
		/* fsck newer than v1.41.13 is needed to clean this condition. */
		ext4_msg(sb, KERN_NOTICE, "error count since last fsck: %u",
			 le32_to_cpu(es->s_error_count));
	if (es->s_first_error_time) {
		printk(KERN_NOTICE "EXT4-fs (%s): initial error at time %llu: %.*s:%d",
		       sb->s_id,
		       ext4_get_tstamp(es, s_first_error_time),
		       (int) sizeof(es->s_first_error_func),
		       es->s_first_error_func,
		       le32_to_cpu(es->s_first_error_line));
		if (es->s_first_error_ino)
			printk(KERN_CONT ": inode %u",
			       le32_to_cpu(es->s_first_error_ino));
		if (es->s_first_error_block)
			printk(KERN_CONT ": block %llu", (unsigned long long)
			       le64_to_cpu(es->s_first_error_block));
		printk(KERN_CONT "\n");
	}
	if (es->s_last_error_time) {
		printk(KERN_NOTICE "EXT4-fs (%s): last error at time %llu: %.*s:%d",
		       sb->s_id,
		       ext4_get_tstamp(es, s_last_error_time),
		       (int) sizeof(es->s_last_error_func),
		       es->s_last_error_func,
		       le32_to_cpu(es->s_last_error_line));
		if (es->s_last_error_ino)
			printk(KERN_CONT ": inode %u",
			       le32_to_cpu(es->s_last_error_ino));
		if (es->s_last_error_block)
			printk(KERN_CONT ": block %llu", (unsigned long long)
			       le64_to_cpu(es->s_last_error_block));
		printk(KERN_CONT "\n");
	}
	mod_timer(&sbi->s_err_report, jiffies + 24*60*60*HZ);  /* Once a day */
}

/* Find next suitable group and run ext4_init_inode_table */
static int ext4_run_li_request(struct ext4_li_request *elr)
{
	struct ext4_group_desc *gdp = NULL;
	struct super_block *sb = elr->lr_super;
	ext4_group_t ngroups = EXT4_SB(sb)->s_groups_count;
	ext4_group_t group = elr->lr_next_group;
	unsigned int prefetch_ios = 0;
	int ret = 0;
	int nr = EXT4_SB(sb)->s_mb_prefetch;
	u64 start_time;

	if (elr->lr_mode == EXT4_LI_MODE_PREFETCH_BBITMAP) {
		elr->lr_next_group = ext4_mb_prefetch(sb, group, nr, &prefetch_ios);
		ext4_mb_prefetch_fini(sb, elr->lr_next_group, nr);
		trace_ext4_prefetch_bitmaps(sb, group, elr->lr_next_group, nr);
		if (group >= elr->lr_next_group) {
			ret = 1;
			if (elr->lr_first_not_zeroed != ngroups &&
			    !sb_rdonly(sb) && test_opt(sb, INIT_INODE_TABLE)) {
				elr->lr_next_group = elr->lr_first_not_zeroed;
				elr->lr_mode = EXT4_LI_MODE_ITABLE;
				ret = 0;
			}
		}
		return ret;
	}

	for (; group < ngroups; group++) {
		gdp = ext4_get_group_desc(sb, group, NULL);
		if (!gdp) {
			ret = 1;
			break;
		}

		if (!(gdp->bg_flags & cpu_to_le16(EXT4_BG_INODE_ZEROED)))
			break;
	}

	if (group >= ngroups)
		ret = 1;

	if (!ret) {
		start_time = ktime_get_real_ns();
		ret = ext4_init_inode_table(sb, group,
					    elr->lr_timeout ? 0 : 1);
		trace_ext4_lazy_itable_init(sb, group);
		if (elr->lr_timeout == 0) {
			elr->lr_timeout = nsecs_to_jiffies((ktime_get_real_ns() - start_time) *
				EXT4_SB(elr->lr_super)->s_li_wait_mult);
		}
		elr->lr_next_sched = jiffies + elr->lr_timeout;
		elr->lr_next_group = group + 1;
	}
	return ret;
}

/*
 * Remove lr_request from the list_request and free the
 * request structure. Should be called with li_list_mtx held
 */
static void ext4_remove_li_request(struct ext4_li_request *elr)
{
	if (!elr)
		return;

	list_del(&elr->lr_request);
	EXT4_SB(elr->lr_super)->s_li_request = NULL;
	kfree(elr);
}

static void ext4_unregister_li_request(struct super_block *sb)
{
	mutex_lock(&ext4_li_mtx);
	if (!ext4_li_info) {
		mutex_unlock(&ext4_li_mtx);
		return;
	}

	mutex_lock(&ext4_li_info->li_list_mtx);
	ext4_remove_li_request(EXT4_SB(sb)->s_li_request);
	mutex_unlock(&ext4_li_info->li_list_mtx);
	mutex_unlock(&ext4_li_mtx);
}

static struct task_struct *ext4_lazyinit_task;

/*
 * This is the function where ext4lazyinit thread lives. It walks
 * through the request list searching for next scheduled filesystem.
 * When such a fs is found, run the lazy initialization request
 * (ext4_rn_li_request) and keep track of the time spend in this
 * function. Based on that time we compute next schedule time of
 * the request. When walking through the list is complete, compute
 * next waking time and put itself into sleep.
 */
static int ext4_lazyinit_thread(void *arg)
{
	struct ext4_lazy_init *eli = arg;
	struct list_head *pos, *n;
	struct ext4_li_request *elr;
	unsigned long next_wakeup, cur;

	BUG_ON(NULL == eli);
	set_freezable();

cont_thread:
	while (true) {
		next_wakeup = MAX_JIFFY_OFFSET;

		mutex_lock(&eli->li_list_mtx);
		if (list_empty(&eli->li_request_list)) {
			mutex_unlock(&eli->li_list_mtx);
			goto exit_thread;
		}
		list_for_each_safe(pos, n, &eli->li_request_list) {
			int err = 0;
			int progress = 0;
			elr = list_entry(pos, struct ext4_li_request,
					 lr_request);

			if (time_before(jiffies, elr->lr_next_sched)) {
				if (time_before(elr->lr_next_sched, next_wakeup))
					next_wakeup = elr->lr_next_sched;
				continue;
			}
			if (down_read_trylock(&elr->lr_super->s_umount)) {
				if (sb_start_write_trylock(elr->lr_super)) {
					progress = 1;
					/*
					 * We hold sb->s_umount, sb can not
					 * be removed from the list, it is
					 * now safe to drop li_list_mtx
					 */
					mutex_unlock(&eli->li_list_mtx);
					err = ext4_run_li_request(elr);
					sb_end_write(elr->lr_super);
					mutex_lock(&eli->li_list_mtx);
					n = pos->next;
				}
				up_read((&elr->lr_super->s_umount));
			}
			/* error, remove the lazy_init job */
			if (err) {
				ext4_remove_li_request(elr);
				continue;
			}
			if (!progress) {
				elr->lr_next_sched = jiffies +
					get_random_u32_below(EXT4_DEF_LI_MAX_START_DELAY * HZ);
			}
			if (time_before(elr->lr_next_sched, next_wakeup))
				next_wakeup = elr->lr_next_sched;
		}
		mutex_unlock(&eli->li_list_mtx);

		try_to_freeze();

		cur = jiffies;
		if ((time_after_eq(cur, next_wakeup)) ||
		    (MAX_JIFFY_OFFSET == next_wakeup)) {
			cond_resched();
			continue;
		}

		schedule_timeout_interruptible(next_wakeup - cur);

		if (kthread_should_stop()) {
			ext4_clear_request_list();
			goto exit_thread;
		}
	}

exit_thread:
	/*
	 * It looks like the request list is empty, but we need
	 * to check it under the li_list_mtx lock, to prevent any
	 * additions into it, and of course we should lock ext4_li_mtx
	 * to atomically free the list and ext4_li_info, because at
	 * this point another ext4 filesystem could be registering
	 * new one.
	 */
	mutex_lock(&ext4_li_mtx);
	mutex_lock(&eli->li_list_mtx);
	if (!list_empty(&eli->li_request_list)) {
		mutex_unlock(&eli->li_list_mtx);
		mutex_unlock(&ext4_li_mtx);
		goto cont_thread;
	}
	mutex_unlock(&eli->li_list_mtx);
	kfree(ext4_li_info);
	ext4_li_info = NULL;
	mutex_unlock(&ext4_li_mtx);

	return 0;
}

static void ext4_clear_request_list(void)
{
	struct list_head *pos, *n;
	struct ext4_li_request *elr;

	mutex_lock(&ext4_li_info->li_list_mtx);
	list_for_each_safe(pos, n, &ext4_li_info->li_request_list) {
		elr = list_entry(pos, struct ext4_li_request,
				 lr_request);
		ext4_remove_li_request(elr);
	}
	mutex_unlock(&ext4_li_info->li_list_mtx);
}

static int ext4_run_lazyinit_thread(void)
{
	ext4_lazyinit_task = kthread_run(ext4_lazyinit_thread,
					 ext4_li_info, "ext4lazyinit");
	if (IS_ERR(ext4_lazyinit_task)) {
		int err = PTR_ERR(ext4_lazyinit_task);
		ext4_clear_request_list();
		kfree(ext4_li_info);
		ext4_li_info = NULL;
		printk(KERN_CRIT "EXT4-fs: error %d creating inode table "
				 "initialization thread\n",
				 err);
		return err;
	}
	ext4_li_info->li_state |= EXT4_LAZYINIT_RUNNING;
	return 0;
}

/*
 * Check whether it make sense to run itable init. thread or not.
 * If there is at least one uninitialized inode table, return
 * corresponding group number, else the loop goes through all
 * groups and return total number of groups.
 */
static ext4_group_t ext4_has_uninit_itable(struct super_block *sb)
{
	ext4_group_t group, ngroups = EXT4_SB(sb)->s_groups_count;
	struct ext4_group_desc *gdp = NULL;

	if (!ext4_has_group_desc_csum(sb))
		return ngroups;

	for (group = 0; group < ngroups; group++) {
		gdp = ext4_get_group_desc(sb, group, NULL);
		if (!gdp)
			continue;

		if (!(gdp->bg_flags & cpu_to_le16(EXT4_BG_INODE_ZEROED)))
			break;
	}

	return group;
}

static int ext4_li_info_new(void)
{
	struct ext4_lazy_init *eli = NULL;

	eli = kzalloc(sizeof(*eli), GFP_KERNEL);
	if (!eli)
		return -ENOMEM;

	INIT_LIST_HEAD(&eli->li_request_list);
	mutex_init(&eli->li_list_mtx);

	eli->li_state |= EXT4_LAZYINIT_QUIT;

	ext4_li_info = eli;

	return 0;
}

static struct ext4_li_request *ext4_li_request_new(struct super_block *sb,
					    ext4_group_t start)
{
	struct ext4_li_request *elr;

	elr = kzalloc(sizeof(*elr), GFP_KERNEL);
	if (!elr)
		return NULL;

	elr->lr_super = sb;
	elr->lr_first_not_zeroed = start;
	if (test_opt(sb, NO_PREFETCH_BLOCK_BITMAPS)) {
		elr->lr_mode = EXT4_LI_MODE_ITABLE;
		elr->lr_next_group = start;
	} else {
		elr->lr_mode = EXT4_LI_MODE_PREFETCH_BBITMAP;
	}

	/*
	 * Randomize first schedule time of the request to
	 * spread the inode table initialization requests
	 * better.
	 */
	elr->lr_next_sched = jiffies + get_random_u32_below(EXT4_DEF_LI_MAX_START_DELAY * HZ);
	return elr;
}

int ext4_register_li_request(struct super_block *sb,
			     ext4_group_t first_not_zeroed)
{
	struct ext4_sb_info *sbi = EXT4_SB(sb);
	struct ext4_li_request *elr = NULL;
	ext4_group_t ngroups = sbi->s_groups_count;
	int ret = 0;

	mutex_lock(&ext4_li_mtx);
	if (sbi->s_li_request != NULL) {
		/*
		 * Reset timeout so it can be computed again, because
		 * s_li_wait_mult might have changed.
		 */
		sbi->s_li_request->lr_timeout = 0;
		goto out;
	}

	if (sb_rdonly(sb) ||
	    (test_opt(sb, NO_PREFETCH_BLOCK_BITMAPS) &&
	     (first_not_zeroed == ngroups || !test_opt(sb, INIT_INODE_TABLE))))
		goto out;

	elr = ext4_li_request_new(sb, first_not_zeroed);
	if (!elr) {
		ret = -ENOMEM;
		goto out;
	}

	if (NULL == ext4_li_info) {
		ret = ext4_li_info_new();
		if (ret)
			goto out;
	}

	mutex_lock(&ext4_li_info->li_list_mtx);
	list_add(&elr->lr_request, &ext4_li_info->li_request_list);
	mutex_unlock(&ext4_li_info->li_list_mtx);

	sbi->s_li_request = elr;
	/*
	 * set elr to NULL here since it has been inserted to
	 * the request_list and the removal and free of it is
	 * handled by ext4_clear_request_list from now on.
	 */
	elr = NULL;

	if (!(ext4_li_info->li_state & EXT4_LAZYINIT_RUNNING)) {
		ret = ext4_run_lazyinit_thread();
		if (ret)
			goto out;
	}
out:
	mutex_unlock(&ext4_li_mtx);
	if (ret)
		kfree(elr);
	return ret;
}

/*
 * We do not need to lock anything since this is called on
 * module unload.
 */
static void ext4_destroy_lazyinit_thread(void)
{
	/*
	 * If thread exited earlier
	 * there's nothing to be done.
	 */
	if (!ext4_li_info || !ext4_lazyinit_task)
		return;

	kthread_stop(ext4_lazyinit_task);
}

static int set_journal_csum_feature_set(struct super_block *sb)
{
	int ret = 1;
	int compat, incompat;
	struct ext4_sb_info *sbi = EXT4_SB(sb);

	if (ext4_has_metadata_csum(sb)) {
		/* journal checksum v3 */
		compat = 0;
		incompat = JBD2_FEATURE_INCOMPAT_CSUM_V3;
	} else {
		/* journal checksum v1 */
		compat = JBD2_FEATURE_COMPAT_CHECKSUM;
		incompat = 0;
	}

	jbd2_journal_clear_features(sbi->s_journal,
			JBD2_FEATURE_COMPAT_CHECKSUM, 0,
			JBD2_FEATURE_INCOMPAT_CSUM_V3 |
			JBD2_FEATURE_INCOMPAT_CSUM_V2);
	if (test_opt(sb, JOURNAL_ASYNC_COMMIT)) {
		ret = jbd2_journal_set_features(sbi->s_journal,
				compat, 0,
				JBD2_FEATURE_INCOMPAT_ASYNC_COMMIT |
				incompat);
	} else if (test_opt(sb, JOURNAL_CHECKSUM)) {
		ret = jbd2_journal_set_features(sbi->s_journal,
				compat, 0,
				incompat);
		jbd2_journal_clear_features(sbi->s_journal, 0, 0,
				JBD2_FEATURE_INCOMPAT_ASYNC_COMMIT);
	} else {
		jbd2_journal_clear_features(sbi->s_journal, 0, 0,
				JBD2_FEATURE_INCOMPAT_ASYNC_COMMIT);
	}

	return ret;
}

/*
 * Note: calculating the overhead so we can be compatible with
 * historical BSD practice is quite difficult in the face of
 * clusters/bigalloc.  This is because multiple metadata blocks from
 * different block group can end up in the same allocation cluster.
 * Calculating the exact overhead in the face of clustered allocation
 * requires either O(all block bitmaps) in memory or O(number of block
 * groups**2) in time.  We will still calculate the superblock for
 * older file systems --- and if we come across with a bigalloc file
 * system with zero in s_overhead_clusters the estimate will be close to
 * correct especially for very large cluster sizes --- but for newer
 * file systems, it's better to calculate this figure once at mkfs
 * time, and store it in the superblock.  If the superblock value is
 * present (even for non-bigalloc file systems), we will use it.
 */
static int count_overhead(struct super_block *sb, ext4_group_t grp,
			  char *buf)
{
	struct ext4_sb_info	*sbi = EXT4_SB(sb);
	struct ext4_group_desc	*gdp;
	ext4_fsblk_t		first_block, last_block, b;
	ext4_group_t		i, ngroups = ext4_get_groups_count(sb);
	int			s, j, count = 0;
	int			has_super = ext4_bg_has_super(sb, grp);

	if (!ext4_has_feature_bigalloc(sb))
		return (has_super + ext4_bg_num_gdb(sb, grp) +
			(has_super ? le16_to_cpu(sbi->s_es->s_reserved_gdt_blocks) : 0) +
			sbi->s_itb_per_group + 2);

	first_block = le32_to_cpu(sbi->s_es->s_first_data_block) +
		(grp * EXT4_BLOCKS_PER_GROUP(sb));
	last_block = first_block + EXT4_BLOCKS_PER_GROUP(sb) - 1;
	for (i = 0; i < ngroups; i++) {
		gdp = ext4_get_group_desc(sb, i, NULL);
		b = ext4_block_bitmap(sb, gdp);
		if (b >= first_block && b <= last_block) {
			ext4_set_bit(EXT4_B2C(sbi, b - first_block), buf);
			count++;
		}
		b = ext4_inode_bitmap(sb, gdp);
		if (b >= first_block && b <= last_block) {
			ext4_set_bit(EXT4_B2C(sbi, b - first_block), buf);
			count++;
		}
		b = ext4_inode_table(sb, gdp);
		if (b >= first_block && b + sbi->s_itb_per_group <= last_block)
			for (j = 0; j < sbi->s_itb_per_group; j++, b++) {
				int c = EXT4_B2C(sbi, b - first_block);
				ext4_set_bit(c, buf);
				count++;
			}
		if (i != grp)
			continue;
		s = 0;
		if (ext4_bg_has_super(sb, grp)) {
			ext4_set_bit(s++, buf);
			count++;
		}
		j = ext4_bg_num_gdb(sb, grp);
		if (s + j > EXT4_BLOCKS_PER_GROUP(sb)) {
			ext4_error(sb, "Invalid number of block group "
				   "descriptor blocks: %d", j);
			j = EXT4_BLOCKS_PER_GROUP(sb) - s;
		}
		count += j;
		for (; j > 0; j--)
			ext4_set_bit(EXT4_B2C(sbi, s++), buf);
	}
	if (!count)
		return 0;
	return EXT4_CLUSTERS_PER_GROUP(sb) -
		ext4_count_free(buf, EXT4_CLUSTERS_PER_GROUP(sb) / 8);
}

/*
 * Compute the overhead and stash it in sbi->s_overhead
 */
int ext4_calculate_overhead(struct super_block *sb)
{
	struct ext4_sb_info *sbi = EXT4_SB(sb);
	struct ext4_super_block *es = sbi->s_es;
	struct inode *j_inode;
	unsigned int j_blocks, j_inum = le32_to_cpu(es->s_journal_inum);
	ext4_group_t i, ngroups = ext4_get_groups_count(sb);
	ext4_fsblk_t overhead = 0;
	char *buf = (char *) get_zeroed_page(GFP_NOFS);

	if (!buf)
		return -ENOMEM;

	/*
	 * Compute the overhead (FS structures).  This is constant
	 * for a given filesystem unless the number of block groups
	 * changes so we cache the previous value until it does.
	 */

	/*
	 * All of the blocks before first_data_block are overhead
	 */
	overhead = EXT4_B2C(sbi, le32_to_cpu(es->s_first_data_block));

	/*
	 * Add the overhead found in each block group
	 */
	for (i = 0; i < ngroups; i++) {
		int blks;

		blks = count_overhead(sb, i, buf);
		overhead += blks;
		if (blks)
			memset(buf, 0, PAGE_SIZE);
		cond_resched();
	}

	/*
	 * Add the internal journal blocks whether the journal has been
	 * loaded or not
	 */
	if (sbi->s_journal && !sbi->s_journal_bdev)
		overhead += EXT4_NUM_B2C(sbi, sbi->s_journal->j_total_len);
	else if (ext4_has_feature_journal(sb) && !sbi->s_journal && j_inum) {
		/* j_inum for internal journal is non-zero */
		j_inode = ext4_get_journal_inode(sb, j_inum);
		if (!IS_ERR(j_inode)) {
			j_blocks = j_inode->i_size >> sb->s_blocksize_bits;
			overhead += EXT4_NUM_B2C(sbi, j_blocks);
			iput(j_inode);
		} else {
			ext4_msg(sb, KERN_ERR, "can't get journal size");
		}
	}
	sbi->s_overhead = overhead;
	smp_wmb();
	free_page((unsigned long) buf);
	return 0;
}

static void ext4_set_resv_clusters(struct super_block *sb)
{
	ext4_fsblk_t resv_clusters;
	struct ext4_sb_info *sbi = EXT4_SB(sb);

	/*
	 * There's no need to reserve anything when we aren't using extents.
	 * The space estimates are exact, there are no unwritten extents,
	 * hole punching doesn't need new metadata... This is needed especially
	 * to keep ext2/3 backward compatibility.
	 */
	if (!ext4_has_feature_extents(sb))
		return;
	/*
	 * By default we reserve 2% or 4096 clusters, whichever is smaller.
	 * This should cover the situations where we can not afford to run
	 * out of space like for example punch hole, or converting
	 * unwritten extents in delalloc path. In most cases such
	 * allocation would require 1, or 2 blocks, higher numbers are
	 * very rare.
	 */
	resv_clusters = (ext4_blocks_count(sbi->s_es) >>
			 sbi->s_cluster_bits);

	do_div(resv_clusters, 50);
	resv_clusters = min_t(ext4_fsblk_t, resv_clusters, 4096);

	atomic64_set(&sbi->s_resv_clusters, resv_clusters);
}

static const char *ext4_quota_mode(struct super_block *sb)
{
#ifdef CONFIG_QUOTA
	if (!ext4_quota_capable(sb))
		return "none";

	if (EXT4_SB(sb)->s_journal && ext4_is_quota_journalled(sb))
		return "journalled";
	else
		return "writeback";
#else
	return "disabled";
#endif
}

static void ext4_setup_csum_trigger(struct super_block *sb,
				    enum ext4_journal_trigger_type type,
				    void (*trigger)(
					struct jbd2_buffer_trigger_type *type,
					struct buffer_head *bh,
					void *mapped_data,
					size_t size))
{
	struct ext4_sb_info *sbi = EXT4_SB(sb);

	sbi->s_journal_triggers[type].sb = sb;
	sbi->s_journal_triggers[type].tr_triggers.t_frozen = trigger;
}

static void ext4_free_sbi(struct ext4_sb_info *sbi)
{
	if (!sbi)
		return;

	kfree(sbi->s_blockgroup_lock);
	fs_put_dax(sbi->s_daxdev, NULL);
	kfree(sbi);
}

static struct ext4_sb_info *ext4_alloc_sbi(struct super_block *sb)
{
	struct ext4_sb_info *sbi;

	sbi = kzalloc(sizeof(*sbi), GFP_KERNEL);
	if (!sbi)
		return NULL;

	sbi->s_daxdev = fs_dax_get_by_bdev(sb->s_bdev, &sbi->s_dax_part_off,
					   NULL, NULL);

	sbi->s_blockgroup_lock =
		kzalloc(sizeof(struct blockgroup_lock), GFP_KERNEL);

	if (!sbi->s_blockgroup_lock)
		goto err_out;

	sb->s_fs_info = sbi;
	sbi->s_sb = sb;
	return sbi;
err_out:
	fs_put_dax(sbi->s_daxdev, NULL);
	kfree(sbi);
	return NULL;
}

static void ext4_set_def_opts(struct super_block *sb,
			      struct ext4_super_block *es)
{
	unsigned long def_mount_opts;

	/* Set defaults before we parse the mount options */
	def_mount_opts = le32_to_cpu(es->s_default_mount_opts);
	set_opt(sb, INIT_INODE_TABLE);
	if (def_mount_opts & EXT4_DEFM_DEBUG)
		set_opt(sb, DEBUG);
	if (def_mount_opts & EXT4_DEFM_BSDGROUPS)
		set_opt(sb, GRPID);
	if (def_mount_opts & EXT4_DEFM_UID16)
		set_opt(sb, NO_UID32);
	/* xattr user namespace & acls are now defaulted on */
	set_opt(sb, XATTR_USER);
#ifdef CONFIG_EXT4_FS_POSIX_ACL
	set_opt(sb, POSIX_ACL);
#endif
	if (ext4_has_feature_fast_commit(sb))
		set_opt2(sb, JOURNAL_FAST_COMMIT);
	/* don't forget to enable journal_csum when metadata_csum is enabled. */
	if (ext4_has_metadata_csum(sb))
		set_opt(sb, JOURNAL_CHECKSUM);

	if ((def_mount_opts & EXT4_DEFM_JMODE) == EXT4_DEFM_JMODE_DATA)
		set_opt(sb, JOURNAL_DATA);
	else if ((def_mount_opts & EXT4_DEFM_JMODE) == EXT4_DEFM_JMODE_ORDERED)
		set_opt(sb, ORDERED_DATA);
	else if ((def_mount_opts & EXT4_DEFM_JMODE) == EXT4_DEFM_JMODE_WBACK)
		set_opt(sb, WRITEBACK_DATA);

	if (le16_to_cpu(es->s_errors) == EXT4_ERRORS_PANIC)
		set_opt(sb, ERRORS_PANIC);
	else if (le16_to_cpu(es->s_errors) == EXT4_ERRORS_CONTINUE)
		set_opt(sb, ERRORS_CONT);
	else
		set_opt(sb, ERRORS_RO);
	/* block_validity enabled by default; disable with noblock_validity */
	set_opt(sb, BLOCK_VALIDITY);
	if (def_mount_opts & EXT4_DEFM_DISCARD)
		set_opt(sb, DISCARD);

	if ((def_mount_opts & EXT4_DEFM_NOBARRIER) == 0)
		set_opt(sb, BARRIER);

	/*
	 * enable delayed allocation by default
	 * Use -o nodelalloc to turn it off
	 */
	if (!IS_EXT3_SB(sb) && !IS_EXT2_SB(sb) &&
	    ((def_mount_opts & EXT4_DEFM_NODELALLOC) == 0))
		set_opt(sb, DELALLOC);

	if (sb->s_blocksize == PAGE_SIZE)
		set_opt(sb, DIOREAD_NOLOCK);
}

static int ext4_handle_clustersize(struct super_block *sb)
{
	struct ext4_sb_info *sbi = EXT4_SB(sb);
	struct ext4_super_block *es = sbi->s_es;
	int clustersize;

	/* Handle clustersize */
	clustersize = BLOCK_SIZE << le32_to_cpu(es->s_log_cluster_size);
	if (ext4_has_feature_bigalloc(sb)) {
		if (clustersize < sb->s_blocksize) {
			ext4_msg(sb, KERN_ERR,
				 "cluster size (%d) smaller than "
				 "block size (%lu)", clustersize, sb->s_blocksize);
			return -EINVAL;
		}
		sbi->s_cluster_bits = le32_to_cpu(es->s_log_cluster_size) -
			le32_to_cpu(es->s_log_block_size);
		sbi->s_clusters_per_group =
			le32_to_cpu(es->s_clusters_per_group);
		if (sbi->s_clusters_per_group > sb->s_blocksize * 8) {
			ext4_msg(sb, KERN_ERR,
				 "#clusters per group too big: %lu",
				 sbi->s_clusters_per_group);
			return -EINVAL;
		}
		if (sbi->s_blocks_per_group !=
		    (sbi->s_clusters_per_group * (clustersize / sb->s_blocksize))) {
			ext4_msg(sb, KERN_ERR, "blocks per group (%lu) and "
				 "clusters per group (%lu) inconsistent",
				 sbi->s_blocks_per_group,
				 sbi->s_clusters_per_group);
			return -EINVAL;
		}
	} else {
		if (clustersize != sb->s_blocksize) {
			ext4_msg(sb, KERN_ERR,
				 "fragment/cluster size (%d) != "
				 "block size (%lu)", clustersize, sb->s_blocksize);
			return -EINVAL;
		}
		if (sbi->s_blocks_per_group > sb->s_blocksize * 8) {
			ext4_msg(sb, KERN_ERR,
				 "#blocks per group too big: %lu",
				 sbi->s_blocks_per_group);
			return -EINVAL;
		}
		sbi->s_clusters_per_group = sbi->s_blocks_per_group;
		sbi->s_cluster_bits = 0;
	}
	sbi->s_cluster_ratio = clustersize / sb->s_blocksize;

	/* Do we have standard group size of clustersize * 8 blocks ? */
	if (sbi->s_blocks_per_group == clustersize << 3)
		set_opt2(sb, STD_GROUP_SIZE);

	return 0;
}

static void ext4_fast_commit_init(struct super_block *sb)
{
	struct ext4_sb_info *sbi = EXT4_SB(sb);

	/* Initialize fast commit stuff */
	atomic_set(&sbi->s_fc_subtid, 0);
	INIT_LIST_HEAD(&sbi->s_fc_q[FC_Q_MAIN]);
	INIT_LIST_HEAD(&sbi->s_fc_q[FC_Q_STAGING]);
	INIT_LIST_HEAD(&sbi->s_fc_dentry_q[FC_Q_MAIN]);
	INIT_LIST_HEAD(&sbi->s_fc_dentry_q[FC_Q_STAGING]);
	sbi->s_fc_bytes = 0;
	ext4_clear_mount_flag(sb, EXT4_MF_FC_INELIGIBLE);
	sbi->s_fc_ineligible_tid = 0;
	spin_lock_init(&sbi->s_fc_lock);
	memset(&sbi->s_fc_stats, 0, sizeof(sbi->s_fc_stats));
	sbi->s_fc_replay_state.fc_regions = NULL;
	sbi->s_fc_replay_state.fc_regions_size = 0;
	sbi->s_fc_replay_state.fc_regions_used = 0;
	sbi->s_fc_replay_state.fc_regions_valid = 0;
	sbi->s_fc_replay_state.fc_modified_inodes = NULL;
	sbi->s_fc_replay_state.fc_modified_inodes_size = 0;
	sbi->s_fc_replay_state.fc_modified_inodes_used = 0;
}

static int ext4_inode_info_init(struct super_block *sb,
				struct ext4_super_block *es)
{
	struct ext4_sb_info *sbi = EXT4_SB(sb);

	if (le32_to_cpu(es->s_rev_level) == EXT4_GOOD_OLD_REV) {
		sbi->s_inode_size = EXT4_GOOD_OLD_INODE_SIZE;
		sbi->s_first_ino = EXT4_GOOD_OLD_FIRST_INO;
	} else {
		sbi->s_inode_size = le16_to_cpu(es->s_inode_size);
		sbi->s_first_ino = le32_to_cpu(es->s_first_ino);
		if (sbi->s_first_ino < EXT4_GOOD_OLD_FIRST_INO) {
			ext4_msg(sb, KERN_ERR, "invalid first ino: %u",
				 sbi->s_first_ino);
			return -EINVAL;
		}
		if ((sbi->s_inode_size < EXT4_GOOD_OLD_INODE_SIZE) ||
		    (!is_power_of_2(sbi->s_inode_size)) ||
		    (sbi->s_inode_size > sb->s_blocksize)) {
			ext4_msg(sb, KERN_ERR,
			       "unsupported inode size: %d",
			       sbi->s_inode_size);
			ext4_msg(sb, KERN_ERR, "blocksize: %lu", sb->s_blocksize);
			return -EINVAL;
		}
		/*
		 * i_atime_extra is the last extra field available for
		 * [acm]times in struct ext4_inode. Checking for that
		 * field should suffice to ensure we have extra space
		 * for all three.
		 */
		if (sbi->s_inode_size >= offsetof(struct ext4_inode, i_atime_extra) +
			sizeof(((struct ext4_inode *)0)->i_atime_extra)) {
			sb->s_time_gran = 1;
			sb->s_time_max = EXT4_EXTRA_TIMESTAMP_MAX;
		} else {
			sb->s_time_gran = NSEC_PER_SEC;
			sb->s_time_max = EXT4_NON_EXTRA_TIMESTAMP_MAX;
		}
		sb->s_time_min = EXT4_TIMESTAMP_MIN;
	}

	if (sbi->s_inode_size > EXT4_GOOD_OLD_INODE_SIZE) {
		sbi->s_want_extra_isize = sizeof(struct ext4_inode) -
			EXT4_GOOD_OLD_INODE_SIZE;
		if (ext4_has_feature_extra_isize(sb)) {
			unsigned v, max = (sbi->s_inode_size -
					   EXT4_GOOD_OLD_INODE_SIZE);

			v = le16_to_cpu(es->s_want_extra_isize);
			if (v > max) {
				ext4_msg(sb, KERN_ERR,
					 "bad s_want_extra_isize: %d", v);
				return -EINVAL;
			}
			if (sbi->s_want_extra_isize < v)
				sbi->s_want_extra_isize = v;

			v = le16_to_cpu(es->s_min_extra_isize);
			if (v > max) {
				ext4_msg(sb, KERN_ERR,
					 "bad s_min_extra_isize: %d", v);
				return -EINVAL;
			}
			if (sbi->s_want_extra_isize < v)
				sbi->s_want_extra_isize = v;
		}
	}

	return 0;
}

#if IS_ENABLED(CONFIG_UNICODE)
static int ext4_encoding_init(struct super_block *sb, struct ext4_super_block *es)
{
	const struct ext4_sb_encodings *encoding_info;
	struct unicode_map *encoding;
	__u16 encoding_flags = le16_to_cpu(es->s_encoding_flags);

	if (!ext4_has_feature_casefold(sb) || sb->s_encoding)
		return 0;

	encoding_info = ext4_sb_read_encoding(es);
	if (!encoding_info) {
		ext4_msg(sb, KERN_ERR,
			"Encoding requested by superblock is unknown");
		return -EINVAL;
	}

	encoding = utf8_load(encoding_info->version);
	if (IS_ERR(encoding)) {
		ext4_msg(sb, KERN_ERR,
			"can't mount with superblock charset: %s-%u.%u.%u "
			"not supported by the kernel. flags: 0x%x.",
			encoding_info->name,
			unicode_major(encoding_info->version),
			unicode_minor(encoding_info->version),
			unicode_rev(encoding_info->version),
			encoding_flags);
		return -EINVAL;
	}
	ext4_msg(sb, KERN_INFO,"Using encoding defined by superblock: "
		"%s-%u.%u.%u with flags 0x%hx", encoding_info->name,
		unicode_major(encoding_info->version),
		unicode_minor(encoding_info->version),
		unicode_rev(encoding_info->version),
		encoding_flags);

	sb->s_encoding = encoding;
	sb->s_encoding_flags = encoding_flags;

	return 0;
}
#else
static inline int ext4_encoding_init(struct super_block *sb, struct ext4_super_block *es)
{
	return 0;
}
#endif

static int ext4_init_metadata_csum(struct super_block *sb, struct ext4_super_block *es)
{
	struct ext4_sb_info *sbi = EXT4_SB(sb);

	/* Warn if metadata_csum and gdt_csum are both set. */
	if (ext4_has_feature_metadata_csum(sb) &&
	    ext4_has_feature_gdt_csum(sb))
		ext4_warning(sb, "metadata_csum and uninit_bg are "
			     "redundant flags; please run fsck.");

	/* Check for a known checksum algorithm */
	if (!ext4_verify_csum_type(sb, es)) {
		ext4_msg(sb, KERN_ERR, "VFS: Found ext4 filesystem with "
			 "unknown checksum algorithm.");
		return -EINVAL;
	}
	ext4_setup_csum_trigger(sb, EXT4_JTR_ORPHAN_FILE,
				ext4_orphan_file_block_trigger);

	/* Load the checksum driver */
	sbi->s_chksum_driver = crypto_alloc_shash("crc32c", 0, 0);
	if (IS_ERR(sbi->s_chksum_driver)) {
		int ret = PTR_ERR(sbi->s_chksum_driver);
		ext4_msg(sb, KERN_ERR, "Cannot load crc32c driver.");
		sbi->s_chksum_driver = NULL;
		return ret;
	}

	/* Check superblock checksum */
	if (!ext4_superblock_csum_verify(sb, es)) {
		ext4_msg(sb, KERN_ERR, "VFS: Found ext4 filesystem with "
			 "invalid superblock checksum.  Run e2fsck?");
		return -EFSBADCRC;
	}

	/* Precompute checksum seed for all metadata */
	if (ext4_has_feature_csum_seed(sb))
		sbi->s_csum_seed = le32_to_cpu(es->s_checksum_seed);
	else if (ext4_has_metadata_csum(sb) || ext4_has_feature_ea_inode(sb))
		sbi->s_csum_seed = ext4_chksum(sbi, ~0, es->s_uuid,
					       sizeof(es->s_uuid));
	return 0;
}

static int ext4_check_feature_compatibility(struct super_block *sb,
					    struct ext4_super_block *es,
					    int silent)
{
	struct ext4_sb_info *sbi = EXT4_SB(sb);

	if (le32_to_cpu(es->s_rev_level) == EXT4_GOOD_OLD_REV &&
	    (ext4_has_compat_features(sb) ||
	     ext4_has_ro_compat_features(sb) ||
	     ext4_has_incompat_features(sb)))
		ext4_msg(sb, KERN_WARNING,
		       "feature flags set on rev 0 fs, "
		       "running e2fsck is recommended");

	if (es->s_creator_os == cpu_to_le32(EXT4_OS_HURD)) {
		set_opt2(sb, HURD_COMPAT);
		if (ext4_has_feature_64bit(sb)) {
			ext4_msg(sb, KERN_ERR,
				 "The Hurd can't support 64-bit file systems");
			return -EINVAL;
		}

		/*
		 * ea_inode feature uses l_i_version field which is not
		 * available in HURD_COMPAT mode.
		 */
		if (ext4_has_feature_ea_inode(sb)) {
			ext4_msg(sb, KERN_ERR,
				 "ea_inode feature is not supported for Hurd");
			return -EINVAL;
		}
	}

	if (IS_EXT2_SB(sb)) {
		if (ext2_feature_set_ok(sb))
			ext4_msg(sb, KERN_INFO, "mounting ext2 file system "
				 "using the ext4 subsystem");
		else {
			/*
			 * If we're probing be silent, if this looks like
			 * it's actually an ext[34] filesystem.
			 */
			if (silent && ext4_feature_set_ok(sb, sb_rdonly(sb)))
				return -EINVAL;
			ext4_msg(sb, KERN_ERR, "couldn't mount as ext2 due "
				 "to feature incompatibilities");
			return -EINVAL;
		}
	}

	if (IS_EXT3_SB(sb)) {
		if (ext3_feature_set_ok(sb))
			ext4_msg(sb, KERN_INFO, "mounting ext3 file system "
				 "using the ext4 subsystem");
		else {
			/*
			 * If we're probing be silent, if this looks like
			 * it's actually an ext4 filesystem.
			 */
			if (silent && ext4_feature_set_ok(sb, sb_rdonly(sb)))
				return -EINVAL;
			ext4_msg(sb, KERN_ERR, "couldn't mount as ext3 due "
				 "to feature incompatibilities");
			return -EINVAL;
		}
	}

	/*
	 * Check feature flags regardless of the revision level, since we
	 * previously didn't change the revision level when setting the flags,
	 * so there is a chance incompat flags are set on a rev 0 filesystem.
	 */
	if (!ext4_feature_set_ok(sb, (sb_rdonly(sb))))
		return -EINVAL;

	if (sbi->s_daxdev) {
		if (sb->s_blocksize == PAGE_SIZE)
			set_bit(EXT4_FLAGS_BDEV_IS_DAX, &sbi->s_ext4_flags);
		else
			ext4_msg(sb, KERN_ERR, "unsupported blocksize for DAX\n");
	}

	if (sbi->s_mount_opt & EXT4_MOUNT_DAX_ALWAYS) {
		if (ext4_has_feature_inline_data(sb)) {
			ext4_msg(sb, KERN_ERR, "Cannot use DAX on a filesystem"
					" that may contain inline data");
			return -EINVAL;
		}
		if (!test_bit(EXT4_FLAGS_BDEV_IS_DAX, &sbi->s_ext4_flags)) {
			ext4_msg(sb, KERN_ERR,
				"DAX unsupported by block device.");
			return -EINVAL;
		}
	}

	if (ext4_has_feature_encrypt(sb) && es->s_encryption_level) {
		ext4_msg(sb, KERN_ERR, "Unsupported encryption level %d",
			 es->s_encryption_level);
		return -EINVAL;
	}

	return 0;
}

static int ext4_check_geometry(struct super_block *sb,
			       struct ext4_super_block *es)
{
	struct ext4_sb_info *sbi = EXT4_SB(sb);
	__u64 blocks_count;
	int err;

	if (le16_to_cpu(sbi->s_es->s_reserved_gdt_blocks) > (sb->s_blocksize / 4)) {
		ext4_msg(sb, KERN_ERR,
			 "Number of reserved GDT blocks insanely large: %d",
			 le16_to_cpu(sbi->s_es->s_reserved_gdt_blocks));
		return -EINVAL;
	}
	/*
	 * Test whether we have more sectors than will fit in sector_t,
	 * and whether the max offset is addressable by the page cache.
	 */
	err = generic_check_addressable(sb->s_blocksize_bits,
					ext4_blocks_count(es));
	if (err) {
		ext4_msg(sb, KERN_ERR, "filesystem"
			 " too large to mount safely on this system");
		return err;
	}

	/* check blocks count against device size */
	blocks_count = sb_bdev_nr_blocks(sb);
	if (blocks_count && ext4_blocks_count(es) > blocks_count) {
		ext4_msg(sb, KERN_WARNING, "bad geometry: block count %llu "
		       "exceeds size of device (%llu blocks)",
		       ext4_blocks_count(es), blocks_count);
		return -EINVAL;
	}

	/*
	 * It makes no sense for the first data block to be beyond the end
	 * of the filesystem.
	 */
	if (le32_to_cpu(es->s_first_data_block) >= ext4_blocks_count(es)) {
		ext4_msg(sb, KERN_WARNING, "bad geometry: first data "
			 "block %u is beyond end of filesystem (%llu)",
			 le32_to_cpu(es->s_first_data_block),
			 ext4_blocks_count(es));
		return -EINVAL;
	}
	if ((es->s_first_data_block == 0) && (es->s_log_block_size == 0) &&
	    (sbi->s_cluster_ratio == 1)) {
		ext4_msg(sb, KERN_WARNING, "bad geometry: first data "
			 "block is 0 with a 1k block and cluster size");
		return -EINVAL;
	}

	blocks_count = (ext4_blocks_count(es) -
			le32_to_cpu(es->s_first_data_block) +
			EXT4_BLOCKS_PER_GROUP(sb) - 1);
	do_div(blocks_count, EXT4_BLOCKS_PER_GROUP(sb));
	if (blocks_count > ((uint64_t)1<<32) - EXT4_DESC_PER_BLOCK(sb)) {
		ext4_msg(sb, KERN_WARNING, "groups count too large: %llu "
		       "(block count %llu, first data block %u, "
		       "blocks per group %lu)", blocks_count,
		       ext4_blocks_count(es),
		       le32_to_cpu(es->s_first_data_block),
		       EXT4_BLOCKS_PER_GROUP(sb));
		return -EINVAL;
	}
	sbi->s_groups_count = blocks_count;
	sbi->s_blockfile_groups = min_t(ext4_group_t, sbi->s_groups_count,
			(EXT4_MAX_BLOCK_FILE_PHYS / EXT4_BLOCKS_PER_GROUP(sb)));
	if (((u64)sbi->s_groups_count * sbi->s_inodes_per_group) !=
	    le32_to_cpu(es->s_inodes_count)) {
		ext4_msg(sb, KERN_ERR, "inodes count not valid: %u vs %llu",
			 le32_to_cpu(es->s_inodes_count),
			 ((u64)sbi->s_groups_count * sbi->s_inodes_per_group));
		return -EINVAL;
	}

	return 0;
}

static int ext4_group_desc_init(struct super_block *sb,
				struct ext4_super_block *es,
				ext4_fsblk_t logical_sb_block,
				ext4_group_t *first_not_zeroed)
{
	struct ext4_sb_info *sbi = EXT4_SB(sb);
	unsigned int db_count;
	ext4_fsblk_t block;
	int i;

	db_count = (sbi->s_groups_count + EXT4_DESC_PER_BLOCK(sb) - 1) /
		   EXT4_DESC_PER_BLOCK(sb);
	if (ext4_has_feature_meta_bg(sb)) {
		if (le32_to_cpu(es->s_first_meta_bg) > db_count) {
			ext4_msg(sb, KERN_WARNING,
				 "first meta block group too large: %u "
				 "(group descriptor block count %u)",
				 le32_to_cpu(es->s_first_meta_bg), db_count);
			return -EINVAL;
		}
	}
	rcu_assign_pointer(sbi->s_group_desc,
			   kvmalloc_array(db_count,
					  sizeof(struct buffer_head *),
					  GFP_KERNEL));
	if (sbi->s_group_desc == NULL) {
		ext4_msg(sb, KERN_ERR, "not enough memory");
		return -ENOMEM;
	}

	bgl_lock_init(sbi->s_blockgroup_lock);

	/* Pre-read the descriptors into the buffer cache */
	for (i = 0; i < db_count; i++) {
		block = descriptor_loc(sb, logical_sb_block, i);
		ext4_sb_breadahead_unmovable(sb, block);
	}

	for (i = 0; i < db_count; i++) {
		struct buffer_head *bh;

		block = descriptor_loc(sb, logical_sb_block, i);
		bh = ext4_sb_bread_unmovable(sb, block);
		if (IS_ERR(bh)) {
			ext4_msg(sb, KERN_ERR,
			       "can't read group descriptor %d", i);
			sbi->s_gdb_count = i;
			return PTR_ERR(bh);
		}
		rcu_read_lock();
		rcu_dereference(sbi->s_group_desc)[i] = bh;
		rcu_read_unlock();
	}
	sbi->s_gdb_count = db_count;
	if (!ext4_check_descriptors(sb, logical_sb_block, first_not_zeroed)) {
		ext4_msg(sb, KERN_ERR, "group descriptors corrupted!");
		return -EFSCORRUPTED;
	}

	return 0;
}

static int ext4_load_and_init_journal(struct super_block *sb,
				      struct ext4_super_block *es,
				      struct ext4_fs_context *ctx)
{
	struct ext4_sb_info *sbi = EXT4_SB(sb);
	int err;

	err = ext4_load_journal(sb, es, ctx->journal_devnum);
	if (err)
		return err;

	if (ext4_has_feature_64bit(sb) &&
	    !jbd2_journal_set_features(EXT4_SB(sb)->s_journal, 0, 0,
				       JBD2_FEATURE_INCOMPAT_64BIT)) {
		ext4_msg(sb, KERN_ERR, "Failed to set 64-bit journal feature");
		goto out;
	}

	if (!set_journal_csum_feature_set(sb)) {
		ext4_msg(sb, KERN_ERR, "Failed to set journal checksum "
			 "feature set");
		goto out;
	}

	if (test_opt2(sb, JOURNAL_FAST_COMMIT) &&
		!jbd2_journal_set_features(EXT4_SB(sb)->s_journal, 0, 0,
					  JBD2_FEATURE_INCOMPAT_FAST_COMMIT)) {
		ext4_msg(sb, KERN_ERR,
			"Failed to set fast commit journal feature");
		goto out;
	}

	/* We have now updated the journal if required, so we can
	 * validate the data journaling mode. */
	switch (test_opt(sb, DATA_FLAGS)) {
	case 0:
		/* No mode set, assume a default based on the journal
		 * capabilities: ORDERED_DATA if the journal can
		 * cope, else JOURNAL_DATA
		 */
		if (jbd2_journal_check_available_features
		    (sbi->s_journal, 0, 0, JBD2_FEATURE_INCOMPAT_REVOKE)) {
			set_opt(sb, ORDERED_DATA);
			sbi->s_def_mount_opt |= EXT4_MOUNT_ORDERED_DATA;
		} else {
			set_opt(sb, JOURNAL_DATA);
			sbi->s_def_mount_opt |= EXT4_MOUNT_JOURNAL_DATA;
		}
		break;

	case EXT4_MOUNT_ORDERED_DATA:
	case EXT4_MOUNT_WRITEBACK_DATA:
		if (!jbd2_journal_check_available_features
		    (sbi->s_journal, 0, 0, JBD2_FEATURE_INCOMPAT_REVOKE)) {
			ext4_msg(sb, KERN_ERR, "Journal does not support "
			       "requested data journaling mode");
			goto out;
		}
		break;
	default:
		break;
	}

	if (test_opt(sb, DATA_FLAGS) == EXT4_MOUNT_ORDERED_DATA &&
	    test_opt(sb, JOURNAL_ASYNC_COMMIT)) {
		ext4_msg(sb, KERN_ERR, "can't mount with "
			"journal_async_commit in data=ordered mode");
		goto out;
	}

	set_task_ioprio(sbi->s_journal->j_task, ctx->journal_ioprio);

	sbi->s_journal->j_submit_inode_data_buffers =
		ext4_journal_submit_inode_data_buffers;
	sbi->s_journal->j_finish_inode_data_buffers =
		ext4_journal_finish_inode_data_buffers;

	return 0;

out:
	/* flush s_sb_upd_work before destroying the journal. */
	flush_work(&sbi->s_sb_upd_work);
	jbd2_journal_destroy(sbi->s_journal);
	sbi->s_journal = NULL;
	return -EINVAL;
}

static int ext4_check_journal_data_mode(struct super_block *sb)
{
	if (test_opt(sb, DATA_FLAGS) == EXT4_MOUNT_JOURNAL_DATA) {
		printk_once(KERN_WARNING "EXT4-fs: Warning: mounting with "
			    "data=journal disables delayed allocation, "
			    "dioread_nolock, O_DIRECT and fast_commit support!\n");
		/* can't mount with both data=journal and dioread_nolock. */
		clear_opt(sb, DIOREAD_NOLOCK);
		clear_opt2(sb, JOURNAL_FAST_COMMIT);
		if (test_opt2(sb, EXPLICIT_DELALLOC)) {
			ext4_msg(sb, KERN_ERR, "can't mount with "
				 "both data=journal and delalloc");
			return -EINVAL;
		}
		if (test_opt(sb, DAX_ALWAYS)) {
			ext4_msg(sb, KERN_ERR, "can't mount with "
				 "both data=journal and dax");
			return -EINVAL;
		}
		if (ext4_has_feature_encrypt(sb)) {
			ext4_msg(sb, KERN_WARNING,
				 "encrypted files will use data=ordered "
				 "instead of data journaling mode");
		}
		if (test_opt(sb, DELALLOC))
			clear_opt(sb, DELALLOC);
	} else {
		sb->s_iflags |= SB_I_CGROUPWB;
	}

	return 0;
}

static int ext4_load_super(struct super_block *sb, ext4_fsblk_t *lsb,
			   int silent)
{
	struct ext4_sb_info *sbi = EXT4_SB(sb);
	struct ext4_super_block *es;
	ext4_fsblk_t logical_sb_block;
	unsigned long offset = 0;
	struct buffer_head *bh;
	int ret = -EINVAL;
	int blocksize;

	blocksize = sb_min_blocksize(sb, EXT4_MIN_BLOCK_SIZE);
	if (!blocksize) {
		ext4_msg(sb, KERN_ERR, "unable to set blocksize");
		return -EINVAL;
	}

	/*
	 * The ext4 superblock will not be buffer aligned for other than 1kB
	 * block sizes.  We need to calculate the offset from buffer start.
	 */
	if (blocksize != EXT4_MIN_BLOCK_SIZE) {
		logical_sb_block = sbi->s_sb_block * EXT4_MIN_BLOCK_SIZE;
		offset = do_div(logical_sb_block, blocksize);
	} else {
		logical_sb_block = sbi->s_sb_block;
	}

	bh = ext4_sb_bread_unmovable(sb, logical_sb_block);
	if (IS_ERR(bh)) {
		ext4_msg(sb, KERN_ERR, "unable to read superblock");
		return PTR_ERR(bh);
	}
	/*
	 * Note: s_es must be initialized as soon as possible because
	 *       some ext4 macro-instructions depend on its value
	 */
	es = (struct ext4_super_block *) (bh->b_data + offset);
	sbi->s_es = es;
	sb->s_magic = le16_to_cpu(es->s_magic);
	if (sb->s_magic != EXT4_SUPER_MAGIC) {
		if (!silent)
			ext4_msg(sb, KERN_ERR, "VFS: Can't find ext4 filesystem");
		goto out;
	}

	if (le32_to_cpu(es->s_log_block_size) >
	    (EXT4_MAX_BLOCK_LOG_SIZE - EXT4_MIN_BLOCK_LOG_SIZE)) {
		ext4_msg(sb, KERN_ERR,
			 "Invalid log block size: %u",
			 le32_to_cpu(es->s_log_block_size));
		goto out;
	}
	if (le32_to_cpu(es->s_log_cluster_size) >
	    (EXT4_MAX_CLUSTER_LOG_SIZE - EXT4_MIN_BLOCK_LOG_SIZE)) {
		ext4_msg(sb, KERN_ERR,
			 "Invalid log cluster size: %u",
			 le32_to_cpu(es->s_log_cluster_size));
		goto out;
	}

	blocksize = EXT4_MIN_BLOCK_SIZE << le32_to_cpu(es->s_log_block_size);

	/*
	 * If the default block size is not the same as the real block size,
	 * we need to reload it.
	 */
	if (sb->s_blocksize == blocksize) {
		*lsb = logical_sb_block;
		sbi->s_sbh = bh;
		return 0;
	}

	/*
	 * bh must be released before kill_bdev(), otherwise
	 * it won't be freed and its page also. kill_bdev()
	 * is called by sb_set_blocksize().
	 */
	brelse(bh);
	/* Validate the filesystem blocksize */
	if (!sb_set_blocksize(sb, blocksize)) {
		ext4_msg(sb, KERN_ERR, "bad block size %d",
				blocksize);
		bh = NULL;
		goto out;
	}

	logical_sb_block = sbi->s_sb_block * EXT4_MIN_BLOCK_SIZE;
	offset = do_div(logical_sb_block, blocksize);
	bh = ext4_sb_bread_unmovable(sb, logical_sb_block);
	if (IS_ERR(bh)) {
		ext4_msg(sb, KERN_ERR, "Can't read superblock on 2nd try");
		ret = PTR_ERR(bh);
		bh = NULL;
		goto out;
	}
	es = (struct ext4_super_block *)(bh->b_data + offset);
	sbi->s_es = es;
	if (es->s_magic != cpu_to_le16(EXT4_SUPER_MAGIC)) {
		ext4_msg(sb, KERN_ERR, "Magic mismatch, very weird!");
		goto out;
	}
	*lsb = logical_sb_block;
	sbi->s_sbh = bh;
	return 0;
out:
	brelse(bh);
	return ret;
}

static void ext4_hash_info_init(struct super_block *sb)
{
	struct ext4_sb_info *sbi = EXT4_SB(sb);
	struct ext4_super_block *es = sbi->s_es;
	unsigned int i;

	for (i = 0; i < 4; i++)
		sbi->s_hash_seed[i] = le32_to_cpu(es->s_hash_seed[i]);

	sbi->s_def_hash_version = es->s_def_hash_version;
	if (ext4_has_feature_dir_index(sb)) {
		i = le32_to_cpu(es->s_flags);
		if (i & EXT2_FLAGS_UNSIGNED_HASH)
			sbi->s_hash_unsigned = 3;
		else if ((i & EXT2_FLAGS_SIGNED_HASH) == 0) {
#ifdef __CHAR_UNSIGNED__
			if (!sb_rdonly(sb))
				es->s_flags |=
					cpu_to_le32(EXT2_FLAGS_UNSIGNED_HASH);
			sbi->s_hash_unsigned = 3;
#else
			if (!sb_rdonly(sb))
				es->s_flags |=
					cpu_to_le32(EXT2_FLAGS_SIGNED_HASH);
#endif
		}
	}
}

static int ext4_block_group_meta_init(struct super_block *sb, int silent)
{
	struct ext4_sb_info *sbi = EXT4_SB(sb);
	struct ext4_super_block *es = sbi->s_es;
	int has_huge_files;

	has_huge_files = ext4_has_feature_huge_file(sb);
	sbi->s_bitmap_maxbytes = ext4_max_bitmap_size(sb->s_blocksize_bits,
						      has_huge_files);
	sb->s_maxbytes = ext4_max_size(sb->s_blocksize_bits, has_huge_files);

	sbi->s_desc_size = le16_to_cpu(es->s_desc_size);
	if (ext4_has_feature_64bit(sb)) {
		if (sbi->s_desc_size < EXT4_MIN_DESC_SIZE_64BIT ||
		    sbi->s_desc_size > EXT4_MAX_DESC_SIZE ||
		    !is_power_of_2(sbi->s_desc_size)) {
			ext4_msg(sb, KERN_ERR,
			       "unsupported descriptor size %lu",
			       sbi->s_desc_size);
			return -EINVAL;
		}
	} else
		sbi->s_desc_size = EXT4_MIN_DESC_SIZE;

	sbi->s_blocks_per_group = le32_to_cpu(es->s_blocks_per_group);
	sbi->s_inodes_per_group = le32_to_cpu(es->s_inodes_per_group);

	sbi->s_inodes_per_block = sb->s_blocksize / EXT4_INODE_SIZE(sb);
	if (sbi->s_inodes_per_block == 0 || sbi->s_blocks_per_group == 0) {
		if (!silent)
			ext4_msg(sb, KERN_ERR, "VFS: Can't find ext4 filesystem");
		return -EINVAL;
	}
	if (sbi->s_inodes_per_group < sbi->s_inodes_per_block ||
	    sbi->s_inodes_per_group > sb->s_blocksize * 8) {
		ext4_msg(sb, KERN_ERR, "invalid inodes per group: %lu\n",
			 sbi->s_inodes_per_group);
		return -EINVAL;
	}
	sbi->s_itb_per_group = sbi->s_inodes_per_group /
					sbi->s_inodes_per_block;
	sbi->s_desc_per_block = sb->s_blocksize / EXT4_DESC_SIZE(sb);
	sbi->s_mount_state = le16_to_cpu(es->s_state) & ~EXT4_FC_REPLAY;
	sbi->s_addr_per_block_bits = ilog2(EXT4_ADDR_PER_BLOCK(sb));
	sbi->s_desc_per_block_bits = ilog2(EXT4_DESC_PER_BLOCK(sb));

	return 0;
}

static int __ext4_fill_super(struct fs_context *fc, struct super_block *sb)
{
	struct ext4_super_block *es = NULL;
	struct ext4_sb_info *sbi = EXT4_SB(sb);
	ext4_fsblk_t logical_sb_block;
	struct inode *root;
	int needs_recovery;
	int err;
	ext4_group_t first_not_zeroed;
	struct ext4_fs_context *ctx = fc->fs_private;
	int silent = fc->sb_flags & SB_SILENT;

	/* Set defaults for the variables that will be set during parsing */
	if (!(ctx->spec & EXT4_SPEC_JOURNAL_IOPRIO))
		ctx->journal_ioprio = DEFAULT_JOURNAL_IOPRIO;

	sbi->s_inode_readahead_blks = EXT4_DEF_INODE_READAHEAD_BLKS;
	sbi->s_sectors_written_start =
		part_stat_read(sb->s_bdev, sectors[STAT_WRITE]);

	err = ext4_load_super(sb, &logical_sb_block, silent);
	if (err)
		goto out_fail;

	es = sbi->s_es;
	sbi->s_kbytes_written = le64_to_cpu(es->s_kbytes_written);

	err = ext4_init_metadata_csum(sb, es);
	if (err)
		goto failed_mount;

	ext4_set_def_opts(sb, es);

	sbi->s_resuid = make_kuid(&init_user_ns, le16_to_cpu(es->s_def_resuid));
	sbi->s_resgid = make_kgid(&init_user_ns, le16_to_cpu(es->s_def_resgid));
	sbi->s_commit_interval = JBD2_DEFAULT_MAX_COMMIT_AGE * HZ;
	sbi->s_min_batch_time = EXT4_DEF_MIN_BATCH_TIME;
	sbi->s_max_batch_time = EXT4_DEF_MAX_BATCH_TIME;

	/*
	 * set default s_li_wait_mult for lazyinit, for the case there is
	 * no mount option specified.
	 */
	sbi->s_li_wait_mult = EXT4_DEF_LI_WAIT_MULT;

	err = ext4_inode_info_init(sb, es);
	if (err)
		goto failed_mount;

	err = parse_apply_sb_mount_options(sb, ctx);
	if (err < 0)
		goto failed_mount;

	sbi->s_def_mount_opt = sbi->s_mount_opt;
	sbi->s_def_mount_opt2 = sbi->s_mount_opt2;

	err = ext4_check_opt_consistency(fc, sb);
	if (err < 0)
		goto failed_mount;

	ext4_apply_options(fc, sb);

	err = ext4_encoding_init(sb, es);
	if (err)
		goto failed_mount;

	err = ext4_check_journal_data_mode(sb);
	if (err)
		goto failed_mount;

	sb->s_flags = (sb->s_flags & ~SB_POSIXACL) |
		(test_opt(sb, POSIX_ACL) ? SB_POSIXACL : 0);

	/* i_version is always enabled now */
	sb->s_flags |= SB_I_VERSION;

	err = ext4_check_feature_compatibility(sb, es, silent);
	if (err)
		goto failed_mount;

	err = ext4_block_group_meta_init(sb, silent);
	if (err)
		goto failed_mount;

	ext4_hash_info_init(sb);

	err = ext4_handle_clustersize(sb);
	if (err)
		goto failed_mount;

	err = ext4_check_geometry(sb, es);
	if (err)
		goto failed_mount;

	timer_setup(&sbi->s_err_report, print_daily_error_info, 0);
	spin_lock_init(&sbi->s_error_lock);
	INIT_WORK(&sbi->s_sb_upd_work, update_super_work);

	err = ext4_group_desc_init(sb, es, logical_sb_block, &first_not_zeroed);
	if (err)
		goto failed_mount3;

	err = ext4_es_register_shrinker(sbi);
	if (err)
		goto failed_mount3;

	sbi->s_stripe = ext4_get_stripe_size(sbi);
	/*
	 * It's hard to get stripe aligned blocks if stripe is not aligned with
	 * cluster, just disable stripe and alert user to simpfy code and avoid
	 * stripe aligned allocation which will rarely successes.
	 */
	if (sbi->s_stripe > 0 && sbi->s_cluster_ratio > 1 &&
	    sbi->s_stripe % sbi->s_cluster_ratio != 0) {
		ext4_msg(sb, KERN_WARNING,
			 "stripe (%lu) is not aligned with cluster size (%u), "
			 "stripe is disabled",
			 sbi->s_stripe, sbi->s_cluster_ratio);
		sbi->s_stripe = 0;
	}
	sbi->s_extent_max_zeroout_kb = 32;

	/*
	 * set up enough so that it can read an inode
	 */
	sb->s_op = &ext4_sops;
	sb->s_export_op = &ext4_export_ops;
	sb->s_xattr = ext4_xattr_handlers;
#ifdef CONFIG_FS_ENCRYPTION
	sb->s_cop = &ext4_cryptops;
#endif
#ifdef CONFIG_FS_VERITY
	sb->s_vop = &ext4_verityops;
#endif
#ifdef CONFIG_QUOTA
	sb->dq_op = &ext4_quota_operations;
	if (ext4_has_feature_quota(sb))
		sb->s_qcop = &dquot_quotactl_sysfile_ops;
	else
		sb->s_qcop = &ext4_qctl_operations;
	sb->s_quota_types = QTYPE_MASK_USR | QTYPE_MASK_GRP | QTYPE_MASK_PRJ;
#endif
	memcpy(&sb->s_uuid, es->s_uuid, sizeof(es->s_uuid));

	INIT_LIST_HEAD(&sbi->s_orphan); /* unlinked but open files */
	mutex_init(&sbi->s_orphan_lock);

	ext4_fast_commit_init(sb);

	sb->s_root = NULL;

	needs_recovery = (es->s_last_orphan != 0 ||
			  ext4_has_feature_orphan_present(sb) ||
			  ext4_has_feature_journal_needs_recovery(sb));

	if (ext4_has_feature_mmp(sb) && !sb_rdonly(sb)) {
		err = ext4_multi_mount_protect(sb, le64_to_cpu(es->s_mmp_block));
		if (err)
			goto failed_mount3a;
	}

	err = -EINVAL;
	/*
	 * The first inode we look at is the journal inode.  Don't try
	 * root first: it may be modified in the journal!
	 */
	if (!test_opt(sb, NOLOAD) && ext4_has_feature_journal(sb)) {
		err = ext4_load_and_init_journal(sb, es, ctx);
		if (err)
			goto failed_mount3a;
	} else if (test_opt(sb, NOLOAD) && !sb_rdonly(sb) &&
		   ext4_has_feature_journal_needs_recovery(sb)) {
		ext4_msg(sb, KERN_ERR, "required journal recovery "
		       "suppressed and not mounted read-only");
		goto failed_mount3a;
	} else {
		/* Nojournal mode, all journal mount options are illegal */
		if (test_opt(sb, JOURNAL_ASYNC_COMMIT)) {
			ext4_msg(sb, KERN_ERR, "can't mount with "
				 "journal_async_commit, fs mounted w/o journal");
			goto failed_mount3a;
		}

		if (test_opt2(sb, EXPLICIT_JOURNAL_CHECKSUM)) {
			ext4_msg(sb, KERN_ERR, "can't mount with "
				 "journal_checksum, fs mounted w/o journal");
			goto failed_mount3a;
		}
		if (sbi->s_commit_interval != JBD2_DEFAULT_MAX_COMMIT_AGE*HZ) {
			ext4_msg(sb, KERN_ERR, "can't mount with "
				 "commit=%lu, fs mounted w/o journal",
				 sbi->s_commit_interval / HZ);
			goto failed_mount3a;
		}
		if (EXT4_MOUNT_DATA_FLAGS &
		    (sbi->s_mount_opt ^ sbi->s_def_mount_opt)) {
			ext4_msg(sb, KERN_ERR, "can't mount with "
				 "data=, fs mounted w/o journal");
			goto failed_mount3a;
		}
		sbi->s_def_mount_opt &= ~EXT4_MOUNT_JOURNAL_CHECKSUM;
		clear_opt(sb, JOURNAL_CHECKSUM);
		clear_opt(sb, DATA_FLAGS);
		clear_opt2(sb, JOURNAL_FAST_COMMIT);
		sbi->s_journal = NULL;
		needs_recovery = 0;
	}

	if (!test_opt(sb, NO_MBCACHE)) {
		sbi->s_ea_block_cache = ext4_xattr_create_cache();
		if (!sbi->s_ea_block_cache) {
			ext4_msg(sb, KERN_ERR,
				 "Failed to create ea_block_cache");
			err = -EINVAL;
			goto failed_mount_wq;
		}

		if (ext4_has_feature_ea_inode(sb)) {
			sbi->s_ea_inode_cache = ext4_xattr_create_cache();
			if (!sbi->s_ea_inode_cache) {
				ext4_msg(sb, KERN_ERR,
					 "Failed to create ea_inode_cache");
				err = -EINVAL;
				goto failed_mount_wq;
			}
		}
	}

	/*
	 * Get the # of file system overhead blocks from the
	 * superblock if present.
	 */
	sbi->s_overhead = le32_to_cpu(es->s_overhead_clusters);
	/* ignore the precalculated value if it is ridiculous */
	if (sbi->s_overhead > ext4_blocks_count(es))
		sbi->s_overhead = 0;
	/*
	 * If the bigalloc feature is not enabled recalculating the
	 * overhead doesn't take long, so we might as well just redo
	 * it to make sure we are using the correct value.
	 */
	if (!ext4_has_feature_bigalloc(sb))
		sbi->s_overhead = 0;
	if (sbi->s_overhead == 0) {
		err = ext4_calculate_overhead(sb);
		if (err)
			goto failed_mount_wq;
	}

	/*
	 * The maximum number of concurrent works can be high and
	 * concurrency isn't really necessary.  Limit it to 1.
	 */
	EXT4_SB(sb)->rsv_conversion_wq =
		alloc_workqueue("ext4-rsv-conversion", WQ_MEM_RECLAIM | WQ_UNBOUND, 1);
	if (!EXT4_SB(sb)->rsv_conversion_wq) {
		printk(KERN_ERR "EXT4-fs: failed to create workqueue\n");
		err = -ENOMEM;
		goto failed_mount4;
	}

	/*
	 * The jbd2_journal_load will have done any necessary log recovery,
	 * so we can safely mount the rest of the filesystem now.
	 */

	root = ext4_iget(sb, EXT4_ROOT_INO, EXT4_IGET_SPECIAL);
	if (IS_ERR(root)) {
		ext4_msg(sb, KERN_ERR, "get root inode failed");
		err = PTR_ERR(root);
		root = NULL;
		goto failed_mount4;
	}
	if (!S_ISDIR(root->i_mode) || !root->i_blocks || !root->i_size) {
		ext4_msg(sb, KERN_ERR, "corrupt root inode, run e2fsck");
		iput(root);
		err = -EFSCORRUPTED;
		goto failed_mount4;
	}

	sb->s_root = d_make_root(root);
	if (!sb->s_root) {
		ext4_msg(sb, KERN_ERR, "get root dentry failed");
		err = -ENOMEM;
		goto failed_mount4;
	}

	err = ext4_setup_super(sb, es, sb_rdonly(sb));
	if (err == -EROFS) {
		sb->s_flags |= SB_RDONLY;
	} else if (err)
		goto failed_mount4a;

	ext4_set_resv_clusters(sb);

	if (test_opt(sb, BLOCK_VALIDITY)) {
		err = ext4_setup_system_zone(sb);
		if (err) {
			ext4_msg(sb, KERN_ERR, "failed to initialize system "
				 "zone (%d)", err);
			goto failed_mount4a;
		}
	}
	ext4_fc_replay_cleanup(sb);

	ext4_ext_init(sb);

	/*
	 * Enable optimize_scan if number of groups is > threshold. This can be
	 * turned off by passing "mb_optimize_scan=0". This can also be
	 * turned on forcefully by passing "mb_optimize_scan=1".
	 */
	if (!(ctx->spec & EXT4_SPEC_mb_optimize_scan)) {
		if (sbi->s_groups_count >= MB_DEFAULT_LINEAR_SCAN_THRESHOLD)
			set_opt2(sb, MB_OPTIMIZE_SCAN);
		else
			clear_opt2(sb, MB_OPTIMIZE_SCAN);
	}

	err = ext4_mb_init(sb);
	if (err) {
		ext4_msg(sb, KERN_ERR, "failed to initialize mballoc (%d)",
			 err);
		goto failed_mount5;
	}

	/*
	 * We can only set up the journal commit callback once
	 * mballoc is initialized
	 */
	if (sbi->s_journal)
		sbi->s_journal->j_commit_callback =
			ext4_journal_commit_callback;

	err = ext4_percpu_param_init(sbi);
	if (err)
		goto failed_mount6;

	if (ext4_has_feature_flex_bg(sb))
		if (!ext4_fill_flex_info(sb)) {
			ext4_msg(sb, KERN_ERR,
			       "unable to initialize "
			       "flex_bg meta info!");
			err = -ENOMEM;
			goto failed_mount6;
		}

	err = ext4_register_li_request(sb, first_not_zeroed);
	if (err)
		goto failed_mount6;

	err = ext4_register_sysfs(sb);
	if (err)
		goto failed_mount7;

	err = ext4_init_orphan_info(sb);
	if (err)
		goto failed_mount8;
#ifdef CONFIG_QUOTA
	/* Enable quota usage during mount. */
	if (ext4_has_feature_quota(sb) && !sb_rdonly(sb)) {
		err = ext4_enable_quotas(sb);
		if (err)
			goto failed_mount9;
	}
#endif  /* CONFIG_QUOTA */

	/*
	 * Save the original bdev mapping's wb_err value which could be
	 * used to detect the metadata async write error.
	 */
	spin_lock_init(&sbi->s_bdev_wb_lock);
	errseq_check_and_advance(&sb->s_bdev->bd_inode->i_mapping->wb_err,
				 &sbi->s_bdev_wb_err);
	EXT4_SB(sb)->s_mount_state |= EXT4_ORPHAN_FS;
	ext4_orphan_cleanup(sb, es);
	EXT4_SB(sb)->s_mount_state &= ~EXT4_ORPHAN_FS;
	/*
	 * Update the checksum after updating free space/inode counters and
	 * ext4_orphan_cleanup. Otherwise the superblock can have an incorrect
	 * checksum in the buffer cache until it is written out and
	 * e2fsprogs programs trying to open a file system immediately
	 * after it is mounted can fail.
	 */
	ext4_superblock_csum_set(sb);
	if (needs_recovery) {
		ext4_msg(sb, KERN_INFO, "recovery complete");
		err = ext4_mark_recovery_complete(sb, es);
		if (err)
			goto failed_mount10;
	}

	if (test_opt(sb, DISCARD) && !bdev_max_discard_sectors(sb->s_bdev))
		ext4_msg(sb, KERN_WARNING,
			 "mounting with \"discard\" option, but the device does not support discard");

	if (es->s_error_count)
		mod_timer(&sbi->s_err_report, jiffies + 300*HZ); /* 5 minutes */

	/* Enable message ratelimiting. Default is 10 messages per 5 secs. */
	ratelimit_state_init(&sbi->s_err_ratelimit_state, 5 * HZ, 10);
	ratelimit_state_init(&sbi->s_warning_ratelimit_state, 5 * HZ, 10);
	ratelimit_state_init(&sbi->s_msg_ratelimit_state, 5 * HZ, 10);
	atomic_set(&sbi->s_warning_count, 0);
	atomic_set(&sbi->s_msg_count, 0);

	return 0;

failed_mount10:
	ext4_quotas_off(sb, EXT4_MAXQUOTAS);
failed_mount9: __maybe_unused
	ext4_release_orphan_info(sb);
failed_mount8:
	ext4_unregister_sysfs(sb);
	kobject_put(&sbi->s_kobj);
failed_mount7:
	ext4_unregister_li_request(sb);
failed_mount6:
	ext4_mb_release(sb);
	ext4_flex_groups_free(sbi);
	ext4_percpu_param_destroy(sbi);
failed_mount5:
	ext4_ext_release(sb);
	ext4_release_system_zone(sb);
failed_mount4a:
	dput(sb->s_root);
	sb->s_root = NULL;
failed_mount4:
	ext4_msg(sb, KERN_ERR, "mount failed");
	if (EXT4_SB(sb)->rsv_conversion_wq)
		destroy_workqueue(EXT4_SB(sb)->rsv_conversion_wq);
failed_mount_wq:
	ext4_xattr_destroy_cache(sbi->s_ea_inode_cache);
	sbi->s_ea_inode_cache = NULL;

	ext4_xattr_destroy_cache(sbi->s_ea_block_cache);
	sbi->s_ea_block_cache = NULL;

	if (sbi->s_journal) {
		/* flush s_sb_upd_work before journal destroy. */
		flush_work(&sbi->s_sb_upd_work);
		jbd2_journal_destroy(sbi->s_journal);
		sbi->s_journal = NULL;
	}
failed_mount3a:
	ext4_es_unregister_shrinker(sbi);
failed_mount3:
	/* flush s_sb_upd_work before sbi destroy */
	flush_work(&sbi->s_sb_upd_work);
	del_timer_sync(&sbi->s_err_report);
	ext4_stop_mmpd(sbi);
	ext4_group_desc_free(sbi);
failed_mount:
	if (sbi->s_chksum_driver)
		crypto_free_shash(sbi->s_chksum_driver);

#if IS_ENABLED(CONFIG_UNICODE)
	utf8_unload(sb->s_encoding);
#endif

#ifdef CONFIG_QUOTA
	for (unsigned int i = 0; i < EXT4_MAXQUOTAS; i++)
		kfree(get_qf_name(sb, sbi, i));
#endif
	fscrypt_free_dummy_policy(&sbi->s_dummy_enc_policy);
	brelse(sbi->s_sbh);
	if (sbi->s_journal_bdev) {
		invalidate_bdev(sbi->s_journal_bdev);
		blkdev_put(sbi->s_journal_bdev, sb);
	}
out_fail:
	invalidate_bdev(sb->s_bdev);
	sb->s_fs_info = NULL;
	return err;
}

static int ext4_fill_super(struct super_block *sb, struct fs_context *fc)
{
	struct ext4_fs_context *ctx = fc->fs_private;
	struct ext4_sb_info *sbi;
	const char *descr;
	int ret;

	sbi = ext4_alloc_sbi(sb);
	if (!sbi)
		return -ENOMEM;

	fc->s_fs_info = sbi;

	/* Cleanup superblock name */
	strreplace(sb->s_id, '/', '!');

	sbi->s_sb_block = 1;	/* Default super block location */
	if (ctx->spec & EXT4_SPEC_s_sb_block)
		sbi->s_sb_block = ctx->s_sb_block;

	ret = __ext4_fill_super(fc, sb);
	if (ret < 0)
		goto free_sbi;

	if (sbi->s_journal) {
		if (test_opt(sb, DATA_FLAGS) == EXT4_MOUNT_JOURNAL_DATA)
			descr = " journalled data mode";
		else if (test_opt(sb, DATA_FLAGS) == EXT4_MOUNT_ORDERED_DATA)
			descr = " ordered data mode";
		else
			descr = " writeback data mode";
	} else
		descr = "out journal";

	if (___ratelimit(&ext4_mount_msg_ratelimit, "EXT4-fs mount"))
		ext4_msg(sb, KERN_INFO, "mounted filesystem %pU %s with%s. "
			 "Quota mode: %s.", &sb->s_uuid,
			 sb_rdonly(sb) ? "ro" : "r/w", descr,
			 ext4_quota_mode(sb));

	/* Update the s_overhead_clusters if necessary */
	ext4_update_overhead(sb, false);
	return 0;

free_sbi:
	ext4_free_sbi(sbi);
	fc->s_fs_info = NULL;
	return ret;
}

static int ext4_get_tree(struct fs_context *fc)
{
	return get_tree_bdev(fc, ext4_fill_super);
}

/*
 * Setup any per-fs journal parameters now.  We'll do this both on
 * initial mount, once the journal has been initialised but before we've
 * done any recovery; and again on any subsequent remount.
 */
static void ext4_init_journal_params(struct super_block *sb, journal_t *journal)
{
	struct ext4_sb_info *sbi = EXT4_SB(sb);

	journal->j_commit_interval = sbi->s_commit_interval;
	journal->j_min_batch_time = sbi->s_min_batch_time;
	journal->j_max_batch_time = sbi->s_max_batch_time;
	ext4_fc_init(sb, journal);

	write_lock(&journal->j_state_lock);
	if (test_opt(sb, BARRIER))
		journal->j_flags |= JBD2_BARRIER;
	else
		journal->j_flags &= ~JBD2_BARRIER;
	if (test_opt(sb, DATA_ERR_ABORT))
		journal->j_flags |= JBD2_ABORT_ON_SYNCDATA_ERR;
	else
		journal->j_flags &= ~JBD2_ABORT_ON_SYNCDATA_ERR;
	/*
	 * Always enable journal cycle record option, letting the journal
	 * records log transactions continuously between each mount.
	 */
	journal->j_flags |= JBD2_CYCLE_RECORD;
	write_unlock(&journal->j_state_lock);
}

static struct inode *ext4_get_journal_inode(struct super_block *sb,
					     unsigned int journal_inum)
{
	struct inode *journal_inode;

	/*
	 * Test for the existence of a valid inode on disk.  Bad things
	 * happen if we iget() an unused inode, as the subsequent iput()
	 * will try to delete it.
	 */
	journal_inode = ext4_iget(sb, journal_inum, EXT4_IGET_SPECIAL);
	if (IS_ERR(journal_inode)) {
		ext4_msg(sb, KERN_ERR, "no journal found");
		return ERR_CAST(journal_inode);
	}
	if (!journal_inode->i_nlink) {
		make_bad_inode(journal_inode);
		iput(journal_inode);
		ext4_msg(sb, KERN_ERR, "journal inode is deleted");
		return ERR_PTR(-EFSCORRUPTED);
	}
	if (!S_ISREG(journal_inode->i_mode) || IS_ENCRYPTED(journal_inode)) {
		ext4_msg(sb, KERN_ERR, "invalid journal inode");
		iput(journal_inode);
		return ERR_PTR(-EFSCORRUPTED);
	}

	ext4_debug("Journal inode found at %p: %lld bytes\n",
		  journal_inode, journal_inode->i_size);
	return journal_inode;
}

static int ext4_journal_bmap(journal_t *journal, sector_t *block)
{
	struct ext4_map_blocks map;
	int ret;

	if (journal->j_inode == NULL)
		return 0;

	map.m_lblk = *block;
	map.m_len = 1;
	ret = ext4_map_blocks(NULL, journal->j_inode, &map, 0);
	if (ret <= 0) {
		ext4_msg(journal->j_inode->i_sb, KERN_CRIT,
			 "journal bmap failed: block %llu ret %d\n",
			 *block, ret);
		jbd2_journal_abort(journal, ret ? ret : -EIO);
		return ret;
	}
	*block = map.m_pblk;
	return 0;
}

static journal_t *ext4_open_inode_journal(struct super_block *sb,
					  unsigned int journal_inum)
{
	struct inode *journal_inode;
	journal_t *journal;

	journal_inode = ext4_get_journal_inode(sb, journal_inum);
	if (IS_ERR(journal_inode))
		return ERR_CAST(journal_inode);

	journal = jbd2_journal_init_inode(journal_inode);
	if (IS_ERR(journal)) {
		ext4_msg(sb, KERN_ERR, "Could not load journal inode");
		iput(journal_inode);
		return ERR_CAST(journal);
	}
	journal->j_private = sb;
	journal->j_bmap = ext4_journal_bmap;
	ext4_init_journal_params(sb, journal);
	return journal;
}

static struct block_device *ext4_get_journal_blkdev(struct super_block *sb,
					dev_t j_dev, ext4_fsblk_t *j_start,
					ext4_fsblk_t *j_len)
{
	struct buffer_head *bh;
	struct block_device *bdev;
	int hblock, blocksize;
	ext4_fsblk_t sb_block;
	unsigned long offset;
	struct ext4_super_block *es;
	int errno;

<<<<<<< HEAD
	/* see get_tree_bdev why this is needed and safe */
	up_write(&sb->s_umount);
	bdev = ext4_blkdev_get(j_dev, sb);
	down_write(&sb->s_umount);
	if (bdev == NULL)
		return NULL;
=======
	bdev = blkdev_get_by_dev(j_dev, BLK_OPEN_READ | BLK_OPEN_WRITE, sb,
				 &ext4_holder_ops);
	if (IS_ERR(bdev)) {
		ext4_msg(sb, KERN_ERR,
			 "failed to open journal device unknown-block(%u,%u) %ld",
			 MAJOR(j_dev), MINOR(j_dev), PTR_ERR(bdev));
		return ERR_CAST(bdev);
	}
>>>>>>> 768d612f

	blocksize = sb->s_blocksize;
	hblock = bdev_logical_block_size(bdev);
	if (blocksize < hblock) {
		ext4_msg(sb, KERN_ERR,
			"blocksize too small for journal device");
		errno = -EINVAL;
		goto out_bdev;
	}

	sb_block = EXT4_MIN_BLOCK_SIZE / blocksize;
	offset = EXT4_MIN_BLOCK_SIZE % blocksize;
	set_blocksize(bdev, blocksize);
	bh = __bread(bdev, sb_block, blocksize);
	if (!bh) {
		ext4_msg(sb, KERN_ERR, "couldn't read superblock of "
		       "external journal");
		errno = -EINVAL;
		goto out_bdev;
	}

	es = (struct ext4_super_block *) (bh->b_data + offset);
	if ((le16_to_cpu(es->s_magic) != EXT4_SUPER_MAGIC) ||
	    !(le32_to_cpu(es->s_feature_incompat) &
	      EXT4_FEATURE_INCOMPAT_JOURNAL_DEV)) {
		ext4_msg(sb, KERN_ERR, "external journal has bad superblock");
		errno = -EFSCORRUPTED;
		goto out_bh;
	}

	if ((le32_to_cpu(es->s_feature_ro_compat) &
	     EXT4_FEATURE_RO_COMPAT_METADATA_CSUM) &&
	    es->s_checksum != ext4_superblock_csum(sb, es)) {
		ext4_msg(sb, KERN_ERR, "external journal has corrupt superblock");
		errno = -EFSCORRUPTED;
		goto out_bh;
	}

	if (memcmp(EXT4_SB(sb)->s_es->s_journal_uuid, es->s_uuid, 16)) {
		ext4_msg(sb, KERN_ERR, "journal UUID does not match");
		errno = -EFSCORRUPTED;
		goto out_bh;
	}

	*j_start = sb_block + 1;
	*j_len = ext4_blocks_count(es);
	brelse(bh);
	return bdev;

out_bh:
	brelse(bh);
out_bdev:
	blkdev_put(bdev, sb);
	return ERR_PTR(errno);
}

static journal_t *ext4_open_dev_journal(struct super_block *sb,
					dev_t j_dev)
{
	journal_t *journal;
	ext4_fsblk_t j_start;
	ext4_fsblk_t j_len;
	struct block_device *journal_bdev;
	int errno = 0;

	journal_bdev = ext4_get_journal_blkdev(sb, j_dev, &j_start, &j_len);
	if (IS_ERR(journal_bdev))
		return ERR_CAST(journal_bdev);

	journal = jbd2_journal_init_dev(journal_bdev, sb->s_bdev, j_start,
					j_len, sb->s_blocksize);
	if (IS_ERR(journal)) {
		ext4_msg(sb, KERN_ERR, "failed to create device journal");
		errno = PTR_ERR(journal);
		goto out_bdev;
	}
	if (be32_to_cpu(journal->j_superblock->s_nr_users) != 1) {
		ext4_msg(sb, KERN_ERR, "External journal has more than one "
					"user (unsupported) - %d",
			be32_to_cpu(journal->j_superblock->s_nr_users));
		errno = -EINVAL;
		goto out_journal;
	}
	journal->j_private = sb;
	EXT4_SB(sb)->s_journal_bdev = journal_bdev;
	ext4_init_journal_params(sb, journal);
	return journal;

out_journal:
	jbd2_journal_destroy(journal);
out_bdev:
	blkdev_put(journal_bdev, sb);
	return ERR_PTR(errno);
}

static int ext4_load_journal(struct super_block *sb,
			     struct ext4_super_block *es,
			     unsigned long journal_devnum)
{
	journal_t *journal;
	unsigned int journal_inum = le32_to_cpu(es->s_journal_inum);
	dev_t journal_dev;
	int err = 0;
	int really_read_only;
	int journal_dev_ro;

	if (WARN_ON_ONCE(!ext4_has_feature_journal(sb)))
		return -EFSCORRUPTED;

	if (journal_devnum &&
	    journal_devnum != le32_to_cpu(es->s_journal_dev)) {
		ext4_msg(sb, KERN_INFO, "external journal device major/minor "
			"numbers have changed");
		journal_dev = new_decode_dev(journal_devnum);
	} else
		journal_dev = new_decode_dev(le32_to_cpu(es->s_journal_dev));

	if (journal_inum && journal_dev) {
		ext4_msg(sb, KERN_ERR,
			 "filesystem has both journal inode and journal device!");
		return -EINVAL;
	}

	if (journal_inum) {
		journal = ext4_open_inode_journal(sb, journal_inum);
		if (IS_ERR(journal))
			return PTR_ERR(journal);
	} else {
		journal = ext4_open_dev_journal(sb, journal_dev);
		if (IS_ERR(journal))
			return PTR_ERR(journal);
	}

	journal_dev_ro = bdev_read_only(journal->j_dev);
	really_read_only = bdev_read_only(sb->s_bdev) | journal_dev_ro;

	if (journal_dev_ro && !sb_rdonly(sb)) {
		ext4_msg(sb, KERN_ERR,
			 "journal device read-only, try mounting with '-o ro'");
		err = -EROFS;
		goto err_out;
	}

	/*
	 * Are we loading a blank journal or performing recovery after a
	 * crash?  For recovery, we need to check in advance whether we
	 * can get read-write access to the device.
	 */
	if (ext4_has_feature_journal_needs_recovery(sb)) {
		if (sb_rdonly(sb)) {
			ext4_msg(sb, KERN_INFO, "INFO: recovery "
					"required on readonly filesystem");
			if (really_read_only) {
				ext4_msg(sb, KERN_ERR, "write access "
					"unavailable, cannot proceed "
					"(try mounting with noload)");
				err = -EROFS;
				goto err_out;
			}
			ext4_msg(sb, KERN_INFO, "write access will "
			       "be enabled during recovery");
		}
	}

	if (!(journal->j_flags & JBD2_BARRIER))
		ext4_msg(sb, KERN_INFO, "barriers disabled");

	if (!ext4_has_feature_journal_needs_recovery(sb))
		err = jbd2_journal_wipe(journal, !really_read_only);
	if (!err) {
		char *save = kmalloc(EXT4_S_ERR_LEN, GFP_KERNEL);
		__le16 orig_state;
		bool changed = false;

		if (save)
			memcpy(save, ((char *) es) +
			       EXT4_S_ERR_START, EXT4_S_ERR_LEN);
		err = jbd2_journal_load(journal);
		if (save && memcmp(((char *) es) + EXT4_S_ERR_START,
				   save, EXT4_S_ERR_LEN)) {
			memcpy(((char *) es) + EXT4_S_ERR_START,
			       save, EXT4_S_ERR_LEN);
			changed = true;
		}
		kfree(save);
		orig_state = es->s_state;
		es->s_state |= cpu_to_le16(EXT4_SB(sb)->s_mount_state &
					   EXT4_ERROR_FS);
		if (orig_state != es->s_state)
			changed = true;
		/* Write out restored error information to the superblock */
		if (changed && !really_read_only) {
			int err2;
			err2 = ext4_commit_super(sb);
			err = err ? : err2;
		}
	}

	if (err) {
		ext4_msg(sb, KERN_ERR, "error loading journal");
		goto err_out;
	}

	EXT4_SB(sb)->s_journal = journal;
	err = ext4_clear_journal_err(sb, es);
	if (err) {
		EXT4_SB(sb)->s_journal = NULL;
		jbd2_journal_destroy(journal);
		return err;
	}

	if (!really_read_only && journal_devnum &&
	    journal_devnum != le32_to_cpu(es->s_journal_dev)) {
		es->s_journal_dev = cpu_to_le32(journal_devnum);
		ext4_commit_super(sb);
	}
	if (!really_read_only && journal_inum &&
	    journal_inum != le32_to_cpu(es->s_journal_inum)) {
		es->s_journal_inum = cpu_to_le32(journal_inum);
		ext4_commit_super(sb);
	}

	return 0;

err_out:
	jbd2_journal_destroy(journal);
	return err;
}

/* Copy state of EXT4_SB(sb) into buffer for on-disk superblock */
static void ext4_update_super(struct super_block *sb)
{
	struct ext4_sb_info *sbi = EXT4_SB(sb);
	struct ext4_super_block *es = sbi->s_es;
	struct buffer_head *sbh = sbi->s_sbh;

	lock_buffer(sbh);
	/*
	 * If the file system is mounted read-only, don't update the
	 * superblock write time.  This avoids updating the superblock
	 * write time when we are mounting the root file system
	 * read/only but we need to replay the journal; at that point,
	 * for people who are east of GMT and who make their clock
	 * tick in localtime for Windows bug-for-bug compatibility,
	 * the clock is set in the future, and this will cause e2fsck
	 * to complain and force a full file system check.
	 */
	if (!sb_rdonly(sb))
		ext4_update_tstamp(es, s_wtime);
	es->s_kbytes_written =
		cpu_to_le64(sbi->s_kbytes_written +
		    ((part_stat_read(sb->s_bdev, sectors[STAT_WRITE]) -
		      sbi->s_sectors_written_start) >> 1));
	if (percpu_counter_initialized(&sbi->s_freeclusters_counter))
		ext4_free_blocks_count_set(es,
			EXT4_C2B(sbi, percpu_counter_sum_positive(
				&sbi->s_freeclusters_counter)));
	if (percpu_counter_initialized(&sbi->s_freeinodes_counter))
		es->s_free_inodes_count =
			cpu_to_le32(percpu_counter_sum_positive(
				&sbi->s_freeinodes_counter));
	/* Copy error information to the on-disk superblock */
	spin_lock(&sbi->s_error_lock);
	if (sbi->s_add_error_count > 0) {
		es->s_state |= cpu_to_le16(EXT4_ERROR_FS);
		if (!es->s_first_error_time && !es->s_first_error_time_hi) {
			__ext4_update_tstamp(&es->s_first_error_time,
					     &es->s_first_error_time_hi,
					     sbi->s_first_error_time);
			strncpy(es->s_first_error_func, sbi->s_first_error_func,
				sizeof(es->s_first_error_func));
			es->s_first_error_line =
				cpu_to_le32(sbi->s_first_error_line);
			es->s_first_error_ino =
				cpu_to_le32(sbi->s_first_error_ino);
			es->s_first_error_block =
				cpu_to_le64(sbi->s_first_error_block);
			es->s_first_error_errcode =
				ext4_errno_to_code(sbi->s_first_error_code);
		}
		__ext4_update_tstamp(&es->s_last_error_time,
				     &es->s_last_error_time_hi,
				     sbi->s_last_error_time);
		strncpy(es->s_last_error_func, sbi->s_last_error_func,
			sizeof(es->s_last_error_func));
		es->s_last_error_line = cpu_to_le32(sbi->s_last_error_line);
		es->s_last_error_ino = cpu_to_le32(sbi->s_last_error_ino);
		es->s_last_error_block = cpu_to_le64(sbi->s_last_error_block);
		es->s_last_error_errcode =
				ext4_errno_to_code(sbi->s_last_error_code);
		/*
		 * Start the daily error reporting function if it hasn't been
		 * started already
		 */
		if (!es->s_error_count)
			mod_timer(&sbi->s_err_report, jiffies + 24*60*60*HZ);
		le32_add_cpu(&es->s_error_count, sbi->s_add_error_count);
		sbi->s_add_error_count = 0;
	}
	spin_unlock(&sbi->s_error_lock);

	ext4_superblock_csum_set(sb);
	unlock_buffer(sbh);
}

static int ext4_commit_super(struct super_block *sb)
{
	struct buffer_head *sbh = EXT4_SB(sb)->s_sbh;

	if (!sbh)
		return -EINVAL;
	if (block_device_ejected(sb))
		return -ENODEV;

	ext4_update_super(sb);

	lock_buffer(sbh);
	/* Buffer got discarded which means block device got invalidated */
	if (!buffer_mapped(sbh)) {
		unlock_buffer(sbh);
		return -EIO;
	}

	if (buffer_write_io_error(sbh) || !buffer_uptodate(sbh)) {
		/*
		 * Oh, dear.  A previous attempt to write the
		 * superblock failed.  This could happen because the
		 * USB device was yanked out.  Or it could happen to
		 * be a transient write error and maybe the block will
		 * be remapped.  Nothing we can do but to retry the
		 * write and hope for the best.
		 */
		ext4_msg(sb, KERN_ERR, "previous I/O error to "
		       "superblock detected");
		clear_buffer_write_io_error(sbh);
		set_buffer_uptodate(sbh);
	}
	get_bh(sbh);
	/* Clear potential dirty bit if it was journalled update */
	clear_buffer_dirty(sbh);
	sbh->b_end_io = end_buffer_write_sync;
	submit_bh(REQ_OP_WRITE | REQ_SYNC |
		  (test_opt(sb, BARRIER) ? REQ_FUA : 0), sbh);
	wait_on_buffer(sbh);
	if (buffer_write_io_error(sbh)) {
		ext4_msg(sb, KERN_ERR, "I/O error while writing "
		       "superblock");
		clear_buffer_write_io_error(sbh);
		set_buffer_uptodate(sbh);
		return -EIO;
	}
	return 0;
}

/*
 * Have we just finished recovery?  If so, and if we are mounting (or
 * remounting) the filesystem readonly, then we will end up with a
 * consistent fs on disk.  Record that fact.
 */
static int ext4_mark_recovery_complete(struct super_block *sb,
				       struct ext4_super_block *es)
{
	int err;
	journal_t *journal = EXT4_SB(sb)->s_journal;

	if (!ext4_has_feature_journal(sb)) {
		if (journal != NULL) {
			ext4_error(sb, "Journal got removed while the fs was "
				   "mounted!");
			return -EFSCORRUPTED;
		}
		return 0;
	}
	jbd2_journal_lock_updates(journal);
	err = jbd2_journal_flush(journal, 0);
	if (err < 0)
		goto out;

	if (sb_rdonly(sb) && (ext4_has_feature_journal_needs_recovery(sb) ||
	    ext4_has_feature_orphan_present(sb))) {
		if (!ext4_orphan_file_empty(sb)) {
			ext4_error(sb, "Orphan file not empty on read-only fs.");
			err = -EFSCORRUPTED;
			goto out;
		}
		ext4_clear_feature_journal_needs_recovery(sb);
		ext4_clear_feature_orphan_present(sb);
		ext4_commit_super(sb);
	}
out:
	jbd2_journal_unlock_updates(journal);
	return err;
}

/*
 * If we are mounting (or read-write remounting) a filesystem whose journal
 * has recorded an error from a previous lifetime, move that error to the
 * main filesystem now.
 */
static int ext4_clear_journal_err(struct super_block *sb,
				   struct ext4_super_block *es)
{
	journal_t *journal;
	int j_errno;
	const char *errstr;

	if (!ext4_has_feature_journal(sb)) {
		ext4_error(sb, "Journal got removed while the fs was mounted!");
		return -EFSCORRUPTED;
	}

	journal = EXT4_SB(sb)->s_journal;

	/*
	 * Now check for any error status which may have been recorded in the
	 * journal by a prior ext4_error() or ext4_abort()
	 */

	j_errno = jbd2_journal_errno(journal);
	if (j_errno) {
		char nbuf[16];

		errstr = ext4_decode_error(sb, j_errno, nbuf);
		ext4_warning(sb, "Filesystem error recorded "
			     "from previous mount: %s", errstr);

		EXT4_SB(sb)->s_mount_state |= EXT4_ERROR_FS;
		es->s_state |= cpu_to_le16(EXT4_ERROR_FS);
		j_errno = ext4_commit_super(sb);
		if (j_errno)
			return j_errno;
		ext4_warning(sb, "Marked fs in need of filesystem check.");

		jbd2_journal_clear_err(journal);
		jbd2_journal_update_sb_errno(journal);
	}
	return 0;
}

/*
 * Force the running and committing transactions to commit,
 * and wait on the commit.
 */
int ext4_force_commit(struct super_block *sb)
{
	return ext4_journal_force_commit(EXT4_SB(sb)->s_journal);
}

static int ext4_sync_fs(struct super_block *sb, int wait)
{
	int ret = 0;
	tid_t target;
	bool needs_barrier = false;
	struct ext4_sb_info *sbi = EXT4_SB(sb);

	if (unlikely(ext4_forced_shutdown(sb)))
		return 0;

	trace_ext4_sync_fs(sb, wait);
	flush_workqueue(sbi->rsv_conversion_wq);
	/*
	 * Writeback quota in non-journalled quota case - journalled quota has
	 * no dirty dquots
	 */
	dquot_writeback_dquots(sb, -1);
	/*
	 * Data writeback is possible w/o journal transaction, so barrier must
	 * being sent at the end of the function. But we can skip it if
	 * transaction_commit will do it for us.
	 */
	if (sbi->s_journal) {
		target = jbd2_get_latest_transaction(sbi->s_journal);
		if (wait && sbi->s_journal->j_flags & JBD2_BARRIER &&
		    !jbd2_trans_will_send_data_barrier(sbi->s_journal, target))
			needs_barrier = true;

		if (jbd2_journal_start_commit(sbi->s_journal, &target)) {
			if (wait)
				ret = jbd2_log_wait_commit(sbi->s_journal,
							   target);
		}
	} else if (wait && test_opt(sb, BARRIER))
		needs_barrier = true;
	if (needs_barrier) {
		int err;
		err = blkdev_issue_flush(sb->s_bdev);
		if (!ret)
			ret = err;
	}

	return ret;
}

/*
 * LVM calls this function before a (read-only) snapshot is created.  This
 * gives us a chance to flush the journal completely and mark the fs clean.
 *
 * Note that only this function cannot bring a filesystem to be in a clean
 * state independently. It relies on upper layer to stop all data & metadata
 * modifications.
 */
static int ext4_freeze(struct super_block *sb)
{
	int error = 0;
	journal_t *journal = EXT4_SB(sb)->s_journal;

	if (journal) {
		/* Now we set up the journal barrier. */
		jbd2_journal_lock_updates(journal);

		/*
		 * Don't clear the needs_recovery flag if we failed to
		 * flush the journal.
		 */
		error = jbd2_journal_flush(journal, 0);
		if (error < 0)
			goto out;

		/* Journal blocked and flushed, clear needs_recovery flag. */
		ext4_clear_feature_journal_needs_recovery(sb);
		if (ext4_orphan_file_empty(sb))
			ext4_clear_feature_orphan_present(sb);
	}

	error = ext4_commit_super(sb);
out:
	if (journal)
		/* we rely on upper layer to stop further updates */
		jbd2_journal_unlock_updates(journal);
	return error;
}

/*
 * Called by LVM after the snapshot is done.  We need to reset the RECOVER
 * flag here, even though the filesystem is not technically dirty yet.
 */
static int ext4_unfreeze(struct super_block *sb)
{
	if (ext4_forced_shutdown(sb))
		return 0;

	if (EXT4_SB(sb)->s_journal) {
		/* Reset the needs_recovery flag before the fs is unlocked. */
		ext4_set_feature_journal_needs_recovery(sb);
		if (ext4_has_feature_orphan_file(sb))
			ext4_set_feature_orphan_present(sb);
	}

	ext4_commit_super(sb);
	return 0;
}

/*
 * Structure to save mount options for ext4_remount's benefit
 */
struct ext4_mount_options {
	unsigned long s_mount_opt;
	unsigned long s_mount_opt2;
	kuid_t s_resuid;
	kgid_t s_resgid;
	unsigned long s_commit_interval;
	u32 s_min_batch_time, s_max_batch_time;
#ifdef CONFIG_QUOTA
	int s_jquota_fmt;
	char *s_qf_names[EXT4_MAXQUOTAS];
#endif
};

static int __ext4_remount(struct fs_context *fc, struct super_block *sb)
{
	struct ext4_fs_context *ctx = fc->fs_private;
	struct ext4_super_block *es;
	struct ext4_sb_info *sbi = EXT4_SB(sb);
	unsigned long old_sb_flags;
	struct ext4_mount_options old_opts;
	ext4_group_t g;
	int err = 0;
#ifdef CONFIG_QUOTA
	int enable_quota = 0;
	int i, j;
	char *to_free[EXT4_MAXQUOTAS];
#endif


	/* Store the original options */
	old_sb_flags = sb->s_flags;
	old_opts.s_mount_opt = sbi->s_mount_opt;
	old_opts.s_mount_opt2 = sbi->s_mount_opt2;
	old_opts.s_resuid = sbi->s_resuid;
	old_opts.s_resgid = sbi->s_resgid;
	old_opts.s_commit_interval = sbi->s_commit_interval;
	old_opts.s_min_batch_time = sbi->s_min_batch_time;
	old_opts.s_max_batch_time = sbi->s_max_batch_time;
#ifdef CONFIG_QUOTA
	old_opts.s_jquota_fmt = sbi->s_jquota_fmt;
	for (i = 0; i < EXT4_MAXQUOTAS; i++)
		if (sbi->s_qf_names[i]) {
			char *qf_name = get_qf_name(sb, sbi, i);

			old_opts.s_qf_names[i] = kstrdup(qf_name, GFP_KERNEL);
			if (!old_opts.s_qf_names[i]) {
				for (j = 0; j < i; j++)
					kfree(old_opts.s_qf_names[j]);
				return -ENOMEM;
			}
		} else
			old_opts.s_qf_names[i] = NULL;
#endif
	if (!(ctx->spec & EXT4_SPEC_JOURNAL_IOPRIO)) {
		if (sbi->s_journal && sbi->s_journal->j_task->io_context)
			ctx->journal_ioprio =
				sbi->s_journal->j_task->io_context->ioprio;
		else
			ctx->journal_ioprio = DEFAULT_JOURNAL_IOPRIO;

	}

	ext4_apply_options(fc, sb);

	if ((old_opts.s_mount_opt & EXT4_MOUNT_JOURNAL_CHECKSUM) ^
	    test_opt(sb, JOURNAL_CHECKSUM)) {
		ext4_msg(sb, KERN_ERR, "changing journal_checksum "
			 "during remount not supported; ignoring");
		sbi->s_mount_opt ^= EXT4_MOUNT_JOURNAL_CHECKSUM;
	}

	if (test_opt(sb, DATA_FLAGS) == EXT4_MOUNT_JOURNAL_DATA) {
		if (test_opt2(sb, EXPLICIT_DELALLOC)) {
			ext4_msg(sb, KERN_ERR, "can't mount with "
				 "both data=journal and delalloc");
			err = -EINVAL;
			goto restore_opts;
		}
		if (test_opt(sb, DIOREAD_NOLOCK)) {
			ext4_msg(sb, KERN_ERR, "can't mount with "
				 "both data=journal and dioread_nolock");
			err = -EINVAL;
			goto restore_opts;
		}
	} else if (test_opt(sb, DATA_FLAGS) == EXT4_MOUNT_ORDERED_DATA) {
		if (test_opt(sb, JOURNAL_ASYNC_COMMIT)) {
			ext4_msg(sb, KERN_ERR, "can't mount with "
				"journal_async_commit in data=ordered mode");
			err = -EINVAL;
			goto restore_opts;
		}
	}

	if ((sbi->s_mount_opt ^ old_opts.s_mount_opt) & EXT4_MOUNT_NO_MBCACHE) {
		ext4_msg(sb, KERN_ERR, "can't enable nombcache during remount");
		err = -EINVAL;
		goto restore_opts;
	}

	if (test_opt2(sb, ABORT))
		ext4_abort(sb, ESHUTDOWN, "Abort forced by user");

	sb->s_flags = (sb->s_flags & ~SB_POSIXACL) |
		(test_opt(sb, POSIX_ACL) ? SB_POSIXACL : 0);

	es = sbi->s_es;

	if (sbi->s_journal) {
		ext4_init_journal_params(sb, sbi->s_journal);
		set_task_ioprio(sbi->s_journal->j_task, ctx->journal_ioprio);
	}

	/* Flush outstanding errors before changing fs state */
	flush_work(&sbi->s_sb_upd_work);

	if ((bool)(fc->sb_flags & SB_RDONLY) != sb_rdonly(sb)) {
		if (ext4_forced_shutdown(sb)) {
			err = -EROFS;
			goto restore_opts;
		}

		if (fc->sb_flags & SB_RDONLY) {
			err = sync_filesystem(sb);
			if (err < 0)
				goto restore_opts;
			err = dquot_suspend(sb, -1);
			if (err < 0)
				goto restore_opts;

			/*
			 * First of all, the unconditional stuff we have to do
			 * to disable replay of the journal when we next remount
			 */
			sb->s_flags |= SB_RDONLY;

			/*
			 * OK, test if we are remounting a valid rw partition
			 * readonly, and if so set the rdonly flag and then
			 * mark the partition as valid again.
			 */
			if (!(es->s_state & cpu_to_le16(EXT4_VALID_FS)) &&
			    (sbi->s_mount_state & EXT4_VALID_FS))
				es->s_state = cpu_to_le16(sbi->s_mount_state);

			if (sbi->s_journal) {
				/*
				 * We let remount-ro finish even if marking fs
				 * as clean failed...
				 */
				ext4_mark_recovery_complete(sb, es);
			}
		} else {
			/* Make sure we can mount this feature set readwrite */
			if (ext4_has_feature_readonly(sb) ||
			    !ext4_feature_set_ok(sb, 0)) {
				err = -EROFS;
				goto restore_opts;
			}
			/*
			 * Make sure the group descriptor checksums
			 * are sane.  If they aren't, refuse to remount r/w.
			 */
			for (g = 0; g < sbi->s_groups_count; g++) {
				struct ext4_group_desc *gdp =
					ext4_get_group_desc(sb, g, NULL);

				if (!ext4_group_desc_csum_verify(sb, g, gdp)) {
					ext4_msg(sb, KERN_ERR,
	       "ext4_remount: Checksum for group %u failed (%u!=%u)",
		g, le16_to_cpu(ext4_group_desc_csum(sb, g, gdp)),
					       le16_to_cpu(gdp->bg_checksum));
					err = -EFSBADCRC;
					goto restore_opts;
				}
			}

			/*
			 * If we have an unprocessed orphan list hanging
			 * around from a previously readonly bdev mount,
			 * require a full umount/remount for now.
			 */
			if (es->s_last_orphan || !ext4_orphan_file_empty(sb)) {
				ext4_msg(sb, KERN_WARNING, "Couldn't "
				       "remount RDWR because of unprocessed "
				       "orphan inode list.  Please "
				       "umount/remount instead");
				err = -EINVAL;
				goto restore_opts;
			}

			/*
			 * Mounting a RDONLY partition read-write, so reread
			 * and store the current valid flag.  (It may have
			 * been changed by e2fsck since we originally mounted
			 * the partition.)
			 */
			if (sbi->s_journal) {
				err = ext4_clear_journal_err(sb, es);
				if (err)
					goto restore_opts;
			}
			sbi->s_mount_state = (le16_to_cpu(es->s_state) &
					      ~EXT4_FC_REPLAY);

			err = ext4_setup_super(sb, es, 0);
			if (err)
				goto restore_opts;

			sb->s_flags &= ~SB_RDONLY;
			if (ext4_has_feature_mmp(sb)) {
				err = ext4_multi_mount_protect(sb,
						le64_to_cpu(es->s_mmp_block));
				if (err)
					goto restore_opts;
			}
#ifdef CONFIG_QUOTA
			enable_quota = 1;
#endif
		}
	}

	/*
	 * Handle creation of system zone data early because it can fail.
	 * Releasing of existing data is done when we are sure remount will
	 * succeed.
	 */
	if (test_opt(sb, BLOCK_VALIDITY) && !sbi->s_system_blks) {
		err = ext4_setup_system_zone(sb);
		if (err)
			goto restore_opts;
	}

	if (sbi->s_journal == NULL && !(old_sb_flags & SB_RDONLY)) {
		err = ext4_commit_super(sb);
		if (err)
			goto restore_opts;
	}

#ifdef CONFIG_QUOTA
	if (enable_quota) {
		if (sb_any_quota_suspended(sb))
			dquot_resume(sb, -1);
		else if (ext4_has_feature_quota(sb)) {
			err = ext4_enable_quotas(sb);
			if (err)
				goto restore_opts;
		}
	}
	/* Release old quota file names */
	for (i = 0; i < EXT4_MAXQUOTAS; i++)
		kfree(old_opts.s_qf_names[i]);
#endif
	if (!test_opt(sb, BLOCK_VALIDITY) && sbi->s_system_blks)
		ext4_release_system_zone(sb);

	/*
	 * Reinitialize lazy itable initialization thread based on
	 * current settings
	 */
	if (sb_rdonly(sb) || !test_opt(sb, INIT_INODE_TABLE))
		ext4_unregister_li_request(sb);
	else {
		ext4_group_t first_not_zeroed;
		first_not_zeroed = ext4_has_uninit_itable(sb);
		ext4_register_li_request(sb, first_not_zeroed);
	}

	if (!ext4_has_feature_mmp(sb) || sb_rdonly(sb))
		ext4_stop_mmpd(sbi);

	return 0;

restore_opts:
	/*
	 * If there was a failing r/w to ro transition, we may need to
	 * re-enable quota
	 */
	if (sb_rdonly(sb) && !(old_sb_flags & SB_RDONLY) &&
	    sb_any_quota_suspended(sb))
		dquot_resume(sb, -1);
	sb->s_flags = old_sb_flags;
	sbi->s_mount_opt = old_opts.s_mount_opt;
	sbi->s_mount_opt2 = old_opts.s_mount_opt2;
	sbi->s_resuid = old_opts.s_resuid;
	sbi->s_resgid = old_opts.s_resgid;
	sbi->s_commit_interval = old_opts.s_commit_interval;
	sbi->s_min_batch_time = old_opts.s_min_batch_time;
	sbi->s_max_batch_time = old_opts.s_max_batch_time;
	if (!test_opt(sb, BLOCK_VALIDITY) && sbi->s_system_blks)
		ext4_release_system_zone(sb);
#ifdef CONFIG_QUOTA
	sbi->s_jquota_fmt = old_opts.s_jquota_fmt;
	for (i = 0; i < EXT4_MAXQUOTAS; i++) {
		to_free[i] = get_qf_name(sb, sbi, i);
		rcu_assign_pointer(sbi->s_qf_names[i], old_opts.s_qf_names[i]);
	}
	synchronize_rcu();
	for (i = 0; i < EXT4_MAXQUOTAS; i++)
		kfree(to_free[i]);
#endif
	if (!ext4_has_feature_mmp(sb) || sb_rdonly(sb))
		ext4_stop_mmpd(sbi);
	return err;
}

static int ext4_reconfigure(struct fs_context *fc)
{
	struct super_block *sb = fc->root->d_sb;
	int ret;

	fc->s_fs_info = EXT4_SB(sb);

	ret = ext4_check_opt_consistency(fc, sb);
	if (ret < 0)
		return ret;

	ret = __ext4_remount(fc, sb);
	if (ret < 0)
		return ret;

	ext4_msg(sb, KERN_INFO, "re-mounted %pU %s. Quota mode: %s.",
		 &sb->s_uuid, sb_rdonly(sb) ? "ro" : "r/w",
		 ext4_quota_mode(sb));

	return 0;
}

#ifdef CONFIG_QUOTA
static int ext4_statfs_project(struct super_block *sb,
			       kprojid_t projid, struct kstatfs *buf)
{
	struct kqid qid;
	struct dquot *dquot;
	u64 limit;
	u64 curblock;

	qid = make_kqid_projid(projid);
	dquot = dqget(sb, qid);
	if (IS_ERR(dquot))
		return PTR_ERR(dquot);
	spin_lock(&dquot->dq_dqb_lock);

	limit = min_not_zero(dquot->dq_dqb.dqb_bsoftlimit,
			     dquot->dq_dqb.dqb_bhardlimit);
	limit >>= sb->s_blocksize_bits;

	if (limit && buf->f_blocks > limit) {
		curblock = (dquot->dq_dqb.dqb_curspace +
			    dquot->dq_dqb.dqb_rsvspace) >> sb->s_blocksize_bits;
		buf->f_blocks = limit;
		buf->f_bfree = buf->f_bavail =
			(buf->f_blocks > curblock) ?
			 (buf->f_blocks - curblock) : 0;
	}

	limit = min_not_zero(dquot->dq_dqb.dqb_isoftlimit,
			     dquot->dq_dqb.dqb_ihardlimit);
	if (limit && buf->f_files > limit) {
		buf->f_files = limit;
		buf->f_ffree =
			(buf->f_files > dquot->dq_dqb.dqb_curinodes) ?
			 (buf->f_files - dquot->dq_dqb.dqb_curinodes) : 0;
	}

	spin_unlock(&dquot->dq_dqb_lock);
	dqput(dquot);
	return 0;
}
#endif

static int ext4_statfs(struct dentry *dentry, struct kstatfs *buf)
{
	struct super_block *sb = dentry->d_sb;
	struct ext4_sb_info *sbi = EXT4_SB(sb);
	struct ext4_super_block *es = sbi->s_es;
	ext4_fsblk_t overhead = 0, resv_blocks;
	s64 bfree;
	resv_blocks = EXT4_C2B(sbi, atomic64_read(&sbi->s_resv_clusters));

	if (!test_opt(sb, MINIX_DF))
		overhead = sbi->s_overhead;

	buf->f_type = EXT4_SUPER_MAGIC;
	buf->f_bsize = sb->s_blocksize;
	buf->f_blocks = ext4_blocks_count(es) - EXT4_C2B(sbi, overhead);
	bfree = percpu_counter_sum_positive(&sbi->s_freeclusters_counter) -
		percpu_counter_sum_positive(&sbi->s_dirtyclusters_counter);
	/* prevent underflow in case that few free space is available */
	buf->f_bfree = EXT4_C2B(sbi, max_t(s64, bfree, 0));
	buf->f_bavail = buf->f_bfree -
			(ext4_r_blocks_count(es) + resv_blocks);
	if (buf->f_bfree < (ext4_r_blocks_count(es) + resv_blocks))
		buf->f_bavail = 0;
	buf->f_files = le32_to_cpu(es->s_inodes_count);
	buf->f_ffree = percpu_counter_sum_positive(&sbi->s_freeinodes_counter);
	buf->f_namelen = EXT4_NAME_LEN;
	buf->f_fsid = uuid_to_fsid(es->s_uuid);

#ifdef CONFIG_QUOTA
	if (ext4_test_inode_flag(dentry->d_inode, EXT4_INODE_PROJINHERIT) &&
	    sb_has_quota_limits_enabled(sb, PRJQUOTA))
		ext4_statfs_project(sb, EXT4_I(dentry->d_inode)->i_projid, buf);
#endif
	return 0;
}


#ifdef CONFIG_QUOTA

/*
 * Helper functions so that transaction is started before we acquire dqio_sem
 * to keep correct lock ordering of transaction > dqio_sem
 */
static inline struct inode *dquot_to_inode(struct dquot *dquot)
{
	return sb_dqopt(dquot->dq_sb)->files[dquot->dq_id.type];
}

static int ext4_write_dquot(struct dquot *dquot)
{
	int ret, err;
	handle_t *handle;
	struct inode *inode;

	inode = dquot_to_inode(dquot);
	handle = ext4_journal_start(inode, EXT4_HT_QUOTA,
				    EXT4_QUOTA_TRANS_BLOCKS(dquot->dq_sb));
	if (IS_ERR(handle))
		return PTR_ERR(handle);
	ret = dquot_commit(dquot);
	err = ext4_journal_stop(handle);
	if (!ret)
		ret = err;
	return ret;
}

static int ext4_acquire_dquot(struct dquot *dquot)
{
	int ret, err;
	handle_t *handle;

	handle = ext4_journal_start(dquot_to_inode(dquot), EXT4_HT_QUOTA,
				    EXT4_QUOTA_INIT_BLOCKS(dquot->dq_sb));
	if (IS_ERR(handle))
		return PTR_ERR(handle);
	ret = dquot_acquire(dquot);
	err = ext4_journal_stop(handle);
	if (!ret)
		ret = err;
	return ret;
}

static int ext4_release_dquot(struct dquot *dquot)
{
	int ret, err;
	handle_t *handle;

	handle = ext4_journal_start(dquot_to_inode(dquot), EXT4_HT_QUOTA,
				    EXT4_QUOTA_DEL_BLOCKS(dquot->dq_sb));
	if (IS_ERR(handle)) {
		/* Release dquot anyway to avoid endless cycle in dqput() */
		dquot_release(dquot);
		return PTR_ERR(handle);
	}
	ret = dquot_release(dquot);
	err = ext4_journal_stop(handle);
	if (!ret)
		ret = err;
	return ret;
}

static int ext4_mark_dquot_dirty(struct dquot *dquot)
{
	struct super_block *sb = dquot->dq_sb;

	if (ext4_is_quota_journalled(sb)) {
		dquot_mark_dquot_dirty(dquot);
		return ext4_write_dquot(dquot);
	} else {
		return dquot_mark_dquot_dirty(dquot);
	}
}

static int ext4_write_info(struct super_block *sb, int type)
{
	int ret, err;
	handle_t *handle;

	/* Data block + inode block */
	handle = ext4_journal_start_sb(sb, EXT4_HT_QUOTA, 2);
	if (IS_ERR(handle))
		return PTR_ERR(handle);
	ret = dquot_commit_info(sb, type);
	err = ext4_journal_stop(handle);
	if (!ret)
		ret = err;
	return ret;
}

static void lockdep_set_quota_inode(struct inode *inode, int subclass)
{
	struct ext4_inode_info *ei = EXT4_I(inode);

	/* The first argument of lockdep_set_subclass has to be
	 * *exactly* the same as the argument to init_rwsem() --- in
	 * this case, in init_once() --- or lockdep gets unhappy
	 * because the name of the lock is set using the
	 * stringification of the argument to init_rwsem().
	 */
	(void) ei;	/* shut up clang warning if !CONFIG_LOCKDEP */
	lockdep_set_subclass(&ei->i_data_sem, subclass);
}

/*
 * Standard function to be called on quota_on
 */
static int ext4_quota_on(struct super_block *sb, int type, int format_id,
			 const struct path *path)
{
	int err;

	if (!test_opt(sb, QUOTA))
		return -EINVAL;

	/* Quotafile not on the same filesystem? */
	if (path->dentry->d_sb != sb)
		return -EXDEV;

	/* Quota already enabled for this file? */
	if (IS_NOQUOTA(d_inode(path->dentry)))
		return -EBUSY;

	/* Journaling quota? */
	if (EXT4_SB(sb)->s_qf_names[type]) {
		/* Quotafile not in fs root? */
		if (path->dentry->d_parent != sb->s_root)
			ext4_msg(sb, KERN_WARNING,
				"Quota file not on filesystem root. "
				"Journaled quota will not work");
		sb_dqopt(sb)->flags |= DQUOT_NOLIST_DIRTY;
	} else {
		/*
		 * Clear the flag just in case mount options changed since
		 * last time.
		 */
		sb_dqopt(sb)->flags &= ~DQUOT_NOLIST_DIRTY;
	}

	lockdep_set_quota_inode(path->dentry->d_inode, I_DATA_SEM_QUOTA);
	err = dquot_quota_on(sb, type, format_id, path);
	if (!err) {
		struct inode *inode = d_inode(path->dentry);
		handle_t *handle;

		/*
		 * Set inode flags to prevent userspace from messing with quota
		 * files. If this fails, we return success anyway since quotas
		 * are already enabled and this is not a hard failure.
		 */
		inode_lock(inode);
		handle = ext4_journal_start(inode, EXT4_HT_QUOTA, 1);
		if (IS_ERR(handle))
			goto unlock_inode;
		EXT4_I(inode)->i_flags |= EXT4_NOATIME_FL | EXT4_IMMUTABLE_FL;
		inode_set_flags(inode, S_NOATIME | S_IMMUTABLE,
				S_NOATIME | S_IMMUTABLE);
		err = ext4_mark_inode_dirty(handle, inode);
		ext4_journal_stop(handle);
	unlock_inode:
		inode_unlock(inode);
		if (err)
			dquot_quota_off(sb, type);
	}
	if (err)
		lockdep_set_quota_inode(path->dentry->d_inode,
					     I_DATA_SEM_NORMAL);
	return err;
}

static inline bool ext4_check_quota_inum(int type, unsigned long qf_inum)
{
	switch (type) {
	case USRQUOTA:
		return qf_inum == EXT4_USR_QUOTA_INO;
	case GRPQUOTA:
		return qf_inum == EXT4_GRP_QUOTA_INO;
	case PRJQUOTA:
		return qf_inum >= EXT4_GOOD_OLD_FIRST_INO;
	default:
		BUG();
	}
}

static int ext4_quota_enable(struct super_block *sb, int type, int format_id,
			     unsigned int flags)
{
	int err;
	struct inode *qf_inode;
	unsigned long qf_inums[EXT4_MAXQUOTAS] = {
		le32_to_cpu(EXT4_SB(sb)->s_es->s_usr_quota_inum),
		le32_to_cpu(EXT4_SB(sb)->s_es->s_grp_quota_inum),
		le32_to_cpu(EXT4_SB(sb)->s_es->s_prj_quota_inum)
	};

	BUG_ON(!ext4_has_feature_quota(sb));

	if (!qf_inums[type])
		return -EPERM;

	if (!ext4_check_quota_inum(type, qf_inums[type])) {
		ext4_error(sb, "Bad quota inum: %lu, type: %d",
				qf_inums[type], type);
		return -EUCLEAN;
	}

	qf_inode = ext4_iget(sb, qf_inums[type], EXT4_IGET_SPECIAL);
	if (IS_ERR(qf_inode)) {
		ext4_error(sb, "Bad quota inode: %lu, type: %d",
				qf_inums[type], type);
		return PTR_ERR(qf_inode);
	}

	/* Don't account quota for quota files to avoid recursion */
	qf_inode->i_flags |= S_NOQUOTA;
	lockdep_set_quota_inode(qf_inode, I_DATA_SEM_QUOTA);
	err = dquot_load_quota_inode(qf_inode, type, format_id, flags);
	if (err)
		lockdep_set_quota_inode(qf_inode, I_DATA_SEM_NORMAL);
	iput(qf_inode);

	return err;
}

/* Enable usage tracking for all quota types. */
int ext4_enable_quotas(struct super_block *sb)
{
	int type, err = 0;
	unsigned long qf_inums[EXT4_MAXQUOTAS] = {
		le32_to_cpu(EXT4_SB(sb)->s_es->s_usr_quota_inum),
		le32_to_cpu(EXT4_SB(sb)->s_es->s_grp_quota_inum),
		le32_to_cpu(EXT4_SB(sb)->s_es->s_prj_quota_inum)
	};
	bool quota_mopt[EXT4_MAXQUOTAS] = {
		test_opt(sb, USRQUOTA),
		test_opt(sb, GRPQUOTA),
		test_opt(sb, PRJQUOTA),
	};

	sb_dqopt(sb)->flags |= DQUOT_QUOTA_SYS_FILE | DQUOT_NOLIST_DIRTY;
	for (type = 0; type < EXT4_MAXQUOTAS; type++) {
		if (qf_inums[type]) {
			err = ext4_quota_enable(sb, type, QFMT_VFS_V1,
				DQUOT_USAGE_ENABLED |
				(quota_mopt[type] ? DQUOT_LIMITS_ENABLED : 0));
			if (err) {
				ext4_warning(sb,
					"Failed to enable quota tracking "
					"(type=%d, err=%d, ino=%lu). "
					"Please run e2fsck to fix.", type,
					err, qf_inums[type]);

				ext4_quotas_off(sb, type);
				return err;
			}
		}
	}
	return 0;
}

static int ext4_quota_off(struct super_block *sb, int type)
{
	struct inode *inode = sb_dqopt(sb)->files[type];
	handle_t *handle;
	int err;

	/* Force all delayed allocation blocks to be allocated.
	 * Caller already holds s_umount sem */
	if (test_opt(sb, DELALLOC))
		sync_filesystem(sb);

	if (!inode || !igrab(inode))
		goto out;

	err = dquot_quota_off(sb, type);
	if (err || ext4_has_feature_quota(sb))
		goto out_put;
	/*
	 * When the filesystem was remounted read-only first, we cannot cleanup
	 * inode flags here. Bad luck but people should be using QUOTA feature
	 * these days anyway.
	 */
	if (sb_rdonly(sb))
		goto out_put;

	inode_lock(inode);
	/*
	 * Update modification times of quota files when userspace can
	 * start looking at them. If we fail, we return success anyway since
	 * this is not a hard failure and quotas are already disabled.
	 */
	handle = ext4_journal_start(inode, EXT4_HT_QUOTA, 1);
	if (IS_ERR(handle)) {
		err = PTR_ERR(handle);
		goto out_unlock;
	}
	EXT4_I(inode)->i_flags &= ~(EXT4_NOATIME_FL | EXT4_IMMUTABLE_FL);
	inode_set_flags(inode, 0, S_NOATIME | S_IMMUTABLE);
	inode->i_mtime = inode_set_ctime_current(inode);
	err = ext4_mark_inode_dirty(handle, inode);
	ext4_journal_stop(handle);
out_unlock:
	inode_unlock(inode);
out_put:
	lockdep_set_quota_inode(inode, I_DATA_SEM_NORMAL);
	iput(inode);
	return err;
out:
	return dquot_quota_off(sb, type);
}

/* Read data from quotafile - avoid pagecache and such because we cannot afford
 * acquiring the locks... As quota files are never truncated and quota code
 * itself serializes the operations (and no one else should touch the files)
 * we don't have to be afraid of races */
static ssize_t ext4_quota_read(struct super_block *sb, int type, char *data,
			       size_t len, loff_t off)
{
	struct inode *inode = sb_dqopt(sb)->files[type];
	ext4_lblk_t blk = off >> EXT4_BLOCK_SIZE_BITS(sb);
	int offset = off & (sb->s_blocksize - 1);
	int tocopy;
	size_t toread;
	struct buffer_head *bh;
	loff_t i_size = i_size_read(inode);

	if (off > i_size)
		return 0;
	if (off+len > i_size)
		len = i_size-off;
	toread = len;
	while (toread > 0) {
		tocopy = min_t(unsigned long, sb->s_blocksize - offset, toread);
		bh = ext4_bread(NULL, inode, blk, 0);
		if (IS_ERR(bh))
			return PTR_ERR(bh);
		if (!bh)	/* A hole? */
			memset(data, 0, tocopy);
		else
			memcpy(data, bh->b_data+offset, tocopy);
		brelse(bh);
		offset = 0;
		toread -= tocopy;
		data += tocopy;
		blk++;
	}
	return len;
}

/* Write to quotafile (we know the transaction is already started and has
 * enough credits) */
static ssize_t ext4_quota_write(struct super_block *sb, int type,
				const char *data, size_t len, loff_t off)
{
	struct inode *inode = sb_dqopt(sb)->files[type];
	ext4_lblk_t blk = off >> EXT4_BLOCK_SIZE_BITS(sb);
	int err = 0, err2 = 0, offset = off & (sb->s_blocksize - 1);
	int retries = 0;
	struct buffer_head *bh;
	handle_t *handle = journal_current_handle();

	if (!handle) {
		ext4_msg(sb, KERN_WARNING, "Quota write (off=%llu, len=%llu)"
			" cancelled because transaction is not started",
			(unsigned long long)off, (unsigned long long)len);
		return -EIO;
	}
	/*
	 * Since we account only one data block in transaction credits,
	 * then it is impossible to cross a block boundary.
	 */
	if (sb->s_blocksize - offset < len) {
		ext4_msg(sb, KERN_WARNING, "Quota write (off=%llu, len=%llu)"
			" cancelled because not block aligned",
			(unsigned long long)off, (unsigned long long)len);
		return -EIO;
	}

	do {
		bh = ext4_bread(handle, inode, blk,
				EXT4_GET_BLOCKS_CREATE |
				EXT4_GET_BLOCKS_METADATA_NOFAIL);
	} while (PTR_ERR(bh) == -ENOSPC &&
		 ext4_should_retry_alloc(inode->i_sb, &retries));
	if (IS_ERR(bh))
		return PTR_ERR(bh);
	if (!bh)
		goto out;
	BUFFER_TRACE(bh, "get write access");
	err = ext4_journal_get_write_access(handle, sb, bh, EXT4_JTR_NONE);
	if (err) {
		brelse(bh);
		return err;
	}
	lock_buffer(bh);
	memcpy(bh->b_data+offset, data, len);
	flush_dcache_page(bh->b_page);
	unlock_buffer(bh);
	err = ext4_handle_dirty_metadata(handle, NULL, bh);
	brelse(bh);
out:
	if (inode->i_size < off + len) {
		i_size_write(inode, off + len);
		EXT4_I(inode)->i_disksize = inode->i_size;
		err2 = ext4_mark_inode_dirty(handle, inode);
		if (unlikely(err2 && !err))
			err = err2;
	}
	return err ? err : len;
}
#endif

#if !defined(CONFIG_EXT2_FS) && !defined(CONFIG_EXT2_FS_MODULE) && defined(CONFIG_EXT4_USE_FOR_EXT2)
static inline void register_as_ext2(void)
{
	int err = register_filesystem(&ext2_fs_type);
	if (err)
		printk(KERN_WARNING
		       "EXT4-fs: Unable to register as ext2 (%d)\n", err);
}

static inline void unregister_as_ext2(void)
{
	unregister_filesystem(&ext2_fs_type);
}

static inline int ext2_feature_set_ok(struct super_block *sb)
{
	if (ext4_has_unknown_ext2_incompat_features(sb))
		return 0;
	if (sb_rdonly(sb))
		return 1;
	if (ext4_has_unknown_ext2_ro_compat_features(sb))
		return 0;
	return 1;
}
#else
static inline void register_as_ext2(void) { }
static inline void unregister_as_ext2(void) { }
static inline int ext2_feature_set_ok(struct super_block *sb) { return 0; }
#endif

static inline void register_as_ext3(void)
{
	int err = register_filesystem(&ext3_fs_type);
	if (err)
		printk(KERN_WARNING
		       "EXT4-fs: Unable to register as ext3 (%d)\n", err);
}

static inline void unregister_as_ext3(void)
{
	unregister_filesystem(&ext3_fs_type);
}

static inline int ext3_feature_set_ok(struct super_block *sb)
{
	if (ext4_has_unknown_ext3_incompat_features(sb))
		return 0;
	if (!ext4_has_feature_journal(sb))
		return 0;
	if (sb_rdonly(sb))
		return 1;
	if (ext4_has_unknown_ext3_ro_compat_features(sb))
		return 0;
	return 1;
}

static void ext4_kill_sb(struct super_block *sb)
{
	struct ext4_sb_info *sbi = EXT4_SB(sb);
	struct block_device *journal_bdev = sbi ? sbi->s_journal_bdev : NULL;

	kill_block_super(sb);

	if (journal_bdev)
		blkdev_put(journal_bdev, sb);
}

static struct file_system_type ext4_fs_type = {
	.owner			= THIS_MODULE,
	.name			= "ext4",
	.init_fs_context	= ext4_init_fs_context,
	.parameters		= ext4_param_specs,
	.kill_sb		= ext4_kill_sb,
	.fs_flags		= FS_REQUIRES_DEV | FS_ALLOW_IDMAP | FS_MGTIME,
};
MODULE_ALIAS_FS("ext4");

/* Shared across all ext4 file systems */
wait_queue_head_t ext4__ioend_wq[EXT4_WQ_HASH_SZ];

static int __init ext4_init_fs(void)
{
	int i, err;

	ratelimit_state_init(&ext4_mount_msg_ratelimit, 30 * HZ, 64);
	ext4_li_info = NULL;

	/* Build-time check for flags consistency */
	ext4_check_flag_values();

	for (i = 0; i < EXT4_WQ_HASH_SZ; i++)
		init_waitqueue_head(&ext4__ioend_wq[i]);

	err = ext4_init_es();
	if (err)
		return err;

	err = ext4_init_pending();
	if (err)
		goto out7;

	err = ext4_init_post_read_processing();
	if (err)
		goto out6;

	err = ext4_init_pageio();
	if (err)
		goto out5;

	err = ext4_init_system_zone();
	if (err)
		goto out4;

	err = ext4_init_sysfs();
	if (err)
		goto out3;

	err = ext4_init_mballoc();
	if (err)
		goto out2;
	err = init_inodecache();
	if (err)
		goto out1;

	err = ext4_fc_init_dentry_cache();
	if (err)
		goto out05;

	register_as_ext3();
	register_as_ext2();
	err = register_filesystem(&ext4_fs_type);
	if (err)
		goto out;

	return 0;
out:
	unregister_as_ext2();
	unregister_as_ext3();
	ext4_fc_destroy_dentry_cache();
out05:
	destroy_inodecache();
out1:
	ext4_exit_mballoc();
out2:
	ext4_exit_sysfs();
out3:
	ext4_exit_system_zone();
out4:
	ext4_exit_pageio();
out5:
	ext4_exit_post_read_processing();
out6:
	ext4_exit_pending();
out7:
	ext4_exit_es();

	return err;
}

static void __exit ext4_exit_fs(void)
{
	ext4_destroy_lazyinit_thread();
	unregister_as_ext2();
	unregister_as_ext3();
	unregister_filesystem(&ext4_fs_type);
	ext4_fc_destroy_dentry_cache();
	destroy_inodecache();
	ext4_exit_mballoc();
	ext4_exit_sysfs();
	ext4_exit_system_zone();
	ext4_exit_pageio();
	ext4_exit_post_read_processing();
	ext4_exit_es();
	ext4_exit_pending();
}

MODULE_AUTHOR("Remy Card, Stephen Tweedie, Andrew Morton, Andreas Dilger, Theodore Ts'o and others");
MODULE_DESCRIPTION("Fourth Extended Filesystem");
MODULE_LICENSE("GPL");
MODULE_SOFTDEP("pre: crc32c");
module_init(ext4_init_fs)
module_exit(ext4_exit_fs)<|MERGE_RESOLUTION|>--- conflicted
+++ resolved
@@ -1155,45 +1155,6 @@
 	 * means they are likely already in use, so leave them alone.  We
 	 * can leave it up to e2fsck to clean up any inconsistencies there.
 	 */
-}
-
-/*
-<<<<<<< HEAD
- * Open the external journal device
- */
-static struct block_device *ext4_blkdev_get(dev_t dev, struct super_block *sb)
-{
-	struct block_device *bdev;
-
-	bdev = blkdev_get_by_dev(dev, BLK_OPEN_READ | BLK_OPEN_WRITE, sb,
-				 &fs_holder_ops);
-	if (IS_ERR(bdev))
-		goto fail;
-	return bdev;
-
-fail:
-	ext4_msg(sb, KERN_ERR,
-		 "failed to open journal device unknown-block(%u,%u) %ld",
-		 MAJOR(dev), MINOR(dev), PTR_ERR(bdev));
-	return NULL;
-=======
- * Release the journal device
- */
-static void ext4_blkdev_remove(struct ext4_sb_info *sbi)
-{
-	struct block_device *bdev;
-	bdev = sbi->s_journal_bdev;
-	if (bdev) {
-		/*
-		 * Invalidate the journal device's buffers.  We don't want them
-		 * floating about in memory - the physical journal device may
-		 * hotswapped, and it breaks the `ro-after' testing code.
-		 */
-		invalidate_bdev(bdev);
-		blkdev_put(bdev, sbi->s_sb);
-		sbi->s_journal_bdev = NULL;
-	}
->>>>>>> 768d612f
 }
 
 static inline struct inode *orphan_list_entry(struct list_head *l)
@@ -5893,23 +5854,17 @@
 	struct ext4_super_block *es;
 	int errno;
 
-<<<<<<< HEAD
 	/* see get_tree_bdev why this is needed and safe */
 	up_write(&sb->s_umount);
-	bdev = ext4_blkdev_get(j_dev, sb);
+	bdev = blkdev_get_by_dev(j_dev, BLK_OPEN_READ | BLK_OPEN_WRITE, sb,
+				 &fs_holder_ops);
 	down_write(&sb->s_umount);
-	if (bdev == NULL)
-		return NULL;
-=======
-	bdev = blkdev_get_by_dev(j_dev, BLK_OPEN_READ | BLK_OPEN_WRITE, sb,
-				 &ext4_holder_ops);
 	if (IS_ERR(bdev)) {
 		ext4_msg(sb, KERN_ERR,
 			 "failed to open journal device unknown-block(%u,%u) %ld",
 			 MAJOR(j_dev), MINOR(j_dev), PTR_ERR(bdev));
 		return ERR_CAST(bdev);
 	}
->>>>>>> 768d612f
 
 	blocksize = sb->s_blocksize;
 	hblock = bdev_logical_block_size(bdev);
