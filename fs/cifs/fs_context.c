// SPDX-License-Identifier: GPL-2.0-or-later
/*
 *   Copyright (C) 2020, Microsoft Corporation.
 *
 *   Author(s): Steve French <stfrench@microsoft.com>
 *              David Howells <dhowells@redhat.com>
 */

/*
#include <linux/module.h>
#include <linux/nsproxy.h>
#include <linux/slab.h>
#include <linux/magic.h>
#include <linux/security.h>
#include <net/net_namespace.h>
*/

#include <linux/ctype.h>
#include <linux/fs_context.h>
#include <linux/fs_parser.h>
#include <linux/fs.h>
#include <linux/mount.h>
#include <linux/parser.h>
#include <linux/utsname.h>
#include "cifsfs.h"
#include "cifspdu.h"
#include "cifsglob.h"
#include "cifsproto.h"
#include "cifs_unicode.h"
#include "cifs_debug.h"
#include "cifs_fs_sb.h"
#include "ntlmssp.h"
#include "nterr.h"
#include "rfc1002pdu.h"
#include "fs_context.h"

static const match_table_t cifs_smb_version_tokens = {
	{ Smb_1, SMB1_VERSION_STRING },
	{ Smb_20, SMB20_VERSION_STRING},
	{ Smb_21, SMB21_VERSION_STRING },
	{ Smb_30, SMB30_VERSION_STRING },
	{ Smb_302, SMB302_VERSION_STRING },
	{ Smb_302, ALT_SMB302_VERSION_STRING },
	{ Smb_311, SMB311_VERSION_STRING },
	{ Smb_311, ALT_SMB311_VERSION_STRING },
	{ Smb_3any, SMB3ANY_VERSION_STRING },
	{ Smb_default, SMBDEFAULT_VERSION_STRING },
	{ Smb_version_err, NULL }
};

static const match_table_t cifs_secflavor_tokens = {
	{ Opt_sec_krb5, "krb5" },
	{ Opt_sec_krb5i, "krb5i" },
	{ Opt_sec_krb5p, "krb5p" },
	{ Opt_sec_ntlmsspi, "ntlmsspi" },
	{ Opt_sec_ntlmssp, "ntlmssp" },
	{ Opt_ntlm, "ntlm" },
	{ Opt_sec_ntlmi, "ntlmi" },
	{ Opt_sec_ntlmv2, "nontlm" },
	{ Opt_sec_ntlmv2, "ntlmv2" },
	{ Opt_sec_ntlmv2i, "ntlmv2i" },
	{ Opt_sec_lanman, "lanman" },
	{ Opt_sec_none, "none" },

	{ Opt_sec_err, NULL }
};

const struct fs_parameter_spec smb3_fs_parameters[] = {
	/* Mount options that take no arguments */
	fsparam_flag_no("user_xattr", Opt_user_xattr),
	fsparam_flag_no("forceuid", Opt_forceuid),
	fsparam_flag_no("multichannel", Opt_multichannel),
	fsparam_flag_no("forcegid", Opt_forcegid),
	fsparam_flag("noblocksend", Opt_noblocksend),
	fsparam_flag("noautotune", Opt_noautotune),
	fsparam_flag("nolease", Opt_nolease),
	fsparam_flag_no("hard", Opt_hard),
	fsparam_flag_no("soft", Opt_soft),
	fsparam_flag_no("perm", Opt_perm),
	fsparam_flag("nodelete", Opt_nodelete),
	fsparam_flag_no("mapposix", Opt_mapposix),
	fsparam_flag("mapchars", Opt_mapchars),
	fsparam_flag("nomapchars", Opt_nomapchars),
	fsparam_flag_no("sfu", Opt_sfu),
	fsparam_flag("nodfs", Opt_nodfs),
	fsparam_flag_no("posixpaths", Opt_posixpaths),
	fsparam_flag_no("unix", Opt_unix),
	fsparam_flag_no("linux", Opt_unix),
	fsparam_flag_no("posix", Opt_unix),
	fsparam_flag("nocase", Opt_nocase),
	fsparam_flag("ignorecase", Opt_nocase),
	fsparam_flag_no("brl", Opt_brl),
	fsparam_flag_no("handlecache", Opt_handlecache),
	fsparam_flag("forcemandatorylock", Opt_forcemandatorylock),
	fsparam_flag("forcemand", Opt_forcemandatorylock),
	fsparam_flag("setuidfromacl", Opt_setuidfromacl),
	fsparam_flag("idsfromsid", Opt_setuidfromacl),
	fsparam_flag_no("setuids", Opt_setuids),
	fsparam_flag_no("dynperm", Opt_dynperm),
	fsparam_flag_no("intr", Opt_intr),
	fsparam_flag_no("strictsync", Opt_strictsync),
	fsparam_flag_no("serverino", Opt_serverino),
	fsparam_flag("rwpidforward", Opt_rwpidforward),
	fsparam_flag("cifsacl", Opt_cifsacl),
	fsparam_flag_no("acl", Opt_acl),
	fsparam_flag("locallease", Opt_locallease),
	fsparam_flag("sign", Opt_sign),
	fsparam_flag("ignore_signature", Opt_ignore_signature),
	fsparam_flag("signloosely", Opt_ignore_signature),
	fsparam_flag("seal", Opt_seal),
	fsparam_flag("noac", Opt_noac),
	fsparam_flag("fsc", Opt_fsc),
	fsparam_flag("mfsymlinks", Opt_mfsymlinks),
	fsparam_flag("multiuser", Opt_multiuser),
	fsparam_flag("sloppy", Opt_sloppy),
	fsparam_flag("nosharesock", Opt_nosharesock),
	fsparam_flag_no("persistenthandles", Opt_persistent),
	fsparam_flag_no("resilienthandles", Opt_resilient),
	fsparam_flag("domainauto", Opt_domainauto),
	fsparam_flag("rdma", Opt_rdma),
	fsparam_flag("modesid", Opt_modesid),
	fsparam_flag("modefromsid", Opt_modesid),
	fsparam_flag("rootfs", Opt_rootfs),
	fsparam_flag("compress", Opt_compress),
	fsparam_flag("witness", Opt_witness),

	/* Mount options which take numeric value */
	fsparam_u32("backupuid", Opt_backupuid),
	fsparam_u32("backupgid", Opt_backupgid),
	fsparam_u32("uid", Opt_uid),
	fsparam_u32("cruid", Opt_cruid),
	fsparam_u32("gid", Opt_gid),
	fsparam_u32("file_mode", Opt_file_mode),
	fsparam_u32("dirmode", Opt_dirmode),
	fsparam_u32("dir_mode", Opt_dirmode),
	fsparam_u32("port", Opt_port),
	fsparam_u32("min_enc_offload", Opt_min_enc_offload),
	fsparam_u32("esize", Opt_min_enc_offload),
	fsparam_u32("bsize", Opt_blocksize),
	fsparam_u32("rsize", Opt_rsize),
	fsparam_u32("wsize", Opt_wsize),
	fsparam_u32("actimeo", Opt_actimeo),
	fsparam_u32("acdirmax", Opt_acdirmax),
	fsparam_u32("acregmax", Opt_acregmax),
	fsparam_u32("echo_interval", Opt_echo_interval),
	fsparam_u32("max_credits", Opt_max_credits),
	fsparam_u32("handletimeout", Opt_handletimeout),
	fsparam_u32("snapshot", Opt_snapshot),
	fsparam_u32("max_channels", Opt_max_channels),

	/* Mount options which take string value */
	fsparam_string("source", Opt_source),
	fsparam_string("user", Opt_user),
	fsparam_string("username", Opt_user),
	fsparam_string("pass", Opt_pass),
	fsparam_string("password", Opt_pass),
	fsparam_string("ip", Opt_ip),
	fsparam_string("addr", Opt_ip),
	fsparam_string("domain", Opt_domain),
	fsparam_string("dom", Opt_domain),
	fsparam_string("srcaddr", Opt_srcaddr),
	fsparam_string("iocharset", Opt_iocharset),
	fsparam_string("netbiosname", Opt_netbiosname),
	fsparam_string("servern", Opt_servern),
	fsparam_string("ver", Opt_ver),
	fsparam_string("vers", Opt_vers),
	fsparam_string("sec", Opt_sec),
	fsparam_string("cache", Opt_cache),

	/* Arguments that should be ignored */
	fsparam_flag("guest", Opt_ignore),
	fsparam_flag("noatime", Opt_ignore),
	fsparam_flag("relatime", Opt_ignore),
	fsparam_flag("_netdev", Opt_ignore),
	fsparam_flag_no("suid", Opt_ignore),
	fsparam_flag_no("exec", Opt_ignore),
	fsparam_flag_no("dev", Opt_ignore),
	fsparam_flag_no("mand", Opt_ignore),
	fsparam_flag_no("auto", Opt_ignore),
	fsparam_string("cred", Opt_ignore),
	fsparam_string("credentials", Opt_ignore),
	/*
	 * UNC and prefixpath is now extracted from Opt_source
	 * in the new mount API so we can just ignore them going forward.
	 */
	fsparam_string("unc", Opt_ignore),
	fsparam_string("prefixpath", Opt_ignore),
	{}
};

int
cifs_parse_security_flavors(char *value, struct smb3_fs_context *ctx)
{

	substring_t args[MAX_OPT_ARGS];

	/*
	 * With mount options, the last one should win. Reset any existing
	 * settings back to default.
	 */
	ctx->sectype = Unspecified;
	ctx->sign = false;

	switch (match_token(value, cifs_secflavor_tokens, args)) {
	case Opt_sec_krb5p:
		cifs_dbg(VFS, "sec=krb5p is not supported!\n");
		return 1;
	case Opt_sec_krb5i:
		ctx->sign = true;
		fallthrough;
	case Opt_sec_krb5:
		ctx->sectype = Kerberos;
		break;
	case Opt_sec_ntlmsspi:
		ctx->sign = true;
		fallthrough;
	case Opt_sec_ntlmssp:
		ctx->sectype = RawNTLMSSP;
		break;
	case Opt_sec_ntlmi:
		ctx->sign = true;
		fallthrough;
	case Opt_ntlm:
		ctx->sectype = NTLM;
		break;
	case Opt_sec_ntlmv2i:
		ctx->sign = true;
		fallthrough;
	case Opt_sec_ntlmv2:
		ctx->sectype = NTLMv2;
		break;
#ifdef CONFIG_CIFS_WEAK_PW_HASH
	case Opt_sec_lanman:
		ctx->sectype = LANMAN;
		break;
#endif
	case Opt_sec_none:
		ctx->nullauth = 1;
		break;
	default:
		cifs_dbg(VFS, "bad security option: %s\n", value);
		return 1;
	}

	return 0;
}

static const match_table_t cifs_cacheflavor_tokens = {
	{ Opt_cache_loose, "loose" },
	{ Opt_cache_strict, "strict" },
	{ Opt_cache_none, "none" },
	{ Opt_cache_ro, "ro" },
	{ Opt_cache_rw, "singleclient" },
	{ Opt_cache_err, NULL }
};

int
cifs_parse_cache_flavor(char *value, struct smb3_fs_context *ctx)
{
	substring_t args[MAX_OPT_ARGS];

	switch (match_token(value, cifs_cacheflavor_tokens, args)) {
	case Opt_cache_loose:
		ctx->direct_io = false;
		ctx->strict_io = false;
		ctx->cache_ro = false;
		ctx->cache_rw = false;
		break;
	case Opt_cache_strict:
		ctx->direct_io = false;
		ctx->strict_io = true;
		ctx->cache_ro = false;
		ctx->cache_rw = false;
		break;
	case Opt_cache_none:
		ctx->direct_io = true;
		ctx->strict_io = false;
		ctx->cache_ro = false;
		ctx->cache_rw = false;
		break;
	case Opt_cache_ro:
		ctx->direct_io = false;
		ctx->strict_io = false;
		ctx->cache_ro = true;
		ctx->cache_rw = false;
		break;
	case Opt_cache_rw:
		ctx->direct_io = false;
		ctx->strict_io = false;
		ctx->cache_ro = false;
		ctx->cache_rw = true;
		break;
	default:
		cifs_dbg(VFS, "bad cache= option: %s\n", value);
		return 1;
	}
	return 0;
}

#define DUP_CTX_STR(field)						\
do {									\
	if (ctx->field) {						\
		new_ctx->field = kstrdup(ctx->field, GFP_ATOMIC);	\
		if (new_ctx->field == NULL) {				\
			smb3_cleanup_fs_context_contents(new_ctx);	\
			return -ENOMEM;					\
		}							\
	}								\
} while (0)

int
smb3_fs_context_dup(struct smb3_fs_context *new_ctx, struct smb3_fs_context *ctx)
{
	memcpy(new_ctx, ctx, sizeof(*ctx));
	new_ctx->prepath = NULL;
	new_ctx->mount_options = NULL;
	new_ctx->nodename = NULL;
	new_ctx->username = NULL;
	new_ctx->password = NULL;
	new_ctx->domainname = NULL;
	new_ctx->UNC = NULL;
	new_ctx->source = NULL;
	new_ctx->iocharset = NULL;

	/*
	 * Make sure to stay in sync with smb3_cleanup_fs_context_contents()
	 */
	DUP_CTX_STR(prepath);
	DUP_CTX_STR(mount_options);
	DUP_CTX_STR(username);
	DUP_CTX_STR(password);
	DUP_CTX_STR(UNC);
	DUP_CTX_STR(source);
	DUP_CTX_STR(domainname);
	DUP_CTX_STR(nodename);
	DUP_CTX_STR(iocharset);

	return 0;
}

static int
cifs_parse_smb_version(char *value, struct smb3_fs_context *ctx, bool is_smb3)
{
	substring_t args[MAX_OPT_ARGS];

	switch (match_token(value, cifs_smb_version_tokens, args)) {
#ifdef CONFIG_CIFS_ALLOW_INSECURE_LEGACY
	case Smb_1:
		if (disable_legacy_dialects) {
			cifs_dbg(VFS, "mount with legacy dialect disabled\n");
			return 1;
		}
		if (is_smb3) {
			cifs_dbg(VFS, "vers=1.0 (cifs) not permitted when mounting with smb3\n");
			return 1;
		}
		cifs_dbg(VFS, "Use of the less secure dialect vers=1.0 is not recommended unless required for access to very old servers\n");
		ctx->ops = &smb1_operations;
		ctx->vals = &smb1_values;
		break;
	case Smb_20:
		if (disable_legacy_dialects) {
			cifs_dbg(VFS, "mount with legacy dialect disabled\n");
			return 1;
		}
		if (is_smb3) {
			cifs_dbg(VFS, "vers=2.0 not permitted when mounting with smb3\n");
			return 1;
		}
		ctx->ops = &smb20_operations;
		ctx->vals = &smb20_values;
		break;
#else
	case Smb_1:
		cifs_dbg(VFS, "vers=1.0 (cifs) mount not permitted when legacy dialects disabled\n");
		return 1;
	case Smb_20:
		cifs_dbg(VFS, "vers=2.0 mount not permitted when legacy dialects disabled\n");
		return 1;
#endif /* CIFS_ALLOW_INSECURE_LEGACY */
	case Smb_21:
		ctx->ops = &smb21_operations;
		ctx->vals = &smb21_values;
		break;
	case Smb_30:
		ctx->ops = &smb30_operations;
		ctx->vals = &smb30_values;
		break;
	case Smb_302:
		ctx->ops = &smb30_operations; /* currently identical with 3.0 */
		ctx->vals = &smb302_values;
		break;
	case Smb_311:
		ctx->ops = &smb311_operations;
		ctx->vals = &smb311_values;
		break;
	case Smb_3any:
		ctx->ops = &smb30_operations; /* currently identical with 3.0 */
		ctx->vals = &smb3any_values;
		break;
	case Smb_default:
		ctx->ops = &smb30_operations;
		ctx->vals = &smbdefault_values;
		break;
	default:
		cifs_dbg(VFS, "Unknown vers= option specified: %s\n", value);
		return 1;
	}
	return 0;
}

int smb3_parse_opt(const char *options, const char *key, char **val)
{
	int rc = -ENOENT;
	char *opts, *orig, *p;

	orig = opts = kstrdup(options, GFP_KERNEL);
	if (!opts)
		return -ENOMEM;

	while ((p = strsep(&opts, ","))) {
		char *nval;

		if (!*p)
			continue;
		if (strncasecmp(p, key, strlen(key)))
			continue;
		nval = strchr(p, '=');
		if (nval) {
			if (nval == p)
				continue;
			*nval++ = 0;
			*val = kstrndup(nval, strlen(nval), GFP_KERNEL);
			rc = !*val ? -ENOMEM : 0;
			goto out;
		}
	}
out:
	kfree(orig);
	return rc;
}

/*
 * Parse a devname into substrings and populate the ctx->UNC and ctx->prepath
 * fields with the result. Returns 0 on success and an error otherwise
 * (e.g. ENOMEM or EINVAL)
 */
int
smb3_parse_devname(const char *devname, struct smb3_fs_context *ctx)
{
	char *pos;
	const char *delims = "/\\";
	size_t len;

	if (unlikely(!devname || !*devname)) {
		cifs_dbg(VFS, "Device name not specified\n");
		return -EINVAL;
	}

	/* make sure we have a valid UNC double delimiter prefix */
	len = strspn(devname, delims);
	if (len != 2)
		return -EINVAL;

	/* find delimiter between host and sharename */
	pos = strpbrk(devname + 2, delims);
	if (!pos)
		return -EINVAL;

	/* skip past delimiter */
	++pos;

	/* now go until next delimiter or end of string */
	len = strcspn(pos, delims);

	/* move "pos" up to delimiter or NULL */
	pos += len;
	ctx->UNC = kstrndup(devname, pos - devname, GFP_KERNEL);
	if (!ctx->UNC)
		return -ENOMEM;

	convert_delimiter(ctx->UNC, '\\');

	/* skip any delimiter */
	if (*pos == '/' || *pos == '\\')
		pos++;

	/* If pos is NULL then no prepath */
	if (!*pos)
		return 0;

	ctx->prepath = kstrdup(pos, GFP_KERNEL);
	if (!ctx->prepath)
		return -ENOMEM;

	return 0;
}

static void smb3_fs_context_free(struct fs_context *fc);
static int smb3_fs_context_parse_param(struct fs_context *fc,
				       struct fs_parameter *param);
static int smb3_fs_context_parse_monolithic(struct fs_context *fc,
					    void *data);
static int smb3_get_tree(struct fs_context *fc);
static int smb3_reconfigure(struct fs_context *fc);

static const struct fs_context_operations smb3_fs_context_ops = {
	.free			= smb3_fs_context_free,
	.parse_param		= smb3_fs_context_parse_param,
	.parse_monolithic	= smb3_fs_context_parse_monolithic,
	.get_tree		= smb3_get_tree,
	.reconfigure		= smb3_reconfigure,
};

/*
 * Parse a monolithic block of data from sys_mount().
 * smb3_fs_context_parse_monolithic - Parse key[=val][,key[=val]]* mount data
 * @ctx: The superblock configuration to fill in.
 * @data: The data to parse
 *
 * Parse a blob of data that's in key[=val][,key[=val]]* form.  This can be
 * called from the ->monolithic_mount_data() fs_context operation.
 *
 * Returns 0 on success or the error returned by the ->parse_option() fs_context
 * operation on failure.
 */
static int smb3_fs_context_parse_monolithic(struct fs_context *fc,
					   void *data)
{
	struct smb3_fs_context *ctx = smb3_fc2context(fc);
	char *options = data, *key;
	int ret = 0;

	if (!options)
		return 0;

	ctx->mount_options = kstrdup(data, GFP_KERNEL);
	if (ctx->mount_options == NULL)
		return -ENOMEM;

	ret = security_sb_eat_lsm_opts(options, &fc->security);
	if (ret)
		return ret;

	/* BB Need to add support for sep= here TBD */
	while ((key = strsep(&options, ",")) != NULL) {
		size_t len;
		char *value;

		if (*key == 0)
			break;

		/* Check if following character is the deliminator If yes,
		 * we have encountered a double deliminator reset the NULL
		 * character to the deliminator
		 */
		while (options && options[0] == ',') {
			len = strlen(key);
			strcpy(key + len, options);
			options = strchr(options, ',');
			if (options)
				*options++ = 0;
		}


		len = 0;
		value = strchr(key, '=');
		if (value) {
			if (value == key)
				continue;
			*value++ = 0;
			len = strlen(value);
		}

		ret = vfs_parse_fs_string(fc, key, value, len);
		if (ret < 0)
			break;
	}

	return ret;
}

/*
 * Validate the preparsed information in the config.
 */
static int smb3_fs_context_validate(struct fs_context *fc)
{
	struct smb3_fs_context *ctx = smb3_fc2context(fc);

	if (ctx->rdma && ctx->vals->protocol_id < SMB30_PROT_ID) {
		cifs_dbg(VFS, "SMB Direct requires Version >=3.0\n");
		return -EOPNOTSUPP;
	}

#ifndef CONFIG_KEYS
	/* Muliuser mounts require CONFIG_KEYS support */
	if (ctx->multiuser) {
		cifs_dbg(VFS, "Multiuser mounts require kernels with CONFIG_KEYS enabled\n");
		return -1;
	}
#endif

	if (ctx->got_version == false)
		pr_warn_once("No dialect specified on mount. Default has changed to a more secure dialect, SMB2.1 or later (e.g. SMB3.1.1), from CIFS (SMB1). To use the less secure SMB1 dialect to access old servers which do not support SMB3.1.1 (or even SMB3 or SMB2.1) specify vers=1.0 on mount.\n");


	if (!ctx->UNC) {
		cifs_dbg(VFS, "CIFS mount error: No usable UNC path provided in device string!\n");
		return -1;
	}

	/* make sure UNC has a share name */
	if (strlen(ctx->UNC) < 3 || !strchr(ctx->UNC + 3, '\\')) {
		cifs_dbg(VFS, "Malformed UNC. Unable to find share name.\n");
		return -ENOENT;
	}

	if (!ctx->got_ip) {
		int len;
		const char *slash;

		/* No ip= option specified? Try to get it from UNC */
		/* Use the address part of the UNC. */
		slash = strchr(&ctx->UNC[2], '\\');
		len = slash - &ctx->UNC[2];
		if (!cifs_convert_address((struct sockaddr *)&ctx->dstaddr,
					  &ctx->UNC[2], len)) {
			pr_err("Unable to determine destination address\n");
			return -EHOSTUNREACH;
		}
	}

	/* set the port that we got earlier */
	cifs_set_port((struct sockaddr *)&ctx->dstaddr, ctx->port);

	if (ctx->override_uid && !ctx->uid_specified) {
		ctx->override_uid = 0;
		pr_notice("ignoring forceuid mount option specified with no uid= option\n");
	}

	if (ctx->override_gid && !ctx->gid_specified) {
		ctx->override_gid = 0;
		pr_notice("ignoring forcegid mount option specified with no gid= option\n");
	}

	return 0;
}

static int smb3_get_tree_common(struct fs_context *fc)
{
	struct smb3_fs_context *ctx = smb3_fc2context(fc);
	struct dentry *root;
	int rc = 0;

	root = cifs_smb3_do_mount(fc->fs_type, 0, ctx);
	if (IS_ERR(root))
		return PTR_ERR(root);

	fc->root = root;

	return rc;
}

/*
 * Create an SMB3 superblock from the parameters passed.
 */
static int smb3_get_tree(struct fs_context *fc)
{
	int err = smb3_fs_context_validate(fc);

	if (err)
		return err;
	return smb3_get_tree_common(fc);
}

static void smb3_fs_context_free(struct fs_context *fc)
{
	struct smb3_fs_context *ctx = smb3_fc2context(fc);

	smb3_cleanup_fs_context(ctx);
}

/*
 * Compare the old and new proposed context during reconfigure
 * and check if the changes are compatible.
 */
static int smb3_verify_reconfigure_ctx(struct smb3_fs_context *new_ctx,
				       struct smb3_fs_context *old_ctx)
{
	if (new_ctx->posix_paths != old_ctx->posix_paths) {
		cifs_dbg(VFS, "can not change posixpaths during remount\n");
		return -EINVAL;
	}
	if (new_ctx->sectype != old_ctx->sectype) {
		cifs_dbg(VFS, "can not change sec during remount\n");
		return -EINVAL;
	}
	if (new_ctx->multiuser != old_ctx->multiuser) {
		cifs_dbg(VFS, "can not change multiuser during remount\n");
		return -EINVAL;
	}
	if (new_ctx->UNC &&
	    (!old_ctx->UNC || strcmp(new_ctx->UNC, old_ctx->UNC))) {
		cifs_dbg(VFS, "can not change UNC during remount\n");
		return -EINVAL;
	}
	if (new_ctx->username &&
	    (!old_ctx->username || strcmp(new_ctx->username, old_ctx->username))) {
		cifs_dbg(VFS, "can not change username during remount\n");
		return -EINVAL;
	}
	if (new_ctx->password &&
	    (!old_ctx->password || strcmp(new_ctx->password, old_ctx->password))) {
		cifs_dbg(VFS, "can not change password during remount\n");
		return -EINVAL;
	}
	if (new_ctx->domainname &&
	    (!old_ctx->domainname || strcmp(new_ctx->domainname, old_ctx->domainname))) {
		cifs_dbg(VFS, "can not change domainname during remount\n");
		return -EINVAL;
	}
	if (new_ctx->nodename &&
	    (!old_ctx->nodename || strcmp(new_ctx->nodename, old_ctx->nodename))) {
		cifs_dbg(VFS, "can not change nodename during remount\n");
		return -EINVAL;
	}
	if (new_ctx->iocharset &&
	    (!old_ctx->iocharset || strcmp(new_ctx->iocharset, old_ctx->iocharset))) {
		cifs_dbg(VFS, "can not change iocharset during remount\n");
		return -EINVAL;
	}

	return 0;
}

#define STEAL_STRING(cifs_sb, ctx, field)				\
do {									\
	kfree(ctx->field);						\
	ctx->field = cifs_sb->ctx->field;				\
	cifs_sb->ctx->field = NULL;					\
} while (0)

static int smb3_reconfigure(struct fs_context *fc)
{
	struct smb3_fs_context *ctx = smb3_fc2context(fc);
	struct dentry *root = fc->root;
	struct cifs_sb_info *cifs_sb = CIFS_SB(root->d_sb);
	int rc;

	rc = smb3_verify_reconfigure_ctx(ctx, cifs_sb->ctx);
	if (rc)
		return rc;

	/*
	 * We can not change UNC/username/password/domainname/nodename/iocharset
	 * during reconnect so ignore what we have in the new context and
	 * just use what we already have in cifs_sb->ctx.
	 */
	STEAL_STRING(cifs_sb, ctx, UNC);
	STEAL_STRING(cifs_sb, ctx, source);
	STEAL_STRING(cifs_sb, ctx, username);
	STEAL_STRING(cifs_sb, ctx, password);
	STEAL_STRING(cifs_sb, ctx, domainname);
	STEAL_STRING(cifs_sb, ctx, nodename);
	STEAL_STRING(cifs_sb, ctx, iocharset);

	/* if rsize or wsize not passed in on remount, use previous values */
	if (ctx->rsize == 0)
		ctx->rsize = cifs_sb->ctx->rsize;
	if (ctx->wsize == 0)
		ctx->wsize = cifs_sb->ctx->wsize;


	smb3_cleanup_fs_context_contents(cifs_sb->ctx);
	rc = smb3_fs_context_dup(cifs_sb->ctx, ctx);
	smb3_update_mnt_flags(cifs_sb);

	return rc;
}

static int smb3_fs_context_parse_param(struct fs_context *fc,
				      struct fs_parameter *param)
{
	struct fs_parse_result result;
	struct smb3_fs_context *ctx = smb3_fc2context(fc);
	int i, opt;
	bool is_smb3 = !strcmp(fc->fs_type->name, "smb3");
	bool skip_parsing = false;

	cifs_dbg(FYI, "CIFS: parsing cifs mount option '%s'\n", param->key);

	/*
	 * fs_parse can not handle string options with an empty value so
	 * we will need special handling of them.
	 */
	if (param->type == fs_value_is_string && param->string[0] == 0) {
		if (!strcmp("pass", param->key) || !strcmp("password", param->key)) {
			skip_parsing = true;
			opt = Opt_pass;
		} else if (!strcmp("user", param->key) || !strcmp("username", param->key)) {
			skip_parsing = true;
			opt = Opt_user;
		}
	}

	if (!skip_parsing) {
		opt = fs_parse(fc, smb3_fs_parameters, param, &result);
		if (opt < 0)
			return ctx->sloppy ? 1 : opt;
	}

	switch (opt) {
	case Opt_compress:
		ctx->compression = UNKNOWN_TYPE;
		cifs_dbg(VFS,
			"SMB3 compression support is experimental\n");
		break;
	case Opt_nodfs:
		ctx->nodfs = 1;
		break;
	case Opt_hard:
		if (result.negated)
			ctx->retry = 0;
		else
			ctx->retry = 1;
		break;
	case Opt_soft:
		if (result.negated)
			ctx->retry = 1;
		else
			ctx->retry = 0;
		break;
	case Opt_mapposix:
		if (result.negated)
			ctx->remap = false;
		else {
			ctx->remap = true;
			ctx->sfu_remap = false; /* disable SFU mapping */
		}
		break;
	case Opt_user_xattr:
		if (result.negated)
			ctx->no_xattr = 1;
		else
			ctx->no_xattr = 0;
		break;
	case Opt_forceuid:
		if (result.negated)
			ctx->override_uid = 0;
		else
			ctx->override_uid = 1;
		break;
	case Opt_forcegid:
		if (result.negated)
			ctx->override_gid = 0;
		else
			ctx->override_gid = 1;
		break;
	case Opt_perm:
		if (result.negated)
			ctx->noperm = 1;
		else
			ctx->noperm = 0;
		break;
	case Opt_dynperm:
		if (result.negated)
			ctx->dynperm = 0;
		else
			ctx->dynperm = 1;
		break;
	case Opt_sfu:
		if (result.negated)
			ctx->sfu_emul = 0;
		else
			ctx->sfu_emul = 1;
		break;
	case Opt_noblocksend:
		ctx->noblocksnd = 1;
		break;
	case Opt_noautotune:
		ctx->noautotune = 1;
		break;
	case Opt_nolease:
		ctx->no_lease = 1;
		break;
	case Opt_nodelete:
		ctx->nodelete = 1;
		break;
	case Opt_multichannel:
		if (result.negated) {
			ctx->multichannel = false;
			ctx->max_channels = 1;
		} else {
			ctx->multichannel = true;
			/* if number of channels not specified, default to 2 */
			if (ctx->max_channels < 2)
				ctx->max_channels = 2;
		}
		break;
	case Opt_uid:
		ctx->linux_uid.val = result.uint_32;
		ctx->uid_specified = true;
		break;
	case Opt_cruid:
		ctx->cred_uid.val = result.uint_32;
		break;
	case Opt_backupgid:
		ctx->backupgid.val = result.uint_32;
		ctx->backupgid_specified = true;
		break;
	case Opt_gid:
		ctx->linux_gid.val = result.uint_32;
		ctx->gid_specified = true;
		break;
	case Opt_port:
		ctx->port = result.uint_32;
		break;
	case Opt_file_mode:
		ctx->file_mode = result.uint_32;
		break;
	case Opt_dirmode:
		ctx->dir_mode = result.uint_32;
		break;
	case Opt_min_enc_offload:
		ctx->min_offload = result.uint_32;
		break;
	case Opt_blocksize:
		/*
		 * inode blocksize realistically should never need to be
		 * less than 16K or greater than 16M and default is 1MB.
		 * Note that small inode block sizes (e.g. 64K) can lead
		 * to very poor performance of common tools like cp and scp
		 */
		if ((result.uint_32 < CIFS_MAX_MSGSIZE) ||
		   (result.uint_32 > (4 * SMB3_DEFAULT_IOSIZE))) {
			cifs_dbg(VFS, "%s: Invalid blocksize\n",
				__func__);
			goto cifs_parse_mount_err;
		}
		ctx->bsize = result.uint_32;
		ctx->got_bsize = true;
		break;
	case Opt_rsize:
		ctx->rsize = result.uint_32;
		ctx->got_rsize = true;
		break;
	case Opt_wsize:
		ctx->wsize = result.uint_32;
		ctx->got_wsize = true;
		break;
	case Opt_acregmax:
		ctx->acregmax = HZ * result.uint_32;
		if (ctx->acregmax > CIFS_MAX_ACTIMEO) {
			cifs_dbg(VFS, "acregmax too large\n");
			goto cifs_parse_mount_err;
		}
		break;
	case Opt_acdirmax:
		ctx->acdirmax = HZ * result.uint_32;
		if (ctx->acdirmax > CIFS_MAX_ACTIMEO) {
			cifs_dbg(VFS, "acdirmax too large\n");
			goto cifs_parse_mount_err;
		}
		break;
	case Opt_actimeo:
		if (HZ * result.uint_32 > CIFS_MAX_ACTIMEO) {
			cifs_dbg(VFS, "timeout too large\n");
			goto cifs_parse_mount_err;
		}
		if ((ctx->acdirmax != CIFS_DEF_ACTIMEO) ||
		    (ctx->acregmax != CIFS_DEF_ACTIMEO)) {
			cifs_dbg(VFS, "actimeo ignored since acregmax or acdirmax specified\n");
			break;
		}
		ctx->acdirmax = ctx->acregmax = HZ * result.uint_32;
		break;
	case Opt_echo_interval:
		ctx->echo_interval = result.uint_32;
		break;
	case Opt_snapshot:
		ctx->snapshot_time = result.uint_32;
		break;
	case Opt_max_credits:
		if (result.uint_32 < 20 || result.uint_32 > 60000) {
			cifs_dbg(VFS, "%s: Invalid max_credits value\n",
				 __func__);
			goto cifs_parse_mount_err;
		}
		ctx->max_credits = result.uint_32;
		break;
	case Opt_max_channels:
		if (result.uint_32 < 1 || result.uint_32 > CIFS_MAX_CHANNELS) {
			cifs_dbg(VFS, "%s: Invalid max_channels value, needs to be 1-%d\n",
				 __func__, CIFS_MAX_CHANNELS);
			goto cifs_parse_mount_err;
		}
		ctx->max_channels = result.uint_32;
		break;
	case Opt_handletimeout:
		ctx->handle_timeout = result.uint_32;
		if (ctx->handle_timeout > SMB3_MAX_HANDLE_TIMEOUT) {
			cifs_dbg(VFS, "Invalid handle cache timeout, longer than 16 minutes\n");
			goto cifs_parse_mount_err;
		}
		break;
	case Opt_source:
		kfree(ctx->UNC);
		ctx->UNC = NULL;
		switch (smb3_parse_devname(param->string, ctx)) {
		case 0:
			break;
		case -ENOMEM:
			cifs_dbg(VFS, "Unable to allocate memory for devname\n");
			goto cifs_parse_mount_err;
		case -EINVAL:
			cifs_dbg(VFS, "Malformed UNC in devname\n");
			goto cifs_parse_mount_err;
		default:
			cifs_dbg(VFS, "Unknown error parsing devname\n");
			goto cifs_parse_mount_err;
		}
		ctx->source = kstrdup(param->string, GFP_KERNEL);
		if (ctx->source == NULL) {
			cifs_dbg(VFS, "OOM when copying UNC string\n");
			goto cifs_parse_mount_err;
		}
		fc->source = kstrdup(param->string, GFP_KERNEL);
		if (fc->source == NULL) {
			cifs_dbg(VFS, "OOM when copying UNC string\n");
			goto cifs_parse_mount_err;
		}
		break;
	case Opt_user:
		kfree(ctx->username);
		ctx->username = NULL;
		if (strlen(param->string) == 0) {
			/* null user, ie. anonymous authentication */
			ctx->nullauth = 1;
			break;
		}

		if (strnlen(param->string, CIFS_MAX_USERNAME_LEN) >
		    CIFS_MAX_USERNAME_LEN) {
			pr_warn("username too long\n");
			goto cifs_parse_mount_err;
		}
		ctx->username = kstrdup(param->string, GFP_KERNEL);
		if (ctx->username == NULL) {
			cifs_dbg(VFS, "OOM when copying username string\n");
			goto cifs_parse_mount_err;
		}
		break;
	case Opt_pass:
		kfree(ctx->password);
		ctx->password = NULL;
		if (strlen(param->string) == 0)
			break;

		ctx->password = kstrdup(param->string, GFP_KERNEL);
		if (ctx->password == NULL) {
			cifs_dbg(VFS, "OOM when copying password string\n");
			goto cifs_parse_mount_err;
		}
		break;
	case Opt_ip:
		if (strlen(param->string) == 0) {
			ctx->got_ip = false;
			break;
		}
		if (!cifs_convert_address((struct sockaddr *)&ctx->dstaddr,
					  param->string,
					  strlen(param->string))) {
			pr_err("bad ip= option (%s)\n", param->string);
			goto cifs_parse_mount_err;
		}
		ctx->got_ip = true;
		break;
	case Opt_domain:
		if (strnlen(param->string, CIFS_MAX_DOMAINNAME_LEN)
				== CIFS_MAX_DOMAINNAME_LEN) {
			pr_warn("domain name too long\n");
			goto cifs_parse_mount_err;
		}

		kfree(ctx->domainname);
		ctx->domainname = kstrdup(param->string, GFP_KERNEL);
		if (ctx->domainname == NULL) {
			cifs_dbg(VFS, "OOM when copying domainname string\n");
			goto cifs_parse_mount_err;
		}
		cifs_dbg(FYI, "Domain name set\n");
		break;
	case Opt_srcaddr:
		if (!cifs_convert_address(
				(struct sockaddr *)&ctx->srcaddr,
				param->string, strlen(param->string))) {
			pr_warn("Could not parse srcaddr: %s\n",
				param->string);
			goto cifs_parse_mount_err;
		}
		break;
	case Opt_iocharset:
		if (strnlen(param->string, 1024) >= 65) {
			pr_warn("iocharset name too long\n");
			goto cifs_parse_mount_err;
		}

		if (strncasecmp(param->string, "default", 7) != 0) {
			kfree(ctx->iocharset);
			ctx->iocharset = kstrdup(param->string, GFP_KERNEL);
			if (ctx->iocharset == NULL) {
				cifs_dbg(VFS, "OOM when copying iocharset string\n");
				goto cifs_parse_mount_err;
			}
		}
		/* if iocharset not set then load_nls_default
		 * is used by caller
		 */
		 cifs_dbg(FYI, "iocharset set to %s\n", ctx->iocharset);
		break;
	case Opt_netbiosname:
		memset(ctx->source_rfc1001_name, 0x20,
			RFC1001_NAME_LEN);
		/*
		 * FIXME: are there cases in which a comma can
		 * be valid in workstation netbios name (and
		 * need special handling)?
		 */
		for (i = 0; i < RFC1001_NAME_LEN; i++) {
			/* don't ucase netbiosname for user */
			if (param->string[i] == 0)
				break;
			ctx->source_rfc1001_name[i] = param->string[i];
		}
		/* The string has 16th byte zero still from
		 * set at top of the function
		 */
		if (i == RFC1001_NAME_LEN && param->string[i] != 0)
			pr_warn("netbiosname longer than 15 truncated\n");
		break;
	case Opt_servern:
		/* last byte, type, is 0x20 for servr type */
		memset(ctx->target_rfc1001_name, 0x20,
			RFC1001_NAME_LEN_WITH_NULL);
		/*
		 * BB are there cases in which a comma can be valid in this
		 * workstation netbios name (and need special handling)?
		 */

		/* user or mount helper must uppercase the netbios name */
		for (i = 0; i < 15; i++) {
			if (param->string[i] == 0)
				break;
			ctx->target_rfc1001_name[i] = param->string[i];
		}

		/* The string has 16th byte zero still from set at top of function */
		if (i == RFC1001_NAME_LEN && param->string[i] != 0)
			pr_warn("server netbiosname longer than 15 truncated\n");
		break;
	case Opt_ver:
		/* version of mount userspace tools, not dialect */
		/* If interface changes in mount.cifs bump to new ver */
		if (strncasecmp(param->string, "1", 1) == 0) {
			if (strlen(param->string) > 1) {
				pr_warn("Bad mount helper ver=%s. Did you want SMB1 (CIFS) dialect and mean to type vers=1.0 instead?\n",
					param->string);
				goto cifs_parse_mount_err;
			}
			/* This is the default */
			break;
		}
		/* For all other value, error */
		pr_warn("Invalid mount helper version specified\n");
		goto cifs_parse_mount_err;
	case Opt_vers:
		/* protocol version (dialect) */
		if (cifs_parse_smb_version(param->string, ctx, is_smb3) != 0)
			goto cifs_parse_mount_err;
		ctx->got_version = true;
		break;
	case Opt_sec:
		if (cifs_parse_security_flavors(param->string, ctx) != 0)
			goto cifs_parse_mount_err;
		break;
	case Opt_cache:
		if (cifs_parse_cache_flavor(param->string, ctx) != 0)
			goto cifs_parse_mount_err;
		break;
	case Opt_witness:
#ifndef CONFIG_CIFS_SWN_UPCALL
		cifs_dbg(VFS, "Witness support needs CONFIG_CIFS_SWN_UPCALL config option\n");
			goto cifs_parse_mount_err;
#endif
		ctx->witness = true;
		pr_warn_once("Witness protocol support is experimental\n");
		break;
	case Opt_rootfs:
<<<<<<< HEAD
#ifdef CONFIG_CIFS_ROOT
		ctx->rootfs = true;
#endif
=======
#ifndef CONFIG_CIFS_ROOT
		cifs_dbg(VFS, "rootfs support requires CONFIG_CIFS_ROOT config option\n");
		goto cifs_parse_mount_err;
#endif
		ctx->rootfs = true;
>>>>>>> 7aef27f0
		break;
	case Opt_posixpaths:
		if (result.negated)
			ctx->posix_paths = 0;
		else
			ctx->posix_paths = 1;
		break;
	case Opt_unix:
		if (result.negated)
			ctx->linux_ext = 0;
		else
			ctx->no_linux_ext = 1;
		break;
	case Opt_nocase:
		ctx->nocase = 1;
		break;
	case Opt_brl:
		if (result.negated) {
			/*
			 * turn off mandatory locking in mode
			 * if remote locking is turned off since the
			 * local vfs will do advisory
			 */
			if (ctx->file_mode ==
				(S_IALLUGO & ~(S_ISUID | S_IXGRP)))
				ctx->file_mode = S_IALLUGO;
			ctx->nobrl =  1;
		} else
			ctx->nobrl =  0;
		break;
	case Opt_handlecache:
		if (result.negated)
			ctx->nohandlecache = 1;
		else
			ctx->nohandlecache = 0;
		break;
	case Opt_forcemandatorylock:
		ctx->mand_lock = 1;
		break;
	case Opt_setuids:
		ctx->setuids = result.negated;
		break;
	case Opt_intr:
		ctx->intr = !result.negated;
		break;
	case Opt_setuidfromacl:
		ctx->setuidfromacl = 1;
		break;
	case Opt_strictsync:
		ctx->nostrictsync = result.negated;
		break;
	case Opt_serverino:
		ctx->server_ino = !result.negated;
		break;
	case Opt_rwpidforward:
		ctx->rwpidforward = 1;
		break;
	case Opt_modesid:
		ctx->mode_ace = 1;
		break;
	case Opt_cifsacl:
		ctx->cifs_acl = !result.negated;
		break;
	case Opt_acl:
		ctx->no_psx_acl = result.negated;
		break;
	case Opt_locallease:
		ctx->local_lease = 1;
		break;
	case Opt_sign:
		ctx->sign = true;
		break;
	case Opt_ignore_signature:
		ctx->sign = true;
		ctx->ignore_signature = true;
		break;
	case Opt_seal:
		/* we do not do the following in secFlags because seal
		 * is a per tree connection (mount) not a per socket
		 * or per-smb connection option in the protocol
		 * vol->secFlg |= CIFSSEC_MUST_SEAL;
		 */
		ctx->seal = 1;
		break;
	case Opt_noac:
		pr_warn("Mount option noac not supported. Instead set /proc/fs/cifs/LookupCacheEnabled to 0\n");
		break;
	case Opt_fsc:
#ifndef CONFIG_CIFS_FSCACHE
		cifs_dbg(VFS, "FS-Cache support needs CONFIG_CIFS_FSCACHE kernel config option set\n");
		goto cifs_parse_mount_err;
#endif
		ctx->fsc = true;
		break;
	case Opt_mfsymlinks:
		ctx->mfsymlinks = true;
		break;
	case Opt_multiuser:
		ctx->multiuser = true;
		break;
	case Opt_sloppy:
		ctx->sloppy = true;
		break;
	case Opt_nosharesock:
		ctx->nosharesock = true;
		break;
	case Opt_persistent:
		if (result.negated) {
			ctx->nopersistent = true;
			if (ctx->persistent) {
				cifs_dbg(VFS,
				  "persistenthandles mount options conflict\n");
				goto cifs_parse_mount_err;
			}
		} else {
			ctx->persistent = true;
			if ((ctx->nopersistent) || (ctx->resilient)) {
				cifs_dbg(VFS,
				  "persistenthandles mount options conflict\n");
				goto cifs_parse_mount_err;
			}
		}
		break;
	case Opt_resilient:
		if (result.negated) {
			ctx->resilient = false; /* already the default */
		} else {
			ctx->resilient = true;
			if (ctx->persistent) {
				cifs_dbg(VFS,
				  "persistenthandles mount options conflict\n");
				goto cifs_parse_mount_err;
			}
		}
		break;
	case Opt_domainauto:
		ctx->domainauto = true;
		break;
	case Opt_rdma:
		ctx->rdma = true;
		break;
	}
	/* case Opt_ignore: - is ignored as expected ... */

	return 0;

 cifs_parse_mount_err:
	return -EINVAL;
}

int smb3_init_fs_context(struct fs_context *fc)
{
	struct smb3_fs_context *ctx;
	char *nodename = utsname()->nodename;
	int i;

	ctx = kzalloc(sizeof(struct smb3_fs_context), GFP_KERNEL);
	if (unlikely(!ctx))
		return -ENOMEM;

	/*
	 * does not have to be perfect mapping since field is
	 * informational, only used for servers that do not support
	 * port 445 and it can be overridden at mount time
	 */
	memset(ctx->source_rfc1001_name, 0x20, RFC1001_NAME_LEN);
	for (i = 0; i < strnlen(nodename, RFC1001_NAME_LEN); i++)
		ctx->source_rfc1001_name[i] = toupper(nodename[i]);

	ctx->source_rfc1001_name[RFC1001_NAME_LEN] = 0;
	/*
	 * null target name indicates to use *SMBSERVR default called name
	 *  if we end up sending RFC1001 session initialize
	 */
	ctx->target_rfc1001_name[0] = 0;
	ctx->cred_uid = current_uid();
	ctx->linux_uid = current_uid();
	ctx->linux_gid = current_gid();
	ctx->bsize = 1024 * 1024; /* can improve cp performance significantly */

	/*
	 * default to SFM style remapping of seven reserved characters
	 * unless user overrides it or we negotiate CIFS POSIX where
	 * it is unnecessary.  Can not simultaneously use more than one mapping
	 * since then readdir could list files that open could not open
	 */
	ctx->remap = true;

	/* default to only allowing write access to owner of the mount */
	ctx->dir_mode = ctx->file_mode = S_IRUGO | S_IXUGO | S_IWUSR;

	/* ctx->retry default is 0 (i.e. "soft" limited retry not hard retry) */
	/* default is always to request posix paths. */
	ctx->posix_paths = 1;
	/* default to using server inode numbers where available */
	ctx->server_ino = 1;

	/* default is to use strict cifs caching semantics */
	ctx->strict_io = true;

	ctx->acregmax = CIFS_DEF_ACTIMEO;
	ctx->acdirmax = CIFS_DEF_ACTIMEO;

	/* Most clients set timeout to 0, allows server to use its default */
	ctx->handle_timeout = 0; /* See MS-SMB2 spec section 2.2.14.2.12 */

	/* offer SMB2.1 and later (SMB3 etc). Secure and widely accepted */
	ctx->ops = &smb30_operations;
	ctx->vals = &smbdefault_values;

	ctx->echo_interval = SMB_ECHO_INTERVAL_DEFAULT;

	/* default to no multichannel (single server connection) */
	ctx->multichannel = false;
	ctx->max_channels = 1;

	ctx->backupuid_specified = false; /* no backup intent for a user */
	ctx->backupgid_specified = false; /* no backup intent for a group */

/*
 *	short int override_uid = -1;
 *	short int override_gid = -1;
 *	char *nodename = strdup(utsname()->nodename);
 *	struct sockaddr *dstaddr = (struct sockaddr *)&vol->dstaddr;
 */

	fc->fs_private = ctx;
	fc->ops = &smb3_fs_context_ops;
	return 0;
}

void
smb3_cleanup_fs_context_contents(struct smb3_fs_context *ctx)
{
	if (ctx == NULL)
		return;

	/*
	 * Make sure this stays in sync with smb3_fs_context_dup()
	 */
	kfree(ctx->mount_options);
	ctx->mount_options = NULL;
	kfree(ctx->username);
	ctx->username = NULL;
	kfree_sensitive(ctx->password);
	ctx->password = NULL;
	kfree(ctx->UNC);
	ctx->UNC = NULL;
	kfree(ctx->source);
	ctx->source = NULL;
	kfree(ctx->domainname);
	ctx->domainname = NULL;
	kfree(ctx->nodename);
	ctx->nodename = NULL;
	kfree(ctx->iocharset);
	ctx->iocharset = NULL;
	kfree(ctx->prepath);
	ctx->prepath = NULL;
}

void
smb3_cleanup_fs_context(struct smb3_fs_context *ctx)
{
	if (!ctx)
		return;
	smb3_cleanup_fs_context_contents(ctx);
	kfree(ctx);
}

void smb3_update_mnt_flags(struct cifs_sb_info *cifs_sb)
{
	struct smb3_fs_context *ctx = cifs_sb->ctx;

	if (ctx->nodfs)
		cifs_sb->mnt_cifs_flags |= CIFS_MOUNT_NO_DFS;
	else
		cifs_sb->mnt_cifs_flags &= ~CIFS_MOUNT_NO_DFS;

	if (ctx->noperm)
		cifs_sb->mnt_cifs_flags |= CIFS_MOUNT_NO_PERM;
	else
		cifs_sb->mnt_cifs_flags &= ~CIFS_MOUNT_NO_PERM;

	if (ctx->setuids)
		cifs_sb->mnt_cifs_flags |= CIFS_MOUNT_SET_UID;
	else
		cifs_sb->mnt_cifs_flags &= ~CIFS_MOUNT_SET_UID;

	if (ctx->setuidfromacl)
		cifs_sb->mnt_cifs_flags |= CIFS_MOUNT_UID_FROM_ACL;
	else
		cifs_sb->mnt_cifs_flags &= ~CIFS_MOUNT_UID_FROM_ACL;

	if (ctx->server_ino)
		cifs_sb->mnt_cifs_flags |= CIFS_MOUNT_SERVER_INUM;
	else
		cifs_sb->mnt_cifs_flags &= ~CIFS_MOUNT_SERVER_INUM;

	if (ctx->remap)
		cifs_sb->mnt_cifs_flags |= CIFS_MOUNT_MAP_SFM_CHR;
	else
		cifs_sb->mnt_cifs_flags &= ~CIFS_MOUNT_MAP_SFM_CHR;

	if (ctx->sfu_remap)
		cifs_sb->mnt_cifs_flags |= CIFS_MOUNT_MAP_SPECIAL_CHR;
	else
		cifs_sb->mnt_cifs_flags &= ~CIFS_MOUNT_MAP_SPECIAL_CHR;

	if (ctx->no_xattr)
		cifs_sb->mnt_cifs_flags |= CIFS_MOUNT_NO_XATTR;
	else
		cifs_sb->mnt_cifs_flags &= ~CIFS_MOUNT_NO_XATTR;

	if (ctx->sfu_emul)
		cifs_sb->mnt_cifs_flags |= CIFS_MOUNT_UNX_EMUL;
	else
		cifs_sb->mnt_cifs_flags &= ~CIFS_MOUNT_UNX_EMUL;

	if (ctx->nobrl)
		cifs_sb->mnt_cifs_flags |= CIFS_MOUNT_NO_BRL;
	else
		cifs_sb->mnt_cifs_flags &= ~CIFS_MOUNT_NO_BRL;

	if (ctx->nohandlecache)
		cifs_sb->mnt_cifs_flags |= CIFS_MOUNT_NO_HANDLE_CACHE;
	else
		cifs_sb->mnt_cifs_flags &= ~CIFS_MOUNT_NO_HANDLE_CACHE;

	if (ctx->nostrictsync)
		cifs_sb->mnt_cifs_flags |= CIFS_MOUNT_NOSSYNC;
	else
		cifs_sb->mnt_cifs_flags &= ~CIFS_MOUNT_NOSSYNC;

	if (ctx->mand_lock)
		cifs_sb->mnt_cifs_flags |= CIFS_MOUNT_NOPOSIXBRL;
	else
		cifs_sb->mnt_cifs_flags &= ~CIFS_MOUNT_NOPOSIXBRL;

	if (ctx->rwpidforward)
		cifs_sb->mnt_cifs_flags |= CIFS_MOUNT_RWPIDFORWARD;
	else
		cifs_sb->mnt_cifs_flags &= ~CIFS_MOUNT_RWPIDFORWARD;

	if (ctx->mode_ace)
		cifs_sb->mnt_cifs_flags |= CIFS_MOUNT_MODE_FROM_SID;
	else
		cifs_sb->mnt_cifs_flags &= ~CIFS_MOUNT_MODE_FROM_SID;

	if (ctx->cifs_acl)
		cifs_sb->mnt_cifs_flags |= CIFS_MOUNT_CIFS_ACL;
	else
		cifs_sb->mnt_cifs_flags &= ~CIFS_MOUNT_CIFS_ACL;

	if (ctx->backupuid_specified)
		cifs_sb->mnt_cifs_flags |= CIFS_MOUNT_CIFS_BACKUPUID;
	else
		cifs_sb->mnt_cifs_flags &= ~CIFS_MOUNT_CIFS_BACKUPUID;

	if (ctx->backupgid_specified)
		cifs_sb->mnt_cifs_flags |= CIFS_MOUNT_CIFS_BACKUPGID;
	else
		cifs_sb->mnt_cifs_flags &= ~CIFS_MOUNT_CIFS_BACKUPGID;

	if (ctx->override_uid)
		cifs_sb->mnt_cifs_flags |= CIFS_MOUNT_OVERR_UID;
	else
		cifs_sb->mnt_cifs_flags &= ~CIFS_MOUNT_OVERR_UID;

	if (ctx->override_gid)
		cifs_sb->mnt_cifs_flags |= CIFS_MOUNT_OVERR_GID;
	else
		cifs_sb->mnt_cifs_flags &= ~CIFS_MOUNT_OVERR_GID;

	if (ctx->dynperm)
		cifs_sb->mnt_cifs_flags |= CIFS_MOUNT_DYNPERM;
	else
		cifs_sb->mnt_cifs_flags &= ~CIFS_MOUNT_DYNPERM;

	if (ctx->fsc)
		cifs_sb->mnt_cifs_flags |= CIFS_MOUNT_FSCACHE;
	else
		cifs_sb->mnt_cifs_flags &= ~CIFS_MOUNT_FSCACHE;

	if (ctx->multiuser)
		cifs_sb->mnt_cifs_flags |= (CIFS_MOUNT_MULTIUSER |
					    CIFS_MOUNT_NO_PERM);
	else
		cifs_sb->mnt_cifs_flags &= ~CIFS_MOUNT_MULTIUSER;


	if (ctx->strict_io)
		cifs_sb->mnt_cifs_flags |= CIFS_MOUNT_STRICT_IO;
	else
		cifs_sb->mnt_cifs_flags &= ~CIFS_MOUNT_STRICT_IO;

	if (ctx->direct_io)
		cifs_sb->mnt_cifs_flags |= CIFS_MOUNT_DIRECT_IO;
	else
		cifs_sb->mnt_cifs_flags &= ~CIFS_MOUNT_DIRECT_IO;

	if (ctx->mfsymlinks)
		cifs_sb->mnt_cifs_flags |= CIFS_MOUNT_MF_SYMLINKS;
	else
		cifs_sb->mnt_cifs_flags &= ~CIFS_MOUNT_MF_SYMLINKS;
	if (ctx->mfsymlinks) {
		if (ctx->sfu_emul) {
			/*
			 * Our SFU ("Services for Unix" emulation does not allow
			 * creating symlinks but does allow reading existing SFU
			 * symlinks (it does allow both creating and reading SFU
			 * style mknod and FIFOs though). When "mfsymlinks" and
			 * "sfu" are both enabled at the same time, it allows
			 * reading both types of symlinks, but will only create
			 * them with mfsymlinks format. This allows better
			 * Apple compatibility (probably better for Samba too)
			 * while still recognizing old Windows style symlinks.
			 */
			cifs_dbg(VFS, "mount options mfsymlinks and sfu both enabled\n");
		}
	}

	return;
}<|MERGE_RESOLUTION|>--- conflicted
+++ resolved
@@ -1196,17 +1196,11 @@
 		pr_warn_once("Witness protocol support is experimental\n");
 		break;
 	case Opt_rootfs:
-<<<<<<< HEAD
-#ifdef CONFIG_CIFS_ROOT
-		ctx->rootfs = true;
-#endif
-=======
 #ifndef CONFIG_CIFS_ROOT
 		cifs_dbg(VFS, "rootfs support requires CONFIG_CIFS_ROOT config option\n");
 		goto cifs_parse_mount_err;
 #endif
 		ctx->rootfs = true;
->>>>>>> 7aef27f0
 		break;
 	case Opt_posixpaths:
 		if (result.negated)
