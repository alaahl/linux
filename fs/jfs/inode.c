// SPDX-License-Identifier: GPL-2.0-or-later
/*
 *   Copyright (C) International Business Machines Corp., 2000-2004
 *   Portions Copyright (C) Christoph Hellwig, 2001-2002
 */

#include <linux/fs.h>
#include <linux/mpage.h>
#include <linux/buffer_head.h>
#include <linux/pagemap.h>
#include <linux/quotaops.h>
#include <linux/uio.h>
#include <linux/writeback.h>
#include "jfs_incore.h"
#include "jfs_inode.h"
#include "jfs_filsys.h"
#include "jfs_imap.h"
#include "jfs_extent.h"
#include "jfs_unicode.h"
#include "jfs_debug.h"
#include "jfs_dmap.h"


struct inode *jfs_iget(struct super_block *sb, unsigned long ino)
{
	struct inode *inode;
	int ret;

	inode = iget_locked(sb, ino);
	if (!inode)
		return ERR_PTR(-ENOMEM);
	if (!(inode->i_state & I_NEW))
		return inode;

	ret = diRead(inode);
	if (ret < 0) {
		iget_failed(inode);
		return ERR_PTR(ret);
	}

	if (S_ISREG(inode->i_mode)) {
		inode->i_op = &jfs_file_inode_operations;
		inode->i_fop = &jfs_file_operations;
		inode->i_mapping->a_ops = &jfs_aops;
	} else if (S_ISDIR(inode->i_mode)) {
		inode->i_op = &jfs_dir_inode_operations;
		inode->i_fop = &jfs_dir_operations;
	} else if (S_ISLNK(inode->i_mode)) {
		if (inode->i_size >= IDATASIZE) {
			inode->i_op = &page_symlink_inode_operations;
			inode_nohighmem(inode);
			inode->i_mapping->a_ops = &jfs_aops;
		} else {
			inode->i_op = &jfs_fast_symlink_inode_operations;
			inode->i_link = JFS_IP(inode)->i_inline;
			/*
			 * The inline data should be null-terminated, but
			 * don't let on-disk corruption crash the kernel
			 */
			inode->i_link[inode->i_size] = '\0';
		}
	} else {
		inode->i_op = &jfs_file_inode_operations;
		init_special_inode(inode, inode->i_mode, inode->i_rdev);
	}
	unlock_new_inode(inode);
	return inode;
}

/*
 * Workhorse of both fsync & write_inode
 */
int jfs_commit_inode(struct inode *inode, int wait)
{
	int rc = 0;
	tid_t tid;
	static int noisy = 5;

	jfs_info("In jfs_commit_inode, inode = 0x%p", inode);

	/*
	 * Don't commit if inode has been committed since last being
	 * marked dirty, or if it has been deleted.
	 */
	if (inode->i_nlink == 0 || !test_cflag(COMMIT_Dirty, inode))
		return 0;

	if (isReadOnly(inode)) {
		/* kernel allows writes to devices on read-only
		 * partitions and may think inode is dirty
		 */
		if (!special_file(inode->i_mode) && noisy) {
			jfs_err("jfs_commit_inode(0x%p) called on read-only volume",
				inode);
			jfs_err("Is remount racy?");
			noisy--;
		}
		return 0;
	}

	tid = txBegin(inode->i_sb, COMMIT_INODE);
	mutex_lock(&JFS_IP(inode)->commit_mutex);

	/*
	 * Retest inode state after taking commit_mutex
	 */
	if (inode->i_nlink && test_cflag(COMMIT_Dirty, inode))
		rc = txCommit(tid, 1, &inode, wait ? COMMIT_SYNC : 0);

	txEnd(tid);
	mutex_unlock(&JFS_IP(inode)->commit_mutex);
	return rc;
}

int jfs_write_inode(struct inode *inode, struct writeback_control *wbc)
{
	int wait = wbc->sync_mode == WB_SYNC_ALL;

	if (inode->i_nlink == 0)
		return 0;
	/*
	 * If COMMIT_DIRTY is not set, the inode isn't really dirty.
	 * It has been committed since the last change, but was still
	 * on the dirty inode list.
	 */
	if (!test_cflag(COMMIT_Dirty, inode)) {
		/* Make sure committed changes hit the disk */
		jfs_flush_journal(JFS_SBI(inode->i_sb)->log, wait);
		return 0;
	}

	if (jfs_commit_inode(inode, wait)) {
		jfs_err("jfs_write_inode: jfs_commit_inode failed!");
		return -EIO;
	} else
		return 0;
}

void jfs_evict_inode(struct inode *inode)
{
	struct jfs_inode_info *ji = JFS_IP(inode);

	jfs_info("In jfs_evict_inode, inode = 0x%p", inode);

	if (!inode->i_nlink && !is_bad_inode(inode)) {
		dquot_initialize(inode);

		if (JFS_IP(inode)->fileset == FILESYSTEM_I) {
			struct inode *ipimap = JFS_SBI(inode->i_sb)->ipimap;
			truncate_inode_pages_final(&inode->i_data);

			if (test_cflag(COMMIT_Freewmap, inode))
				jfs_free_zero_link(inode);

			if (ipimap && JFS_IP(ipimap)->i_imap)
				diFree(inode);

			/*
			 * Free the inode from the quota allocation.
			 */
			dquot_free_inode(inode);
		}
	} else {
		truncate_inode_pages_final(&inode->i_data);
	}
	clear_inode(inode);
	dquot_drop(inode);

	BUG_ON(!list_empty(&ji->anon_inode_list));

	spin_lock_irq(&ji->ag_lock);
	if (ji->active_ag != -1) {
		struct bmap *bmap = JFS_SBI(inode->i_sb)->bmap;
		atomic_dec(&bmap->db_active[ji->active_ag]);
		ji->active_ag = -1;
	}
	spin_unlock_irq(&ji->ag_lock);
}

void jfs_dirty_inode(struct inode *inode, int flags)
{
	static int noisy = 5;

	if (isReadOnly(inode)) {
		if (!special_file(inode->i_mode) && noisy) {
			/* kernel allows writes to devices on read-only
			 * partitions and may try to mark inode dirty
			 */
			jfs_err("jfs_dirty_inode called on read-only volume");
			jfs_err("Is remount racy?");
			noisy--;
		}
		return;
	}

	set_cflag(COMMIT_Dirty, inode);
}

int jfs_get_block(struct inode *ip, sector_t lblock,
		  struct buffer_head *bh_result, int create)
{
	s64 lblock64 = lblock;
	int rc = 0;
	xad_t xad;
	s64 xaddr;
	int xflag;
	s32 xlen = bh_result->b_size >> ip->i_blkbits;

	/*
	 * Take appropriate lock on inode
	 */
	if (create)
		IWRITE_LOCK(ip, RDWRLOCK_NORMAL);
	else
		IREAD_LOCK(ip, RDWRLOCK_NORMAL);

	if (((lblock64 << ip->i_sb->s_blocksize_bits) < ip->i_size) &&
	    (!xtLookup(ip, lblock64, xlen, &xflag, &xaddr, &xlen, 0)) &&
	    xaddr) {
		if (xflag & XAD_NOTRECORDED) {
			if (!create)
				/*
				 * Allocated but not recorded, read treats
				 * this as a hole
				 */
				goto unlock;
			XADoffset(&xad, lblock64);
			XADlength(&xad, xlen);
			XADaddress(&xad, xaddr);
			rc = extRecord(ip, &xad);
			if (rc)
				goto unlock;
			set_buffer_new(bh_result);
		}

		map_bh(bh_result, ip->i_sb, xaddr);
		bh_result->b_size = xlen << ip->i_blkbits;
		goto unlock;
	}
	if (!create)
		goto unlock;

	/*
	 * Allocate a new block
	 */
	if ((rc = extHint(ip, lblock64 << ip->i_sb->s_blocksize_bits, &xad)))
		goto unlock;
	rc = extAlloc(ip, xlen, lblock64, &xad, false);
	if (rc)
		goto unlock;

	set_buffer_new(bh_result);
	map_bh(bh_result, ip->i_sb, addressXAD(&xad));
	bh_result->b_size = lengthXAD(&xad) << ip->i_blkbits;

      unlock:
	/*
	 * Release lock on inode
	 */
	if (create)
		IWRITE_UNLOCK(ip);
	else
		IREAD_UNLOCK(ip);
	return rc;
}

static int jfs_writepage(struct page *page, struct writeback_control *wbc)
{
	return block_write_full_page(page, jfs_get_block, wbc);
}

static int jfs_writepages(struct address_space *mapping,
			struct writeback_control *wbc)
{
	return mpage_writepages(mapping, wbc, jfs_get_block);
}

static int jfs_read_folio(struct file *file, struct folio *folio)
{
	return mpage_read_folio(folio, jfs_get_block);
}

static void jfs_readahead(struct readahead_control *rac)
{
	mpage_readahead(rac, jfs_get_block);
}

static void jfs_write_failed(struct address_space *mapping, loff_t to)
{
	struct inode *inode = mapping->host;

	if (to > inode->i_size) {
		truncate_pagecache(inode, inode->i_size);
		jfs_truncate(inode);
	}
}

static int jfs_write_begin(struct file *file, struct address_space *mapping,
				loff_t pos, unsigned len,
				struct page **pagep, void **fsdata)
{
	int ret;

	ret = nobh_write_begin(mapping, pos, len, pagep, fsdata, jfs_get_block);
	if (unlikely(ret))
		jfs_write_failed(mapping, pos + len);

	return ret;
}

static sector_t jfs_bmap(struct address_space *mapping, sector_t block)
{
	return generic_block_bmap(mapping, block, jfs_get_block);
}

static ssize_t jfs_direct_IO(struct kiocb *iocb, struct iov_iter *iter)
{
	struct file *file = iocb->ki_filp;
	struct address_space *mapping = file->f_mapping;
	struct inode *inode = file->f_mapping->host;
	size_t count = iov_iter_count(iter);
	ssize_t ret;

	ret = blockdev_direct_IO(iocb, inode, iter, jfs_get_block);

	/*
	 * In case of error extending write may have instantiated a few
	 * blocks outside i_size. Trim these off again.
	 */
	if (unlikely(iov_iter_rw(iter) == WRITE && ret < 0)) {
		loff_t isize = i_size_read(inode);
		loff_t end = iocb->ki_pos + count;

		if (end > isize)
			jfs_write_failed(mapping, end);
	}

	return ret;
}

const struct address_space_operations jfs_aops = {
	.dirty_folio	= block_dirty_folio,
	.invalidate_folio = block_invalidate_folio,
<<<<<<< HEAD
	.readpage	= jfs_readpage,
=======
	.read_folio	= jfs_read_folio,
>>>>>>> 88084a3d
	.readahead	= jfs_readahead,
	.writepage	= jfs_writepage,
	.writepages	= jfs_writepages,
	.write_begin	= jfs_write_begin,
	.write_end	= nobh_write_end,
	.bmap		= jfs_bmap,
	.direct_IO	= jfs_direct_IO,
};

/*
 * Guts of jfs_truncate.  Called with locks already held.  Can be called
 * with directory for truncating directory index table.
 */
void jfs_truncate_nolock(struct inode *ip, loff_t length)
{
	loff_t newsize;
	tid_t tid;

	ASSERT(length >= 0);

	if (test_cflag(COMMIT_Nolink, ip)) {
		xtTruncate(0, ip, length, COMMIT_WMAP);
		return;
	}

	do {
		tid = txBegin(ip->i_sb, 0);

		/*
		 * The commit_mutex cannot be taken before txBegin.
		 * txBegin may block and there is a chance the inode
		 * could be marked dirty and need to be committed
		 * before txBegin unblocks
		 */
		mutex_lock(&JFS_IP(ip)->commit_mutex);

		newsize = xtTruncate(tid, ip, length,
				     COMMIT_TRUNCATE | COMMIT_PWMAP);
		if (newsize < 0) {
			txEnd(tid);
			mutex_unlock(&JFS_IP(ip)->commit_mutex);
			break;
		}

		ip->i_mtime = ip->i_ctime = current_time(ip);
		mark_inode_dirty(ip);

		txCommit(tid, 1, &ip, 0);
		txEnd(tid);
		mutex_unlock(&JFS_IP(ip)->commit_mutex);
	} while (newsize > length);	/* Truncate isn't always atomic */
}

void jfs_truncate(struct inode *ip)
{
	jfs_info("jfs_truncate: size = 0x%lx", (ulong) ip->i_size);

	nobh_truncate_page(ip->i_mapping, ip->i_size, jfs_get_block);

	IWRITE_LOCK(ip, RDWRLOCK_NORMAL);
	jfs_truncate_nolock(ip, ip->i_size);
	IWRITE_UNLOCK(ip);
}<|MERGE_RESOLUTION|>--- conflicted
+++ resolved
@@ -341,11 +341,7 @@
 const struct address_space_operations jfs_aops = {
 	.dirty_folio	= block_dirty_folio,
 	.invalidate_folio = block_invalidate_folio,
-<<<<<<< HEAD
-	.readpage	= jfs_readpage,
-=======
 	.read_folio	= jfs_read_folio,
->>>>>>> 88084a3d
 	.readahead	= jfs_readahead,
 	.writepage	= jfs_writepage,
 	.writepages	= jfs_writepages,
