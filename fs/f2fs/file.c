// SPDX-License-Identifier: GPL-2.0
/*
 * fs/f2fs/file.c
 *
 * Copyright (c) 2012 Samsung Electronics Co., Ltd.
 *             http://www.samsung.com/
 */
#include <linux/fs.h>
#include <linux/f2fs_fs.h>
#include <linux/stat.h>
#include <linux/buffer_head.h>
#include <linux/writeback.h>
#include <linux/blkdev.h>
#include <linux/falloc.h>
#include <linux/types.h>
#include <linux/compat.h>
#include <linux/uaccess.h>
#include <linux/mount.h>
#include <linux/pagevec.h>
#include <linux/uio.h>
#include <linux/uuid.h>
#include <linux/file.h>
#include <linux/nls.h>
#include <linux/sched/signal.h>
#include <linux/fileattr.h>
#include <linux/fadvise.h>

#include "f2fs.h"
#include "node.h"
#include "segment.h"
#include "xattr.h"
#include "acl.h"
#include "gc.h"
#include "iostat.h"
#include <trace/events/f2fs.h>
#include <uapi/linux/f2fs.h>

static vm_fault_t f2fs_filemap_fault(struct vm_fault *vmf)
{
	struct inode *inode = file_inode(vmf->vma->vm_file);
	vm_fault_t ret;

	ret = filemap_fault(vmf);
	if (!ret)
		f2fs_update_iostat(F2FS_I_SB(inode), APP_MAPPED_READ_IO,
							F2FS_BLKSIZE);

	trace_f2fs_filemap_fault(inode, vmf->pgoff, (unsigned long)ret);

	return ret;
}

static vm_fault_t f2fs_vm_page_mkwrite(struct vm_fault *vmf)
{
	struct page *page = vmf->page;
	struct inode *inode = file_inode(vmf->vma->vm_file);
	struct f2fs_sb_info *sbi = F2FS_I_SB(inode);
	struct dnode_of_data dn;
	bool need_alloc = true;
	int err = 0;

	if (unlikely(IS_IMMUTABLE(inode)))
		return VM_FAULT_SIGBUS;

	if (is_inode_flag_set(inode, FI_COMPRESS_RELEASED))
		return VM_FAULT_SIGBUS;

	if (unlikely(f2fs_cp_error(sbi))) {
		err = -EIO;
		goto err;
	}

	if (!f2fs_is_checkpoint_ready(sbi)) {
		err = -ENOSPC;
		goto err;
	}

	err = f2fs_convert_inline_inode(inode);
	if (err)
		goto err;

#ifdef CONFIG_F2FS_FS_COMPRESSION
	if (f2fs_compressed_file(inode)) {
		int ret = f2fs_is_compressed_cluster(inode, page->index);

		if (ret < 0) {
			err = ret;
			goto err;
		} else if (ret) {
			need_alloc = false;
		}
	}
#endif
	/* should do out of any locked page */
	if (need_alloc)
		f2fs_balance_fs(sbi, true);

	sb_start_pagefault(inode->i_sb);

	f2fs_bug_on(sbi, f2fs_has_inline_data(inode));

	file_update_time(vmf->vma->vm_file);
	filemap_invalidate_lock_shared(inode->i_mapping);
	lock_page(page);
	if (unlikely(page->mapping != inode->i_mapping ||
			page_offset(page) > i_size_read(inode) ||
			!PageUptodate(page))) {
		unlock_page(page);
		err = -EFAULT;
		goto out_sem;
	}

	if (need_alloc) {
		/* block allocation */
		f2fs_do_map_lock(sbi, F2FS_GET_BLOCK_PRE_AIO, true);
		set_new_dnode(&dn, inode, NULL, NULL, 0);
		err = f2fs_get_block(&dn, page->index);
		f2fs_do_map_lock(sbi, F2FS_GET_BLOCK_PRE_AIO, false);
	}

#ifdef CONFIG_F2FS_FS_COMPRESSION
	if (!need_alloc) {
		set_new_dnode(&dn, inode, NULL, NULL, 0);
		err = f2fs_get_dnode_of_data(&dn, page->index, LOOKUP_NODE);
		f2fs_put_dnode(&dn);
	}
#endif
	if (err) {
		unlock_page(page);
		goto out_sem;
	}

	f2fs_wait_on_page_writeback(page, DATA, false, true);

	/* wait for GCed page writeback via META_MAPPING */
	f2fs_wait_on_block_writeback(inode, dn.data_blkaddr);

	/*
	 * check to see if the page is mapped already (no holes)
	 */
	if (PageMappedToDisk(page))
		goto out_sem;

	/* page is wholly or partially inside EOF */
	if (((loff_t)(page->index + 1) << PAGE_SHIFT) >
						i_size_read(inode)) {
		loff_t offset;

		offset = i_size_read(inode) & ~PAGE_MASK;
		zero_user_segment(page, offset, PAGE_SIZE);
	}
	set_page_dirty(page);
	if (!PageUptodate(page))
		SetPageUptodate(page);

	f2fs_update_iostat(sbi, APP_MAPPED_IO, F2FS_BLKSIZE);
	f2fs_update_time(sbi, REQ_TIME);

	trace_f2fs_vm_page_mkwrite(page, DATA);
out_sem:
	filemap_invalidate_unlock_shared(inode->i_mapping);

	sb_end_pagefault(inode->i_sb);
err:
	return block_page_mkwrite_return(err);
}

static const struct vm_operations_struct f2fs_file_vm_ops = {
	.fault		= f2fs_filemap_fault,
	.map_pages	= filemap_map_pages,
	.page_mkwrite	= f2fs_vm_page_mkwrite,
};

static int get_parent_ino(struct inode *inode, nid_t *pino)
{
	struct dentry *dentry;

	/*
	 * Make sure to get the non-deleted alias.  The alias associated with
	 * the open file descriptor being fsync()'ed may be deleted already.
	 */
	dentry = d_find_alias(inode);
	if (!dentry)
		return 0;

	*pino = parent_ino(dentry);
	dput(dentry);
	return 1;
}

static inline enum cp_reason_type need_do_checkpoint(struct inode *inode)
{
	struct f2fs_sb_info *sbi = F2FS_I_SB(inode);
	enum cp_reason_type cp_reason = CP_NO_NEEDED;

	if (!S_ISREG(inode->i_mode))
		cp_reason = CP_NON_REGULAR;
	else if (f2fs_compressed_file(inode))
		cp_reason = CP_COMPRESSED;
	else if (inode->i_nlink != 1)
		cp_reason = CP_HARDLINK;
	else if (is_sbi_flag_set(sbi, SBI_NEED_CP))
		cp_reason = CP_SB_NEED_CP;
	else if (file_wrong_pino(inode))
		cp_reason = CP_WRONG_PINO;
	else if (!f2fs_space_for_roll_forward(sbi))
		cp_reason = CP_NO_SPC_ROLL;
	else if (!f2fs_is_checkpointed_node(sbi, F2FS_I(inode)->i_pino))
		cp_reason = CP_NODE_NEED_CP;
	else if (test_opt(sbi, FASTBOOT))
		cp_reason = CP_FASTBOOT_MODE;
	else if (F2FS_OPTION(sbi).active_logs == 2)
		cp_reason = CP_SPEC_LOG_NUM;
	else if (F2FS_OPTION(sbi).fsync_mode == FSYNC_MODE_STRICT &&
		f2fs_need_dentry_mark(sbi, inode->i_ino) &&
		f2fs_exist_written_data(sbi, F2FS_I(inode)->i_pino,
							TRANS_DIR_INO))
		cp_reason = CP_RECOVER_DIR;

	return cp_reason;
}

static bool need_inode_page_update(struct f2fs_sb_info *sbi, nid_t ino)
{
	struct page *i = find_get_page(NODE_MAPPING(sbi), ino);
	bool ret = false;
	/* But we need to avoid that there are some inode updates */
	if ((i && PageDirty(i)) || f2fs_need_inode_block_update(sbi, ino))
		ret = true;
	f2fs_put_page(i, 0);
	return ret;
}

static void try_to_fix_pino(struct inode *inode)
{
	struct f2fs_inode_info *fi = F2FS_I(inode);
	nid_t pino;

	down_write(&fi->i_sem);
	if (file_wrong_pino(inode) && inode->i_nlink == 1 &&
			get_parent_ino(inode, &pino)) {
		f2fs_i_pino_write(inode, pino);
		file_got_pino(inode);
	}
	up_write(&fi->i_sem);
}

static int f2fs_do_sync_file(struct file *file, loff_t start, loff_t end,
						int datasync, bool atomic)
{
	struct inode *inode = file->f_mapping->host;
	struct f2fs_sb_info *sbi = F2FS_I_SB(inode);
	nid_t ino = inode->i_ino;
	int ret = 0;
	enum cp_reason_type cp_reason = 0;
	struct writeback_control wbc = {
		.sync_mode = WB_SYNC_ALL,
		.nr_to_write = LONG_MAX,
		.for_reclaim = 0,
	};
	unsigned int seq_id = 0;

	if (unlikely(f2fs_readonly(inode->i_sb)))
		return 0;

	trace_f2fs_sync_file_enter(inode);

	if (S_ISDIR(inode->i_mode))
		goto go_write;

	/* if fdatasync is triggered, let's do in-place-update */
	if (datasync || get_dirty_pages(inode) <= SM_I(sbi)->min_fsync_blocks)
		set_inode_flag(inode, FI_NEED_IPU);
	ret = file_write_and_wait_range(file, start, end);
	clear_inode_flag(inode, FI_NEED_IPU);

	if (ret || is_sbi_flag_set(sbi, SBI_CP_DISABLED)) {
		trace_f2fs_sync_file_exit(inode, cp_reason, datasync, ret);
		return ret;
	}

	/* if the inode is dirty, let's recover all the time */
	if (!f2fs_skip_inode_update(inode, datasync)) {
		f2fs_write_inode(inode, NULL);
		goto go_write;
	}

	/*
	 * if there is no written data, don't waste time to write recovery info.
	 */
	if (!is_inode_flag_set(inode, FI_APPEND_WRITE) &&
			!f2fs_exist_written_data(sbi, ino, APPEND_INO)) {

		/* it may call write_inode just prior to fsync */
		if (need_inode_page_update(sbi, ino))
			goto go_write;

		if (is_inode_flag_set(inode, FI_UPDATE_WRITE) ||
				f2fs_exist_written_data(sbi, ino, UPDATE_INO))
			goto flush_out;
		goto out;
	} else {
		/*
		 * for OPU case, during fsync(), node can be persisted before
		 * data when lower device doesn't support write barrier, result
		 * in data corruption after SPO.
		 * So for strict fsync mode, force to use atomic write sematics
		 * to keep write order in between data/node and last node to
		 * avoid potential data corruption.
		 */
		if (F2FS_OPTION(sbi).fsync_mode ==
				FSYNC_MODE_STRICT && !atomic)
			atomic = true;
	}
go_write:
	/*
	 * Both of fdatasync() and fsync() are able to be recovered from
	 * sudden-power-off.
	 */
	down_read(&F2FS_I(inode)->i_sem);
	cp_reason = need_do_checkpoint(inode);
	up_read(&F2FS_I(inode)->i_sem);

	if (cp_reason) {
		/* all the dirty node pages should be flushed for POR */
		ret = f2fs_sync_fs(inode->i_sb, 1);

		/*
		 * We've secured consistency through sync_fs. Following pino
		 * will be used only for fsynced inodes after checkpoint.
		 */
		try_to_fix_pino(inode);
		clear_inode_flag(inode, FI_APPEND_WRITE);
		clear_inode_flag(inode, FI_UPDATE_WRITE);
		goto out;
	}
sync_nodes:
	atomic_inc(&sbi->wb_sync_req[NODE]);
	ret = f2fs_fsync_node_pages(sbi, inode, &wbc, atomic, &seq_id);
	atomic_dec(&sbi->wb_sync_req[NODE]);
	if (ret)
		goto out;

	/* if cp_error was enabled, we should avoid infinite loop */
	if (unlikely(f2fs_cp_error(sbi))) {
		ret = -EIO;
		goto out;
	}

	if (f2fs_need_inode_block_update(sbi, ino)) {
		f2fs_mark_inode_dirty_sync(inode, true);
		f2fs_write_inode(inode, NULL);
		goto sync_nodes;
	}

	/*
	 * If it's atomic_write, it's just fine to keep write ordering. So
	 * here we don't need to wait for node write completion, since we use
	 * node chain which serializes node blocks. If one of node writes are
	 * reordered, we can see simply broken chain, resulting in stopping
	 * roll-forward recovery. It means we'll recover all or none node blocks
	 * given fsync mark.
	 */
	if (!atomic) {
		ret = f2fs_wait_on_node_pages_writeback(sbi, seq_id);
		if (ret)
			goto out;
	}

	/* once recovery info is written, don't need to tack this */
	f2fs_remove_ino_entry(sbi, ino, APPEND_INO);
	clear_inode_flag(inode, FI_APPEND_WRITE);
flush_out:
	if (!atomic && F2FS_OPTION(sbi).fsync_mode != FSYNC_MODE_NOBARRIER)
		ret = f2fs_issue_flush(sbi, inode->i_ino);
	if (!ret) {
		f2fs_remove_ino_entry(sbi, ino, UPDATE_INO);
		clear_inode_flag(inode, FI_UPDATE_WRITE);
		f2fs_remove_ino_entry(sbi, ino, FLUSH_INO);
	}
	f2fs_update_time(sbi, REQ_TIME);
out:
	trace_f2fs_sync_file_exit(inode, cp_reason, datasync, ret);
	return ret;
}

int f2fs_sync_file(struct file *file, loff_t start, loff_t end, int datasync)
{
	if (unlikely(f2fs_cp_error(F2FS_I_SB(file_inode(file)))))
		return -EIO;
	return f2fs_do_sync_file(file, start, end, datasync, false);
}

static bool __found_offset(struct address_space *mapping, block_t blkaddr,
				pgoff_t index, int whence)
{
	switch (whence) {
	case SEEK_DATA:
		if (__is_valid_data_blkaddr(blkaddr))
			return true;
		if (blkaddr == NEW_ADDR &&
		    xa_get_mark(&mapping->i_pages, index, PAGECACHE_TAG_DIRTY))
			return true;
		break;
	case SEEK_HOLE:
		if (blkaddr == NULL_ADDR)
			return true;
		break;
	}
	return false;
}

static loff_t f2fs_seek_block(struct file *file, loff_t offset, int whence)
{
	struct inode *inode = file->f_mapping->host;
	loff_t maxbytes = inode->i_sb->s_maxbytes;
	struct dnode_of_data dn;
	pgoff_t pgofs, end_offset;
	loff_t data_ofs = offset;
	loff_t isize;
	int err = 0;

	inode_lock(inode);

	isize = i_size_read(inode);
	if (offset >= isize)
		goto fail;

	/* handle inline data case */
	if (f2fs_has_inline_data(inode)) {
		if (whence == SEEK_HOLE) {
			data_ofs = isize;
			goto found;
		} else if (whence == SEEK_DATA) {
			data_ofs = offset;
			goto found;
		}
	}

	pgofs = (pgoff_t)(offset >> PAGE_SHIFT);

	for (; data_ofs < isize; data_ofs = (loff_t)pgofs << PAGE_SHIFT) {
		set_new_dnode(&dn, inode, NULL, NULL, 0);
		err = f2fs_get_dnode_of_data(&dn, pgofs, LOOKUP_NODE);
		if (err && err != -ENOENT) {
			goto fail;
		} else if (err == -ENOENT) {
			/* direct node does not exists */
			if (whence == SEEK_DATA) {
				pgofs = f2fs_get_next_page_offset(&dn, pgofs);
				continue;
			} else {
				goto found;
			}
		}

		end_offset = ADDRS_PER_PAGE(dn.node_page, inode);

		/* find data/hole in dnode block */
		for (; dn.ofs_in_node < end_offset;
				dn.ofs_in_node++, pgofs++,
				data_ofs = (loff_t)pgofs << PAGE_SHIFT) {
			block_t blkaddr;

			blkaddr = f2fs_data_blkaddr(&dn);

			if (__is_valid_data_blkaddr(blkaddr) &&
				!f2fs_is_valid_blkaddr(F2FS_I_SB(inode),
					blkaddr, DATA_GENERIC_ENHANCE)) {
				f2fs_put_dnode(&dn);
				goto fail;
			}

			if (__found_offset(file->f_mapping, blkaddr,
							pgofs, whence)) {
				f2fs_put_dnode(&dn);
				goto found;
			}
		}
		f2fs_put_dnode(&dn);
	}

	if (whence == SEEK_DATA)
		goto fail;
found:
	if (whence == SEEK_HOLE && data_ofs > isize)
		data_ofs = isize;
	inode_unlock(inode);
	return vfs_setpos(file, data_ofs, maxbytes);
fail:
	inode_unlock(inode);
	return -ENXIO;
}

static loff_t f2fs_llseek(struct file *file, loff_t offset, int whence)
{
	struct inode *inode = file->f_mapping->host;
	loff_t maxbytes = inode->i_sb->s_maxbytes;

	if (f2fs_compressed_file(inode))
		maxbytes = max_file_blocks(inode) << F2FS_BLKSIZE_BITS;

	switch (whence) {
	case SEEK_SET:
	case SEEK_CUR:
	case SEEK_END:
		return generic_file_llseek_size(file, offset, whence,
						maxbytes, i_size_read(inode));
	case SEEK_DATA:
	case SEEK_HOLE:
		if (offset < 0)
			return -ENXIO;
		return f2fs_seek_block(file, offset, whence);
	}

	return -EINVAL;
}

static int f2fs_file_mmap(struct file *file, struct vm_area_struct *vma)
{
	struct inode *inode = file_inode(file);

	if (unlikely(f2fs_cp_error(F2FS_I_SB(inode))))
		return -EIO;

	if (!f2fs_is_compress_backend_ready(inode))
		return -EOPNOTSUPP;

	file_accessed(file);
	vma->vm_ops = &f2fs_file_vm_ops;
	set_inode_flag(inode, FI_MMAP_FILE);
	return 0;
}

static int f2fs_file_open(struct inode *inode, struct file *filp)
{
	int err = fscrypt_file_open(inode, filp);

	if (err)
		return err;

	if (!f2fs_is_compress_backend_ready(inode))
		return -EOPNOTSUPP;

	err = fsverity_file_open(inode, filp);
	if (err)
		return err;

	filp->f_mode |= FMODE_NOWAIT;

	return dquot_file_open(inode, filp);
}

void f2fs_truncate_data_blocks_range(struct dnode_of_data *dn, int count)
{
	struct f2fs_sb_info *sbi = F2FS_I_SB(dn->inode);
	struct f2fs_node *raw_node;
	int nr_free = 0, ofs = dn->ofs_in_node, len = count;
	__le32 *addr;
	int base = 0;
	bool compressed_cluster = false;
	int cluster_index = 0, valid_blocks = 0;
	int cluster_size = F2FS_I(dn->inode)->i_cluster_size;
	bool released = !atomic_read(&F2FS_I(dn->inode)->i_compr_blocks);

	if (IS_INODE(dn->node_page) && f2fs_has_extra_attr(dn->inode))
		base = get_extra_isize(dn->inode);

	raw_node = F2FS_NODE(dn->node_page);
	addr = blkaddr_in_node(raw_node) + base + ofs;

	/* Assumption: truncateion starts with cluster */
	for (; count > 0; count--, addr++, dn->ofs_in_node++, cluster_index++) {
		block_t blkaddr = le32_to_cpu(*addr);

		if (f2fs_compressed_file(dn->inode) &&
					!(cluster_index & (cluster_size - 1))) {
			if (compressed_cluster)
				f2fs_i_compr_blocks_update(dn->inode,
							valid_blocks, false);
			compressed_cluster = (blkaddr == COMPRESS_ADDR);
			valid_blocks = 0;
		}

		if (blkaddr == NULL_ADDR)
			continue;

		dn->data_blkaddr = NULL_ADDR;
		f2fs_set_data_blkaddr(dn);

		if (__is_valid_data_blkaddr(blkaddr)) {
			if (!f2fs_is_valid_blkaddr(sbi, blkaddr,
					DATA_GENERIC_ENHANCE))
				continue;
			if (compressed_cluster)
				valid_blocks++;
		}

		if (dn->ofs_in_node == 0 && IS_INODE(dn->node_page))
			clear_inode_flag(dn->inode, FI_FIRST_BLOCK_WRITTEN);

		f2fs_invalidate_blocks(sbi, blkaddr);

		if (!released || blkaddr != COMPRESS_ADDR)
			nr_free++;
	}

	if (compressed_cluster)
		f2fs_i_compr_blocks_update(dn->inode, valid_blocks, false);

	if (nr_free) {
		pgoff_t fofs;
		/*
		 * once we invalidate valid blkaddr in range [ofs, ofs + count],
		 * we will invalidate all blkaddr in the whole range.
		 */
		fofs = f2fs_start_bidx_of_node(ofs_of_node(dn->node_page),
							dn->inode) + ofs;
		f2fs_update_extent_cache_range(dn, fofs, 0, len);
		dec_valid_block_count(sbi, dn->inode, nr_free);
	}
	dn->ofs_in_node = ofs;

	f2fs_update_time(sbi, REQ_TIME);
	trace_f2fs_truncate_data_blocks_range(dn->inode, dn->nid,
					 dn->ofs_in_node, nr_free);
}

void f2fs_truncate_data_blocks(struct dnode_of_data *dn)
{
	f2fs_truncate_data_blocks_range(dn, ADDRS_PER_BLOCK(dn->inode));
}

static int truncate_partial_data_page(struct inode *inode, u64 from,
								bool cache_only)
{
	loff_t offset = from & (PAGE_SIZE - 1);
	pgoff_t index = from >> PAGE_SHIFT;
	struct address_space *mapping = inode->i_mapping;
	struct page *page;

	if (!offset && !cache_only)
		return 0;

	if (cache_only) {
		page = find_lock_page(mapping, index);
		if (page && PageUptodate(page))
			goto truncate_out;
		f2fs_put_page(page, 1);
		return 0;
	}

	page = f2fs_get_lock_data_page(inode, index, true);
	if (IS_ERR(page))
		return PTR_ERR(page) == -ENOENT ? 0 : PTR_ERR(page);
truncate_out:
	f2fs_wait_on_page_writeback(page, DATA, true, true);
	zero_user(page, offset, PAGE_SIZE - offset);

	/* An encrypted inode should have a key and truncate the last page. */
	f2fs_bug_on(F2FS_I_SB(inode), cache_only && IS_ENCRYPTED(inode));
	if (!cache_only)
		set_page_dirty(page);
	f2fs_put_page(page, 1);
	return 0;
}

int f2fs_do_truncate_blocks(struct inode *inode, u64 from, bool lock)
{
	struct f2fs_sb_info *sbi = F2FS_I_SB(inode);
	struct dnode_of_data dn;
	pgoff_t free_from;
	int count = 0, err = 0;
	struct page *ipage;
	bool truncate_page = false;

	trace_f2fs_truncate_blocks_enter(inode, from);

	free_from = (pgoff_t)F2FS_BLK_ALIGN(from);

	if (free_from >= max_file_blocks(inode))
		goto free_partial;

	if (lock)
		f2fs_lock_op(sbi);

	ipage = f2fs_get_node_page(sbi, inode->i_ino);
	if (IS_ERR(ipage)) {
		err = PTR_ERR(ipage);
		goto out;
	}

	if (f2fs_has_inline_data(inode)) {
		f2fs_truncate_inline_inode(inode, ipage, from);
		f2fs_put_page(ipage, 1);
		truncate_page = true;
		goto out;
	}

	set_new_dnode(&dn, inode, ipage, NULL, 0);
	err = f2fs_get_dnode_of_data(&dn, free_from, LOOKUP_NODE_RA);
	if (err) {
		if (err == -ENOENT)
			goto free_next;
		goto out;
	}

	count = ADDRS_PER_PAGE(dn.node_page, inode);

	count -= dn.ofs_in_node;
	f2fs_bug_on(sbi, count < 0);

	if (dn.ofs_in_node || IS_INODE(dn.node_page)) {
		f2fs_truncate_data_blocks_range(&dn, count);
		free_from += count;
	}

	f2fs_put_dnode(&dn);
free_next:
	err = f2fs_truncate_inode_blocks(inode, free_from);
out:
	if (lock)
		f2fs_unlock_op(sbi);
free_partial:
	/* lastly zero out the first data page */
	if (!err)
		err = truncate_partial_data_page(inode, from, truncate_page);

	trace_f2fs_truncate_blocks_exit(inode, err);
	return err;
}

int f2fs_truncate_blocks(struct inode *inode, u64 from, bool lock)
{
	u64 free_from = from;
	int err;

#ifdef CONFIG_F2FS_FS_COMPRESSION
	/*
	 * for compressed file, only support cluster size
	 * aligned truncation.
	 */
	if (f2fs_compressed_file(inode))
		free_from = round_up(from,
				F2FS_I(inode)->i_cluster_size << PAGE_SHIFT);
#endif

	err = f2fs_do_truncate_blocks(inode, free_from, lock);
	if (err)
		return err;

#ifdef CONFIG_F2FS_FS_COMPRESSION
	/*
	 * For compressed file, after release compress blocks, don't allow write
	 * direct, but we should allow write direct after truncate to zero.
	 */
	if (f2fs_compressed_file(inode) && !free_from
			&& is_inode_flag_set(inode, FI_COMPRESS_RELEASED))
		clear_inode_flag(inode, FI_COMPRESS_RELEASED);

	if (from != free_from) {
		err = f2fs_truncate_partial_cluster(inode, from, lock);
		if (err)
			return err;
	}
#endif

	return 0;
}

int f2fs_truncate(struct inode *inode)
{
	int err;

	if (unlikely(f2fs_cp_error(F2FS_I_SB(inode))))
		return -EIO;

	if (!(S_ISREG(inode->i_mode) || S_ISDIR(inode->i_mode) ||
				S_ISLNK(inode->i_mode)))
		return 0;

	trace_f2fs_truncate(inode);

	if (time_to_inject(F2FS_I_SB(inode), FAULT_TRUNCATE)) {
		f2fs_show_injection_info(F2FS_I_SB(inode), FAULT_TRUNCATE);
		return -EIO;
	}

	err = dquot_initialize(inode);
	if (err)
		return err;

	/* we should check inline_data size */
	if (!f2fs_may_inline_data(inode)) {
		err = f2fs_convert_inline_inode(inode);
		if (err)
			return err;
	}

	err = f2fs_truncate_blocks(inode, i_size_read(inode), true);
	if (err)
		return err;

	inode->i_mtime = inode->i_ctime = current_time(inode);
	f2fs_mark_inode_dirty_sync(inode, false);
	return 0;
}

int f2fs_getattr(struct user_namespace *mnt_userns, const struct path *path,
		 struct kstat *stat, u32 request_mask, unsigned int query_flags)
{
	struct inode *inode = d_inode(path->dentry);
	struct f2fs_inode_info *fi = F2FS_I(inode);
	struct f2fs_inode *ri;
	unsigned int flags;

	if (f2fs_has_extra_attr(inode) &&
			f2fs_sb_has_inode_crtime(F2FS_I_SB(inode)) &&
			F2FS_FITS_IN_INODE(ri, fi->i_extra_isize, i_crtime)) {
		stat->result_mask |= STATX_BTIME;
		stat->btime.tv_sec = fi->i_crtime.tv_sec;
		stat->btime.tv_nsec = fi->i_crtime.tv_nsec;
	}

	flags = fi->i_flags;
	if (flags & F2FS_COMPR_FL)
		stat->attributes |= STATX_ATTR_COMPRESSED;
	if (flags & F2FS_APPEND_FL)
		stat->attributes |= STATX_ATTR_APPEND;
	if (IS_ENCRYPTED(inode))
		stat->attributes |= STATX_ATTR_ENCRYPTED;
	if (flags & F2FS_IMMUTABLE_FL)
		stat->attributes |= STATX_ATTR_IMMUTABLE;
	if (flags & F2FS_NODUMP_FL)
		stat->attributes |= STATX_ATTR_NODUMP;
	if (IS_VERITY(inode))
		stat->attributes |= STATX_ATTR_VERITY;

	stat->attributes_mask |= (STATX_ATTR_COMPRESSED |
				  STATX_ATTR_APPEND |
				  STATX_ATTR_ENCRYPTED |
				  STATX_ATTR_IMMUTABLE |
				  STATX_ATTR_NODUMP |
				  STATX_ATTR_VERITY);

	generic_fillattr(&init_user_ns, inode, stat);

	/* we need to show initial sectors used for inline_data/dentries */
	if ((S_ISREG(inode->i_mode) && f2fs_has_inline_data(inode)) ||
					f2fs_has_inline_dentry(inode))
		stat->blocks += (stat->size + 511) >> 9;

	return 0;
}

#ifdef CONFIG_F2FS_FS_POSIX_ACL
static void __setattr_copy(struct user_namespace *mnt_userns,
			   struct inode *inode, const struct iattr *attr)
{
	unsigned int ia_valid = attr->ia_valid;

	if (ia_valid & ATTR_UID)
		inode->i_uid = attr->ia_uid;
	if (ia_valid & ATTR_GID)
		inode->i_gid = attr->ia_gid;
	if (ia_valid & ATTR_ATIME)
		inode->i_atime = attr->ia_atime;
	if (ia_valid & ATTR_MTIME)
		inode->i_mtime = attr->ia_mtime;
	if (ia_valid & ATTR_CTIME)
		inode->i_ctime = attr->ia_ctime;
	if (ia_valid & ATTR_MODE) {
		umode_t mode = attr->ia_mode;
		kgid_t kgid = i_gid_into_mnt(mnt_userns, inode);

		if (!in_group_p(kgid) && !capable_wrt_inode_uidgid(mnt_userns, inode, CAP_FSETID))
			mode &= ~S_ISGID;
		set_acl_inode(inode, mode);
	}
}
#else
#define __setattr_copy setattr_copy
#endif

int f2fs_setattr(struct user_namespace *mnt_userns, struct dentry *dentry,
		 struct iattr *attr)
{
	struct inode *inode = d_inode(dentry);
	int err;

	if (unlikely(f2fs_cp_error(F2FS_I_SB(inode))))
		return -EIO;

	if (unlikely(IS_IMMUTABLE(inode)))
		return -EPERM;

	if (unlikely(IS_APPEND(inode) &&
			(attr->ia_valid & (ATTR_MODE | ATTR_UID |
				  ATTR_GID | ATTR_TIMES_SET))))
		return -EPERM;

	if ((attr->ia_valid & ATTR_SIZE) &&
		!f2fs_is_compress_backend_ready(inode))
		return -EOPNOTSUPP;

	err = setattr_prepare(&init_user_ns, dentry, attr);
	if (err)
		return err;

	err = fscrypt_prepare_setattr(dentry, attr);
	if (err)
		return err;

	err = fsverity_prepare_setattr(dentry, attr);
	if (err)
		return err;

	if (is_quota_modification(inode, attr)) {
		err = dquot_initialize(inode);
		if (err)
			return err;
	}
	if ((attr->ia_valid & ATTR_UID &&
		!uid_eq(attr->ia_uid, inode->i_uid)) ||
		(attr->ia_valid & ATTR_GID &&
		!gid_eq(attr->ia_gid, inode->i_gid))) {
		f2fs_lock_op(F2FS_I_SB(inode));
		err = dquot_transfer(inode, attr);
		if (err) {
			set_sbi_flag(F2FS_I_SB(inode),
					SBI_QUOTA_NEED_REPAIR);
			f2fs_unlock_op(F2FS_I_SB(inode));
			return err;
		}
		/*
		 * update uid/gid under lock_op(), so that dquot and inode can
		 * be updated atomically.
		 */
		if (attr->ia_valid & ATTR_UID)
			inode->i_uid = attr->ia_uid;
		if (attr->ia_valid & ATTR_GID)
			inode->i_gid = attr->ia_gid;
		f2fs_mark_inode_dirty_sync(inode, true);
		f2fs_unlock_op(F2FS_I_SB(inode));
	}

	if (attr->ia_valid & ATTR_SIZE) {
		loff_t old_size = i_size_read(inode);

		if (attr->ia_size > MAX_INLINE_DATA(inode)) {
			/*
			 * should convert inline inode before i_size_write to
			 * keep smaller than inline_data size with inline flag.
			 */
			err = f2fs_convert_inline_inode(inode);
			if (err)
				return err;
		}

		down_write(&F2FS_I(inode)->i_gc_rwsem[WRITE]);
		filemap_invalidate_lock(inode->i_mapping);

		truncate_setsize(inode, attr->ia_size);

		if (attr->ia_size <= old_size)
			err = f2fs_truncate(inode);
		/*
		 * do not trim all blocks after i_size if target size is
		 * larger than i_size.
		 */
		filemap_invalidate_unlock(inode->i_mapping);
		up_write(&F2FS_I(inode)->i_gc_rwsem[WRITE]);
		if (err)
			return err;

		spin_lock(&F2FS_I(inode)->i_size_lock);
		inode->i_mtime = inode->i_ctime = current_time(inode);
		F2FS_I(inode)->last_disk_size = i_size_read(inode);
		spin_unlock(&F2FS_I(inode)->i_size_lock);
	}

	__setattr_copy(&init_user_ns, inode, attr);

	if (attr->ia_valid & ATTR_MODE) {
		err = posix_acl_chmod(&init_user_ns, inode, f2fs_get_inode_mode(inode));

		if (is_inode_flag_set(inode, FI_ACL_MODE)) {
			if (!err)
				inode->i_mode = F2FS_I(inode)->i_acl_mode;
			clear_inode_flag(inode, FI_ACL_MODE);
		}
	}

	/* file size may changed here */
	f2fs_mark_inode_dirty_sync(inode, true);

	/* inode change will produce dirty node pages flushed by checkpoint */
	f2fs_balance_fs(F2FS_I_SB(inode), true);

	return err;
}

const struct inode_operations f2fs_file_inode_operations = {
	.getattr	= f2fs_getattr,
	.setattr	= f2fs_setattr,
	.get_acl	= f2fs_get_acl,
	.set_acl	= f2fs_set_acl,
	.listxattr	= f2fs_listxattr,
	.fiemap		= f2fs_fiemap,
	.fileattr_get	= f2fs_fileattr_get,
	.fileattr_set	= f2fs_fileattr_set,
};

static int fill_zero(struct inode *inode, pgoff_t index,
					loff_t start, loff_t len)
{
	struct f2fs_sb_info *sbi = F2FS_I_SB(inode);
	struct page *page;

	if (!len)
		return 0;

	f2fs_balance_fs(sbi, true);

	f2fs_lock_op(sbi);
	page = f2fs_get_new_data_page(inode, NULL, index, false);
	f2fs_unlock_op(sbi);

	if (IS_ERR(page))
		return PTR_ERR(page);

	f2fs_wait_on_page_writeback(page, DATA, true, true);
	zero_user(page, start, len);
	set_page_dirty(page);
	f2fs_put_page(page, 1);
	return 0;
}

int f2fs_truncate_hole(struct inode *inode, pgoff_t pg_start, pgoff_t pg_end)
{
	int err;

	while (pg_start < pg_end) {
		struct dnode_of_data dn;
		pgoff_t end_offset, count;

		set_new_dnode(&dn, inode, NULL, NULL, 0);
		err = f2fs_get_dnode_of_data(&dn, pg_start, LOOKUP_NODE);
		if (err) {
			if (err == -ENOENT) {
				pg_start = f2fs_get_next_page_offset(&dn,
								pg_start);
				continue;
			}
			return err;
		}

		end_offset = ADDRS_PER_PAGE(dn.node_page, inode);
		count = min(end_offset - dn.ofs_in_node, pg_end - pg_start);

		f2fs_bug_on(F2FS_I_SB(inode), count == 0 || count > end_offset);

		f2fs_truncate_data_blocks_range(&dn, count);
		f2fs_put_dnode(&dn);

		pg_start += count;
	}
	return 0;
}

static int punch_hole(struct inode *inode, loff_t offset, loff_t len)
{
	pgoff_t pg_start, pg_end;
	loff_t off_start, off_end;
	int ret;

	ret = f2fs_convert_inline_inode(inode);
	if (ret)
		return ret;

	pg_start = ((unsigned long long) offset) >> PAGE_SHIFT;
	pg_end = ((unsigned long long) offset + len) >> PAGE_SHIFT;

	off_start = offset & (PAGE_SIZE - 1);
	off_end = (offset + len) & (PAGE_SIZE - 1);

	if (pg_start == pg_end) {
		ret = fill_zero(inode, pg_start, off_start,
						off_end - off_start);
		if (ret)
			return ret;
	} else {
		if (off_start) {
			ret = fill_zero(inode, pg_start++, off_start,
						PAGE_SIZE - off_start);
			if (ret)
				return ret;
		}
		if (off_end) {
			ret = fill_zero(inode, pg_end, 0, off_end);
			if (ret)
				return ret;
		}

		if (pg_start < pg_end) {
			loff_t blk_start, blk_end;
			struct f2fs_sb_info *sbi = F2FS_I_SB(inode);

			f2fs_balance_fs(sbi, true);

			blk_start = (loff_t)pg_start << PAGE_SHIFT;
			blk_end = (loff_t)pg_end << PAGE_SHIFT;

			down_write(&F2FS_I(inode)->i_gc_rwsem[WRITE]);
			filemap_invalidate_lock(mapping);

			truncate_pagecache_range(inode, blk_start, blk_end - 1);

			f2fs_lock_op(sbi);
			ret = f2fs_truncate_hole(inode, pg_start, pg_end);
			f2fs_unlock_op(sbi);

			filemap_invalidate_unlock(mapping);
			up_write(&F2FS_I(inode)->i_gc_rwsem[WRITE]);
		}
	}

	return ret;
}

static int __read_out_blkaddrs(struct inode *inode, block_t *blkaddr,
				int *do_replace, pgoff_t off, pgoff_t len)
{
	struct f2fs_sb_info *sbi = F2FS_I_SB(inode);
	struct dnode_of_data dn;
	int ret, done, i;

next_dnode:
	set_new_dnode(&dn, inode, NULL, NULL, 0);
	ret = f2fs_get_dnode_of_data(&dn, off, LOOKUP_NODE_RA);
	if (ret && ret != -ENOENT) {
		return ret;
	} else if (ret == -ENOENT) {
		if (dn.max_level == 0)
			return -ENOENT;
		done = min((pgoff_t)ADDRS_PER_BLOCK(inode) -
						dn.ofs_in_node, len);
		blkaddr += done;
		do_replace += done;
		goto next;
	}

	done = min((pgoff_t)ADDRS_PER_PAGE(dn.node_page, inode) -
							dn.ofs_in_node, len);
	for (i = 0; i < done; i++, blkaddr++, do_replace++, dn.ofs_in_node++) {
		*blkaddr = f2fs_data_blkaddr(&dn);

		if (__is_valid_data_blkaddr(*blkaddr) &&
			!f2fs_is_valid_blkaddr(sbi, *blkaddr,
					DATA_GENERIC_ENHANCE)) {
			f2fs_put_dnode(&dn);
			return -EFSCORRUPTED;
		}

		if (!f2fs_is_checkpointed_data(sbi, *blkaddr)) {

			if (f2fs_lfs_mode(sbi)) {
				f2fs_put_dnode(&dn);
				return -EOPNOTSUPP;
			}

			/* do not invalidate this block address */
			f2fs_update_data_blkaddr(&dn, NULL_ADDR);
			*do_replace = 1;
		}
	}
	f2fs_put_dnode(&dn);
next:
	len -= done;
	off += done;
	if (len)
		goto next_dnode;
	return 0;
}

static int __roll_back_blkaddrs(struct inode *inode, block_t *blkaddr,
				int *do_replace, pgoff_t off, int len)
{
	struct f2fs_sb_info *sbi = F2FS_I_SB(inode);
	struct dnode_of_data dn;
	int ret, i;

	for (i = 0; i < len; i++, do_replace++, blkaddr++) {
		if (*do_replace == 0)
			continue;

		set_new_dnode(&dn, inode, NULL, NULL, 0);
		ret = f2fs_get_dnode_of_data(&dn, off + i, LOOKUP_NODE_RA);
		if (ret) {
			dec_valid_block_count(sbi, inode, 1);
			f2fs_invalidate_blocks(sbi, *blkaddr);
		} else {
			f2fs_update_data_blkaddr(&dn, *blkaddr);
		}
		f2fs_put_dnode(&dn);
	}
	return 0;
}

static int __clone_blkaddrs(struct inode *src_inode, struct inode *dst_inode,
			block_t *blkaddr, int *do_replace,
			pgoff_t src, pgoff_t dst, pgoff_t len, bool full)
{
	struct f2fs_sb_info *sbi = F2FS_I_SB(src_inode);
	pgoff_t i = 0;
	int ret;

	while (i < len) {
		if (blkaddr[i] == NULL_ADDR && !full) {
			i++;
			continue;
		}

		if (do_replace[i] || blkaddr[i] == NULL_ADDR) {
			struct dnode_of_data dn;
			struct node_info ni;
			size_t new_size;
			pgoff_t ilen;

			set_new_dnode(&dn, dst_inode, NULL, NULL, 0);
			ret = f2fs_get_dnode_of_data(&dn, dst + i, ALLOC_NODE);
			if (ret)
				return ret;

			ret = f2fs_get_node_info(sbi, dn.nid, &ni);
			if (ret) {
				f2fs_put_dnode(&dn);
				return ret;
			}

			ilen = min((pgoff_t)
				ADDRS_PER_PAGE(dn.node_page, dst_inode) -
						dn.ofs_in_node, len - i);
			do {
				dn.data_blkaddr = f2fs_data_blkaddr(&dn);
				f2fs_truncate_data_blocks_range(&dn, 1);

				if (do_replace[i]) {
					f2fs_i_blocks_write(src_inode,
							1, false, false);
					f2fs_i_blocks_write(dst_inode,
							1, true, false);
					f2fs_replace_block(sbi, &dn, dn.data_blkaddr,
					blkaddr[i], ni.version, true, false);

					do_replace[i] = 0;
				}
				dn.ofs_in_node++;
				i++;
				new_size = (loff_t)(dst + i) << PAGE_SHIFT;
				if (dst_inode->i_size < new_size)
					f2fs_i_size_write(dst_inode, new_size);
			} while (--ilen && (do_replace[i] || blkaddr[i] == NULL_ADDR));

			f2fs_put_dnode(&dn);
		} else {
			struct page *psrc, *pdst;

			psrc = f2fs_get_lock_data_page(src_inode,
							src + i, true);
			if (IS_ERR(psrc))
				return PTR_ERR(psrc);
			pdst = f2fs_get_new_data_page(dst_inode, NULL, dst + i,
								true);
			if (IS_ERR(pdst)) {
				f2fs_put_page(psrc, 1);
				return PTR_ERR(pdst);
			}
			f2fs_copy_page(psrc, pdst);
			set_page_dirty(pdst);
			f2fs_put_page(pdst, 1);
			f2fs_put_page(psrc, 1);

			ret = f2fs_truncate_hole(src_inode,
						src + i, src + i + 1);
			if (ret)
				return ret;
			i++;
		}
	}
	return 0;
}

static int __exchange_data_block(struct inode *src_inode,
			struct inode *dst_inode, pgoff_t src, pgoff_t dst,
			pgoff_t len, bool full)
{
	block_t *src_blkaddr;
	int *do_replace;
	pgoff_t olen;
	int ret;

	while (len) {
		olen = min((pgoff_t)4 * ADDRS_PER_BLOCK(src_inode), len);

		src_blkaddr = f2fs_kvzalloc(F2FS_I_SB(src_inode),
					array_size(olen, sizeof(block_t)),
					GFP_NOFS);
		if (!src_blkaddr)
			return -ENOMEM;

		do_replace = f2fs_kvzalloc(F2FS_I_SB(src_inode),
					array_size(olen, sizeof(int)),
					GFP_NOFS);
		if (!do_replace) {
			kvfree(src_blkaddr);
			return -ENOMEM;
		}

		ret = __read_out_blkaddrs(src_inode, src_blkaddr,
					do_replace, src, olen);
		if (ret)
			goto roll_back;

		ret = __clone_blkaddrs(src_inode, dst_inode, src_blkaddr,
					do_replace, src, dst, olen, full);
		if (ret)
			goto roll_back;

		src += olen;
		dst += olen;
		len -= olen;

		kvfree(src_blkaddr);
		kvfree(do_replace);
	}
	return 0;

roll_back:
	__roll_back_blkaddrs(src_inode, src_blkaddr, do_replace, src, olen);
	kvfree(src_blkaddr);
	kvfree(do_replace);
	return ret;
}

static int f2fs_do_collapse(struct inode *inode, loff_t offset, loff_t len)
{
	struct f2fs_sb_info *sbi = F2FS_I_SB(inode);
	pgoff_t nrpages = DIV_ROUND_UP(i_size_read(inode), PAGE_SIZE);
	pgoff_t start = offset >> PAGE_SHIFT;
	pgoff_t end = (offset + len) >> PAGE_SHIFT;
	int ret;

	f2fs_balance_fs(sbi, true);

	/* avoid gc operation during block exchange */
	down_write(&F2FS_I(inode)->i_gc_rwsem[WRITE]);
	filemap_invalidate_lock(inode->i_mapping);

	f2fs_lock_op(sbi);
	f2fs_drop_extent_tree(inode);
	truncate_pagecache(inode, offset);
	ret = __exchange_data_block(inode, inode, end, start, nrpages - end, true);
	f2fs_unlock_op(sbi);

	filemap_invalidate_unlock(inode->i_mapping);
	up_write(&F2FS_I(inode)->i_gc_rwsem[WRITE]);
	return ret;
}

static int f2fs_collapse_range(struct inode *inode, loff_t offset, loff_t len)
{
	loff_t new_size;
	int ret;

	if (offset + len >= i_size_read(inode))
		return -EINVAL;

	/* collapse range should be aligned to block size of f2fs. */
	if (offset & (F2FS_BLKSIZE - 1) || len & (F2FS_BLKSIZE - 1))
		return -EINVAL;

	ret = f2fs_convert_inline_inode(inode);
	if (ret)
		return ret;

	/* write out all dirty pages from offset */
	ret = filemap_write_and_wait_range(inode->i_mapping, offset, LLONG_MAX);
	if (ret)
		return ret;

	ret = f2fs_do_collapse(inode, offset, len);
	if (ret)
		return ret;

	/* write out all moved pages, if possible */
	filemap_invalidate_lock(inode->i_mapping);
	filemap_write_and_wait_range(inode->i_mapping, offset, LLONG_MAX);
	truncate_pagecache(inode, offset);

	new_size = i_size_read(inode) - len;
	ret = f2fs_truncate_blocks(inode, new_size, true);
	filemap_invalidate_unlock(inode->i_mapping);
	if (!ret)
		f2fs_i_size_write(inode, new_size);
	return ret;
}

static int f2fs_do_zero_range(struct dnode_of_data *dn, pgoff_t start,
								pgoff_t end)
{
	struct f2fs_sb_info *sbi = F2FS_I_SB(dn->inode);
	pgoff_t index = start;
	unsigned int ofs_in_node = dn->ofs_in_node;
	blkcnt_t count = 0;
	int ret;

	for (; index < end; index++, dn->ofs_in_node++) {
		if (f2fs_data_blkaddr(dn) == NULL_ADDR)
			count++;
	}

	dn->ofs_in_node = ofs_in_node;
	ret = f2fs_reserve_new_blocks(dn, count);
	if (ret)
		return ret;

	dn->ofs_in_node = ofs_in_node;
	for (index = start; index < end; index++, dn->ofs_in_node++) {
		dn->data_blkaddr = f2fs_data_blkaddr(dn);
		/*
		 * f2fs_reserve_new_blocks will not guarantee entire block
		 * allocation.
		 */
		if (dn->data_blkaddr == NULL_ADDR) {
			ret = -ENOSPC;
			break;
		}
		if (dn->data_blkaddr != NEW_ADDR) {
			f2fs_invalidate_blocks(sbi, dn->data_blkaddr);
			dn->data_blkaddr = NEW_ADDR;
			f2fs_set_data_blkaddr(dn);
		}
	}

	f2fs_update_extent_cache_range(dn, start, 0, index - start);

	return ret;
}

static int f2fs_zero_range(struct inode *inode, loff_t offset, loff_t len,
								int mode)
{
	struct f2fs_sb_info *sbi = F2FS_I_SB(inode);
	struct address_space *mapping = inode->i_mapping;
	pgoff_t index, pg_start, pg_end;
	loff_t new_size = i_size_read(inode);
	loff_t off_start, off_end;
	int ret = 0;

	ret = inode_newsize_ok(inode, (len + offset));
	if (ret)
		return ret;

	ret = f2fs_convert_inline_inode(inode);
	if (ret)
		return ret;

	ret = filemap_write_and_wait_range(mapping, offset, offset + len - 1);
	if (ret)
		return ret;

	pg_start = ((unsigned long long) offset) >> PAGE_SHIFT;
	pg_end = ((unsigned long long) offset + len) >> PAGE_SHIFT;

	off_start = offset & (PAGE_SIZE - 1);
	off_end = (offset + len) & (PAGE_SIZE - 1);

	if (pg_start == pg_end) {
		ret = fill_zero(inode, pg_start, off_start,
						off_end - off_start);
		if (ret)
			return ret;

		new_size = max_t(loff_t, new_size, offset + len);
	} else {
		if (off_start) {
			ret = fill_zero(inode, pg_start++, off_start,
						PAGE_SIZE - off_start);
			if (ret)
				return ret;

			new_size = max_t(loff_t, new_size,
					(loff_t)pg_start << PAGE_SHIFT);
		}

		for (index = pg_start; index < pg_end;) {
			struct dnode_of_data dn;
			unsigned int end_offset;
			pgoff_t end;

			down_write(&F2FS_I(inode)->i_gc_rwsem[WRITE]);
			filemap_invalidate_lock(mapping);

			truncate_pagecache_range(inode,
				(loff_t)index << PAGE_SHIFT,
				((loff_t)pg_end << PAGE_SHIFT) - 1);

			f2fs_lock_op(sbi);

			set_new_dnode(&dn, inode, NULL, NULL, 0);
			ret = f2fs_get_dnode_of_data(&dn, index, ALLOC_NODE);
			if (ret) {
				f2fs_unlock_op(sbi);
				filemap_invalidate_unlock(mapping);
				up_write(&F2FS_I(inode)->i_gc_rwsem[WRITE]);
				goto out;
			}

			end_offset = ADDRS_PER_PAGE(dn.node_page, inode);
			end = min(pg_end, end_offset - dn.ofs_in_node + index);

			ret = f2fs_do_zero_range(&dn, index, end);
			f2fs_put_dnode(&dn);

			f2fs_unlock_op(sbi);
			filemap_invalidate_unlock(mapping);
			up_write(&F2FS_I(inode)->i_gc_rwsem[WRITE]);

			f2fs_balance_fs(sbi, dn.node_changed);

			if (ret)
				goto out;

			index = end;
			new_size = max_t(loff_t, new_size,
					(loff_t)index << PAGE_SHIFT);
		}

		if (off_end) {
			ret = fill_zero(inode, pg_end, 0, off_end);
			if (ret)
				goto out;

			new_size = max_t(loff_t, new_size, offset + len);
		}
	}

out:
	if (new_size > i_size_read(inode)) {
		if (mode & FALLOC_FL_KEEP_SIZE)
			file_set_keep_isize(inode);
		else
			f2fs_i_size_write(inode, new_size);
	}
	return ret;
}

static int f2fs_insert_range(struct inode *inode, loff_t offset, loff_t len)
{
	struct f2fs_sb_info *sbi = F2FS_I_SB(inode);
	struct address_space *mapping = inode->i_mapping;
	pgoff_t nr, pg_start, pg_end, delta, idx;
	loff_t new_size;
	int ret = 0;

	new_size = i_size_read(inode) + len;
	ret = inode_newsize_ok(inode, new_size);
	if (ret)
		return ret;

	if (offset >= i_size_read(inode))
		return -EINVAL;

	/* insert range should be aligned to block size of f2fs. */
	if (offset & (F2FS_BLKSIZE - 1) || len & (F2FS_BLKSIZE - 1))
		return -EINVAL;

	ret = f2fs_convert_inline_inode(inode);
	if (ret)
		return ret;

	f2fs_balance_fs(sbi, true);

	filemap_invalidate_lock(mapping);
	ret = f2fs_truncate_blocks(inode, i_size_read(inode), true);
	filemap_invalidate_unlock(mapping);
	if (ret)
		return ret;

	/* write out all dirty pages from offset */
	ret = filemap_write_and_wait_range(mapping, offset, LLONG_MAX);
	if (ret)
		return ret;

	pg_start = offset >> PAGE_SHIFT;
	pg_end = (offset + len) >> PAGE_SHIFT;
	delta = pg_end - pg_start;
	idx = DIV_ROUND_UP(i_size_read(inode), PAGE_SIZE);

	/* avoid gc operation during block exchange */
	down_write(&F2FS_I(inode)->i_gc_rwsem[WRITE]);
	filemap_invalidate_lock(mapping);
	truncate_pagecache(inode, offset);

	while (!ret && idx > pg_start) {
		nr = idx - pg_start;
		if (nr > delta)
			nr = delta;
		idx -= nr;

		f2fs_lock_op(sbi);
		f2fs_drop_extent_tree(inode);

		ret = __exchange_data_block(inode, inode, idx,
					idx + delta, nr, false);
		f2fs_unlock_op(sbi);
	}
	filemap_invalidate_unlock(mapping);
	up_write(&F2FS_I(inode)->i_gc_rwsem[WRITE]);

	/* write out all moved pages, if possible */
	filemap_invalidate_lock(mapping);
	filemap_write_and_wait_range(mapping, offset, LLONG_MAX);
	truncate_pagecache(inode, offset);
	filemap_invalidate_unlock(mapping);

	if (!ret)
		f2fs_i_size_write(inode, new_size);
	return ret;
}

static int expand_inode_data(struct inode *inode, loff_t offset,
					loff_t len, int mode)
{
	struct f2fs_sb_info *sbi = F2FS_I_SB(inode);
	struct f2fs_map_blocks map = { .m_next_pgofs = NULL,
			.m_next_extent = NULL, .m_seg_type = NO_CHECK_TYPE,
			.m_may_create = true };
	pgoff_t pg_start, pg_end;
	loff_t new_size = i_size_read(inode);
	loff_t off_end;
	block_t expanded = 0;
	int err;

	err = inode_newsize_ok(inode, (len + offset));
	if (err)
		return err;

	err = f2fs_convert_inline_inode(inode);
	if (err)
		return err;

	f2fs_balance_fs(sbi, true);

	pg_start = ((unsigned long long)offset) >> PAGE_SHIFT;
	pg_end = ((unsigned long long)offset + len) >> PAGE_SHIFT;
	off_end = (offset + len) & (PAGE_SIZE - 1);

	map.m_lblk = pg_start;
	map.m_len = pg_end - pg_start;
	if (off_end)
		map.m_len++;

	if (!map.m_len)
		return 0;

	if (f2fs_is_pinned_file(inode)) {
		block_t sec_blks = BLKS_PER_SEC(sbi);
		block_t sec_len = roundup(map.m_len, sec_blks);

		map.m_len = sec_blks;
next_alloc:
		if (has_not_enough_free_secs(sbi, 0,
			GET_SEC_FROM_SEG(sbi, overprovision_segments(sbi)))) {
			down_write(&sbi->gc_lock);
			err = f2fs_gc(sbi, true, false, false, NULL_SEGNO);
			if (err && err != -ENODATA && err != -EAGAIN)
				goto out_err;
		}

		down_write(&sbi->pin_sem);

		f2fs_lock_op(sbi);
		f2fs_allocate_new_section(sbi, CURSEG_COLD_DATA_PINNED, false);
		f2fs_unlock_op(sbi);

		map.m_seg_type = CURSEG_COLD_DATA_PINNED;
		err = f2fs_map_blocks(inode, &map, 1, F2FS_GET_BLOCK_PRE_DIO);

		up_write(&sbi->pin_sem);

		expanded += map.m_len;
		sec_len -= map.m_len;
		map.m_lblk += map.m_len;
		if (!err && sec_len)
			goto next_alloc;

		map.m_len = expanded;
	} else {
		err = f2fs_map_blocks(inode, &map, 1, F2FS_GET_BLOCK_PRE_AIO);
		expanded = map.m_len;
	}
out_err:
	if (err) {
		pgoff_t last_off;

		if (!expanded)
			return err;

		last_off = pg_start + expanded - 1;

		/* update new size to the failed position */
		new_size = (last_off == pg_end) ? offset + len :
					(loff_t)(last_off + 1) << PAGE_SHIFT;
	} else {
		new_size = ((loff_t)pg_end << PAGE_SHIFT) + off_end;
	}

	if (new_size > i_size_read(inode)) {
		if (mode & FALLOC_FL_KEEP_SIZE)
			file_set_keep_isize(inode);
		else
			f2fs_i_size_write(inode, new_size);
	}

	return err;
}

static long f2fs_fallocate(struct file *file, int mode,
				loff_t offset, loff_t len)
{
	struct inode *inode = file_inode(file);
	long ret = 0;

	if (unlikely(f2fs_cp_error(F2FS_I_SB(inode))))
		return -EIO;
	if (!f2fs_is_checkpoint_ready(F2FS_I_SB(inode)))
		return -ENOSPC;
	if (!f2fs_is_compress_backend_ready(inode))
		return -EOPNOTSUPP;

	/* f2fs only support ->fallocate for regular file */
	if (!S_ISREG(inode->i_mode))
		return -EINVAL;

	if (IS_ENCRYPTED(inode) &&
		(mode & (FALLOC_FL_COLLAPSE_RANGE | FALLOC_FL_INSERT_RANGE)))
		return -EOPNOTSUPP;

	if (f2fs_compressed_file(inode) &&
		(mode & (FALLOC_FL_PUNCH_HOLE | FALLOC_FL_COLLAPSE_RANGE |
			FALLOC_FL_ZERO_RANGE | FALLOC_FL_INSERT_RANGE)))
		return -EOPNOTSUPP;

	if (mode & ~(FALLOC_FL_KEEP_SIZE | FALLOC_FL_PUNCH_HOLE |
			FALLOC_FL_COLLAPSE_RANGE | FALLOC_FL_ZERO_RANGE |
			FALLOC_FL_INSERT_RANGE))
		return -EOPNOTSUPP;

	inode_lock(inode);

	if (mode & FALLOC_FL_PUNCH_HOLE) {
		if (offset >= inode->i_size)
			goto out;

		ret = punch_hole(inode, offset, len);
	} else if (mode & FALLOC_FL_COLLAPSE_RANGE) {
		ret = f2fs_collapse_range(inode, offset, len);
	} else if (mode & FALLOC_FL_ZERO_RANGE) {
		ret = f2fs_zero_range(inode, offset, len, mode);
	} else if (mode & FALLOC_FL_INSERT_RANGE) {
		ret = f2fs_insert_range(inode, offset, len);
	} else {
		ret = expand_inode_data(inode, offset, len, mode);
	}

	if (!ret) {
		inode->i_mtime = inode->i_ctime = current_time(inode);
		f2fs_mark_inode_dirty_sync(inode, false);
		f2fs_update_time(F2FS_I_SB(inode), REQ_TIME);
	}

out:
	inode_unlock(inode);

	trace_f2fs_fallocate(inode, mode, offset, len, ret);
	return ret;
}

static int f2fs_release_file(struct inode *inode, struct file *filp)
{
	/*
	 * f2fs_relase_file is called at every close calls. So we should
	 * not drop any inmemory pages by close called by other process.
	 */
	if (!(filp->f_mode & FMODE_WRITE) ||
			atomic_read(&inode->i_writecount) != 1)
		return 0;

	/* some remained atomic pages should discarded */
	if (f2fs_is_atomic_file(inode))
		f2fs_drop_inmem_pages(inode);
	if (f2fs_is_volatile_file(inode)) {
		set_inode_flag(inode, FI_DROP_CACHE);
		filemap_fdatawrite(inode->i_mapping);
		clear_inode_flag(inode, FI_DROP_CACHE);
		clear_inode_flag(inode, FI_VOLATILE_FILE);
		stat_dec_volatile_write(inode);
	}
	return 0;
}

static int f2fs_file_flush(struct file *file, fl_owner_t id)
{
	struct inode *inode = file_inode(file);

	/*
	 * If the process doing a transaction is crashed, we should do
	 * roll-back. Otherwise, other reader/write can see corrupted database
	 * until all the writers close its file. Since this should be done
	 * before dropping file lock, it needs to do in ->flush.
	 */
	if (f2fs_is_atomic_file(inode) &&
			F2FS_I(inode)->inmem_task == current)
		f2fs_drop_inmem_pages(inode);
	return 0;
}

static int f2fs_setflags_common(struct inode *inode, u32 iflags, u32 mask)
{
	struct f2fs_inode_info *fi = F2FS_I(inode);
	u32 masked_flags = fi->i_flags & mask;

	/* mask can be shrunk by flags_valid selector */
	iflags &= mask;

	/* Is it quota file? Do not allow user to mess with it */
	if (IS_NOQUOTA(inode))
		return -EPERM;

	if ((iflags ^ masked_flags) & F2FS_CASEFOLD_FL) {
		if (!f2fs_sb_has_casefold(F2FS_I_SB(inode)))
			return -EOPNOTSUPP;
		if (!f2fs_empty_dir(inode))
			return -ENOTEMPTY;
	}

	if (iflags & (F2FS_COMPR_FL | F2FS_NOCOMP_FL)) {
		if (!f2fs_sb_has_compression(F2FS_I_SB(inode)))
			return -EOPNOTSUPP;
		if ((iflags & F2FS_COMPR_FL) && (iflags & F2FS_NOCOMP_FL))
			return -EINVAL;
	}

	if ((iflags ^ masked_flags) & F2FS_COMPR_FL) {
		if (masked_flags & F2FS_COMPR_FL) {
			if (!f2fs_disable_compressed_file(inode))
				return -EINVAL;
		}
		if (iflags & F2FS_NOCOMP_FL)
			return -EINVAL;
		if (iflags & F2FS_COMPR_FL) {
			if (!f2fs_may_compress(inode))
				return -EINVAL;
			if (S_ISREG(inode->i_mode) && inode->i_size)
				return -EINVAL;

			set_compress_context(inode);
		}
	}
	if ((iflags ^ masked_flags) & F2FS_NOCOMP_FL) {
		if (masked_flags & F2FS_COMPR_FL)
			return -EINVAL;
	}

	fi->i_flags = iflags | (fi->i_flags & ~mask);
	f2fs_bug_on(F2FS_I_SB(inode), (fi->i_flags & F2FS_COMPR_FL) &&
					(fi->i_flags & F2FS_NOCOMP_FL));

	if (fi->i_flags & F2FS_PROJINHERIT_FL)
		set_inode_flag(inode, FI_PROJ_INHERIT);
	else
		clear_inode_flag(inode, FI_PROJ_INHERIT);

	inode->i_ctime = current_time(inode);
	f2fs_set_inode_flags(inode);
	f2fs_mark_inode_dirty_sync(inode, true);
	return 0;
}

/* FS_IOC_[GS]ETFLAGS and FS_IOC_FS[GS]ETXATTR support */

/*
 * To make a new on-disk f2fs i_flag gettable via FS_IOC_GETFLAGS, add an entry
 * for it to f2fs_fsflags_map[], and add its FS_*_FL equivalent to
 * F2FS_GETTABLE_FS_FL.  To also make it settable via FS_IOC_SETFLAGS, also add
 * its FS_*_FL equivalent to F2FS_SETTABLE_FS_FL.
 *
 * Translating flags to fsx_flags value used by FS_IOC_FSGETXATTR and
 * FS_IOC_FSSETXATTR is done by the VFS.
 */

static const struct {
	u32 iflag;
	u32 fsflag;
} f2fs_fsflags_map[] = {
	{ F2FS_COMPR_FL,	FS_COMPR_FL },
	{ F2FS_SYNC_FL,		FS_SYNC_FL },
	{ F2FS_IMMUTABLE_FL,	FS_IMMUTABLE_FL },
	{ F2FS_APPEND_FL,	FS_APPEND_FL },
	{ F2FS_NODUMP_FL,	FS_NODUMP_FL },
	{ F2FS_NOATIME_FL,	FS_NOATIME_FL },
	{ F2FS_NOCOMP_FL,	FS_NOCOMP_FL },
	{ F2FS_INDEX_FL,	FS_INDEX_FL },
	{ F2FS_DIRSYNC_FL,	FS_DIRSYNC_FL },
	{ F2FS_PROJINHERIT_FL,	FS_PROJINHERIT_FL },
	{ F2FS_CASEFOLD_FL,	FS_CASEFOLD_FL },
};

#define F2FS_GETTABLE_FS_FL (		\
		FS_COMPR_FL |		\
		FS_SYNC_FL |		\
		FS_IMMUTABLE_FL |	\
		FS_APPEND_FL |		\
		FS_NODUMP_FL |		\
		FS_NOATIME_FL |		\
		FS_NOCOMP_FL |		\
		FS_INDEX_FL |		\
		FS_DIRSYNC_FL |		\
		FS_PROJINHERIT_FL |	\
		FS_ENCRYPT_FL |		\
		FS_INLINE_DATA_FL |	\
		FS_NOCOW_FL |		\
		FS_VERITY_FL |		\
		FS_CASEFOLD_FL)

#define F2FS_SETTABLE_FS_FL (		\
		FS_COMPR_FL |		\
		FS_SYNC_FL |		\
		FS_IMMUTABLE_FL |	\
		FS_APPEND_FL |		\
		FS_NODUMP_FL |		\
		FS_NOATIME_FL |		\
		FS_NOCOMP_FL |		\
		FS_DIRSYNC_FL |		\
		FS_PROJINHERIT_FL |	\
		FS_CASEFOLD_FL)

/* Convert f2fs on-disk i_flags to FS_IOC_{GET,SET}FLAGS flags */
static inline u32 f2fs_iflags_to_fsflags(u32 iflags)
{
	u32 fsflags = 0;
	int i;

	for (i = 0; i < ARRAY_SIZE(f2fs_fsflags_map); i++)
		if (iflags & f2fs_fsflags_map[i].iflag)
			fsflags |= f2fs_fsflags_map[i].fsflag;

	return fsflags;
}

/* Convert FS_IOC_{GET,SET}FLAGS flags to f2fs on-disk i_flags */
static inline u32 f2fs_fsflags_to_iflags(u32 fsflags)
{
	u32 iflags = 0;
	int i;

	for (i = 0; i < ARRAY_SIZE(f2fs_fsflags_map); i++)
		if (fsflags & f2fs_fsflags_map[i].fsflag)
			iflags |= f2fs_fsflags_map[i].iflag;

	return iflags;
}

static int f2fs_ioc_getversion(struct file *filp, unsigned long arg)
{
	struct inode *inode = file_inode(filp);

	return put_user(inode->i_generation, (int __user *)arg);
}

static int f2fs_ioc_start_atomic_write(struct file *filp)
{
	struct inode *inode = file_inode(filp);
	struct f2fs_inode_info *fi = F2FS_I(inode);
	struct f2fs_sb_info *sbi = F2FS_I_SB(inode);
	int ret;

	if (!inode_owner_or_capable(&init_user_ns, inode))
		return -EACCES;

	if (!S_ISREG(inode->i_mode))
		return -EINVAL;

	if (filp->f_flags & O_DIRECT)
		return -EINVAL;

	ret = mnt_want_write_file(filp);
	if (ret)
		return ret;

	inode_lock(inode);

	f2fs_disable_compressed_file(inode);

	if (f2fs_is_atomic_file(inode)) {
		if (is_inode_flag_set(inode, FI_ATOMIC_REVOKE_REQUEST))
			ret = -EINVAL;
		goto out;
	}

	ret = f2fs_convert_inline_inode(inode);
	if (ret)
		goto out;

	down_write(&F2FS_I(inode)->i_gc_rwsem[WRITE]);

	/*
	 * Should wait end_io to count F2FS_WB_CP_DATA correctly by
	 * f2fs_is_atomic_file.
	 */
	if (get_dirty_pages(inode))
		f2fs_warn(F2FS_I_SB(inode), "Unexpected flush for atomic writes: ino=%lu, npages=%u",
			  inode->i_ino, get_dirty_pages(inode));
	ret = filemap_write_and_wait_range(inode->i_mapping, 0, LLONG_MAX);
	if (ret) {
		up_write(&F2FS_I(inode)->i_gc_rwsem[WRITE]);
		goto out;
	}

	spin_lock(&sbi->inode_lock[ATOMIC_FILE]);
	if (list_empty(&fi->inmem_ilist))
		list_add_tail(&fi->inmem_ilist, &sbi->inode_list[ATOMIC_FILE]);
	sbi->atomic_files++;
	spin_unlock(&sbi->inode_lock[ATOMIC_FILE]);

	/* add inode in inmem_list first and set atomic_file */
	set_inode_flag(inode, FI_ATOMIC_FILE);
	clear_inode_flag(inode, FI_ATOMIC_REVOKE_REQUEST);
	up_write(&F2FS_I(inode)->i_gc_rwsem[WRITE]);

	f2fs_update_time(F2FS_I_SB(inode), REQ_TIME);
	F2FS_I(inode)->inmem_task = current;
	stat_update_max_atomic_write(inode);
out:
	inode_unlock(inode);
	mnt_drop_write_file(filp);
	return ret;
}

static int f2fs_ioc_commit_atomic_write(struct file *filp)
{
	struct inode *inode = file_inode(filp);
	int ret;

	if (!inode_owner_or_capable(&init_user_ns, inode))
		return -EACCES;

	ret = mnt_want_write_file(filp);
	if (ret)
		return ret;

	f2fs_balance_fs(F2FS_I_SB(inode), true);

	inode_lock(inode);

	if (f2fs_is_volatile_file(inode)) {
		ret = -EINVAL;
		goto err_out;
	}

	if (f2fs_is_atomic_file(inode)) {
		ret = f2fs_commit_inmem_pages(inode);
		if (ret)
			goto err_out;

		ret = f2fs_do_sync_file(filp, 0, LLONG_MAX, 0, true);
		if (!ret)
			f2fs_drop_inmem_pages(inode);
	} else {
		ret = f2fs_do_sync_file(filp, 0, LLONG_MAX, 1, false);
	}
err_out:
	if (is_inode_flag_set(inode, FI_ATOMIC_REVOKE_REQUEST)) {
		clear_inode_flag(inode, FI_ATOMIC_REVOKE_REQUEST);
		ret = -EINVAL;
	}
	inode_unlock(inode);
	mnt_drop_write_file(filp);
	return ret;
}

static int f2fs_ioc_start_volatile_write(struct file *filp)
{
	struct inode *inode = file_inode(filp);
	int ret;

	if (!inode_owner_or_capable(&init_user_ns, inode))
		return -EACCES;

	if (!S_ISREG(inode->i_mode))
		return -EINVAL;

	ret = mnt_want_write_file(filp);
	if (ret)
		return ret;

	inode_lock(inode);

	if (f2fs_is_volatile_file(inode))
		goto out;

	ret = f2fs_convert_inline_inode(inode);
	if (ret)
		goto out;

	stat_inc_volatile_write(inode);
	stat_update_max_volatile_write(inode);

	set_inode_flag(inode, FI_VOLATILE_FILE);
	f2fs_update_time(F2FS_I_SB(inode), REQ_TIME);
out:
	inode_unlock(inode);
	mnt_drop_write_file(filp);
	return ret;
}

static int f2fs_ioc_release_volatile_write(struct file *filp)
{
	struct inode *inode = file_inode(filp);
	int ret;

	if (!inode_owner_or_capable(&init_user_ns, inode))
		return -EACCES;

	ret = mnt_want_write_file(filp);
	if (ret)
		return ret;

	inode_lock(inode);

	if (!f2fs_is_volatile_file(inode))
		goto out;

	if (!f2fs_is_first_block_written(inode)) {
		ret = truncate_partial_data_page(inode, 0, true);
		goto out;
	}

	ret = punch_hole(inode, 0, F2FS_BLKSIZE);
out:
	inode_unlock(inode);
	mnt_drop_write_file(filp);
	return ret;
}

static int f2fs_ioc_abort_volatile_write(struct file *filp)
{
	struct inode *inode = file_inode(filp);
	int ret;

	if (!inode_owner_or_capable(&init_user_ns, inode))
		return -EACCES;

	ret = mnt_want_write_file(filp);
	if (ret)
		return ret;

	inode_lock(inode);

	if (f2fs_is_atomic_file(inode))
		f2fs_drop_inmem_pages(inode);
	if (f2fs_is_volatile_file(inode)) {
		clear_inode_flag(inode, FI_VOLATILE_FILE);
		stat_dec_volatile_write(inode);
		ret = f2fs_do_sync_file(filp, 0, LLONG_MAX, 0, true);
	}

	clear_inode_flag(inode, FI_ATOMIC_REVOKE_REQUEST);

	inode_unlock(inode);

	mnt_drop_write_file(filp);
	f2fs_update_time(F2FS_I_SB(inode), REQ_TIME);
	return ret;
}

static int f2fs_ioc_shutdown(struct file *filp, unsigned long arg)
{
	struct inode *inode = file_inode(filp);
	struct f2fs_sb_info *sbi = F2FS_I_SB(inode);
	struct super_block *sb = sbi->sb;
	__u32 in;
	int ret = 0;

	if (!capable(CAP_SYS_ADMIN))
		return -EPERM;

	if (get_user(in, (__u32 __user *)arg))
		return -EFAULT;

	if (in != F2FS_GOING_DOWN_FULLSYNC) {
		ret = mnt_want_write_file(filp);
		if (ret) {
			if (ret == -EROFS) {
				ret = 0;
				f2fs_stop_checkpoint(sbi, false);
				set_sbi_flag(sbi, SBI_IS_SHUTDOWN);
				trace_f2fs_shutdown(sbi, in, ret);
			}
			return ret;
		}
	}

	switch (in) {
	case F2FS_GOING_DOWN_FULLSYNC:
		ret = freeze_bdev(sb->s_bdev);
		if (ret)
			goto out;
		f2fs_stop_checkpoint(sbi, false);
		set_sbi_flag(sbi, SBI_IS_SHUTDOWN);
		thaw_bdev(sb->s_bdev);
		break;
	case F2FS_GOING_DOWN_METASYNC:
		/* do checkpoint only */
		ret = f2fs_sync_fs(sb, 1);
		if (ret)
			goto out;
		f2fs_stop_checkpoint(sbi, false);
		set_sbi_flag(sbi, SBI_IS_SHUTDOWN);
		break;
	case F2FS_GOING_DOWN_NOSYNC:
		f2fs_stop_checkpoint(sbi, false);
		set_sbi_flag(sbi, SBI_IS_SHUTDOWN);
		break;
	case F2FS_GOING_DOWN_METAFLUSH:
		f2fs_sync_meta_pages(sbi, META, LONG_MAX, FS_META_IO);
		f2fs_stop_checkpoint(sbi, false);
		set_sbi_flag(sbi, SBI_IS_SHUTDOWN);
		break;
	case F2FS_GOING_DOWN_NEED_FSCK:
		set_sbi_flag(sbi, SBI_NEED_FSCK);
		set_sbi_flag(sbi, SBI_CP_DISABLED_QUICK);
		set_sbi_flag(sbi, SBI_IS_DIRTY);
		/* do checkpoint only */
		ret = f2fs_sync_fs(sb, 1);
		goto out;
	default:
		ret = -EINVAL;
		goto out;
	}

	f2fs_stop_gc_thread(sbi);
	f2fs_stop_discard_thread(sbi);

	f2fs_drop_discard_cmd(sbi);
	clear_opt(sbi, DISCARD);

	f2fs_update_time(sbi, REQ_TIME);
out:
	if (in != F2FS_GOING_DOWN_FULLSYNC)
		mnt_drop_write_file(filp);

	trace_f2fs_shutdown(sbi, in, ret);

	return ret;
}

static int f2fs_ioc_fitrim(struct file *filp, unsigned long arg)
{
	struct inode *inode = file_inode(filp);
	struct super_block *sb = inode->i_sb;
	struct request_queue *q = bdev_get_queue(sb->s_bdev);
	struct fstrim_range range;
	int ret;

	if (!capable(CAP_SYS_ADMIN))
		return -EPERM;

	if (!f2fs_hw_support_discard(F2FS_SB(sb)))
		return -EOPNOTSUPP;

	if (copy_from_user(&range, (struct fstrim_range __user *)arg,
				sizeof(range)))
		return -EFAULT;

	ret = mnt_want_write_file(filp);
	if (ret)
		return ret;

	range.minlen = max((unsigned int)range.minlen,
				q->limits.discard_granularity);
	ret = f2fs_trim_fs(F2FS_SB(sb), &range);
	mnt_drop_write_file(filp);
	if (ret < 0)
		return ret;

	if (copy_to_user((struct fstrim_range __user *)arg, &range,
				sizeof(range)))
		return -EFAULT;
	f2fs_update_time(F2FS_I_SB(inode), REQ_TIME);
	return 0;
}

static bool uuid_is_nonzero(__u8 u[16])
{
	int i;

	for (i = 0; i < 16; i++)
		if (u[i])
			return true;
	return false;
}

static int f2fs_ioc_set_encryption_policy(struct file *filp, unsigned long arg)
{
	struct inode *inode = file_inode(filp);

	if (!f2fs_sb_has_encrypt(F2FS_I_SB(inode)))
		return -EOPNOTSUPP;

	f2fs_update_time(F2FS_I_SB(inode), REQ_TIME);

	return fscrypt_ioctl_set_policy(filp, (const void __user *)arg);
}

static int f2fs_ioc_get_encryption_policy(struct file *filp, unsigned long arg)
{
	if (!f2fs_sb_has_encrypt(F2FS_I_SB(file_inode(filp))))
		return -EOPNOTSUPP;
	return fscrypt_ioctl_get_policy(filp, (void __user *)arg);
}

static int f2fs_ioc_get_encryption_pwsalt(struct file *filp, unsigned long arg)
{
	struct inode *inode = file_inode(filp);
	struct f2fs_sb_info *sbi = F2FS_I_SB(inode);
	int err;

	if (!f2fs_sb_has_encrypt(sbi))
		return -EOPNOTSUPP;

	err = mnt_want_write_file(filp);
	if (err)
		return err;

	down_write(&sbi->sb_lock);

	if (uuid_is_nonzero(sbi->raw_super->encrypt_pw_salt))
		goto got_it;

	/* update superblock with uuid */
	generate_random_uuid(sbi->raw_super->encrypt_pw_salt);

	err = f2fs_commit_super(sbi, false);
	if (err) {
		/* undo new data */
		memset(sbi->raw_super->encrypt_pw_salt, 0, 16);
		goto out_err;
	}
got_it:
	if (copy_to_user((__u8 __user *)arg, sbi->raw_super->encrypt_pw_salt,
									16))
		err = -EFAULT;
out_err:
	up_write(&sbi->sb_lock);
	mnt_drop_write_file(filp);
	return err;
}

static int f2fs_ioc_get_encryption_policy_ex(struct file *filp,
					     unsigned long arg)
{
	if (!f2fs_sb_has_encrypt(F2FS_I_SB(file_inode(filp))))
		return -EOPNOTSUPP;

	return fscrypt_ioctl_get_policy_ex(filp, (void __user *)arg);
}

static int f2fs_ioc_add_encryption_key(struct file *filp, unsigned long arg)
{
	if (!f2fs_sb_has_encrypt(F2FS_I_SB(file_inode(filp))))
		return -EOPNOTSUPP;

	return fscrypt_ioctl_add_key(filp, (void __user *)arg);
}

static int f2fs_ioc_remove_encryption_key(struct file *filp, unsigned long arg)
{
	if (!f2fs_sb_has_encrypt(F2FS_I_SB(file_inode(filp))))
		return -EOPNOTSUPP;

	return fscrypt_ioctl_remove_key(filp, (void __user *)arg);
}

static int f2fs_ioc_remove_encryption_key_all_users(struct file *filp,
						    unsigned long arg)
{
	if (!f2fs_sb_has_encrypt(F2FS_I_SB(file_inode(filp))))
		return -EOPNOTSUPP;

	return fscrypt_ioctl_remove_key_all_users(filp, (void __user *)arg);
}

static int f2fs_ioc_get_encryption_key_status(struct file *filp,
					      unsigned long arg)
{
	if (!f2fs_sb_has_encrypt(F2FS_I_SB(file_inode(filp))))
		return -EOPNOTSUPP;

	return fscrypt_ioctl_get_key_status(filp, (void __user *)arg);
}

static int f2fs_ioc_get_encryption_nonce(struct file *filp, unsigned long arg)
{
	if (!f2fs_sb_has_encrypt(F2FS_I_SB(file_inode(filp))))
		return -EOPNOTSUPP;

	return fscrypt_ioctl_get_nonce(filp, (void __user *)arg);
}

static int f2fs_ioc_gc(struct file *filp, unsigned long arg)
{
	struct inode *inode = file_inode(filp);
	struct f2fs_sb_info *sbi = F2FS_I_SB(inode);
	__u32 sync;
	int ret;

	if (!capable(CAP_SYS_ADMIN))
		return -EPERM;

	if (get_user(sync, (__u32 __user *)arg))
		return -EFAULT;

	if (f2fs_readonly(sbi->sb))
		return -EROFS;

	ret = mnt_want_write_file(filp);
	if (ret)
		return ret;

	if (!sync) {
		if (!down_write_trylock(&sbi->gc_lock)) {
			ret = -EBUSY;
			goto out;
		}
	} else {
		down_write(&sbi->gc_lock);
	}

	ret = f2fs_gc(sbi, sync, true, false, NULL_SEGNO);
out:
	mnt_drop_write_file(filp);
	return ret;
}

static int __f2fs_ioc_gc_range(struct file *filp, struct f2fs_gc_range *range)
{
	struct f2fs_sb_info *sbi = F2FS_I_SB(file_inode(filp));
	u64 end;
	int ret;

	if (!capable(CAP_SYS_ADMIN))
		return -EPERM;
	if (f2fs_readonly(sbi->sb))
		return -EROFS;

	end = range->start + range->len;
	if (end < range->start || range->start < MAIN_BLKADDR(sbi) ||
					end >= MAX_BLKADDR(sbi))
		return -EINVAL;

	ret = mnt_want_write_file(filp);
	if (ret)
		return ret;

do_more:
	if (!range->sync) {
		if (!down_write_trylock(&sbi->gc_lock)) {
			ret = -EBUSY;
			goto out;
		}
	} else {
		down_write(&sbi->gc_lock);
	}

	ret = f2fs_gc(sbi, range->sync, true, false,
				GET_SEGNO(sbi, range->start));
	if (ret) {
		if (ret == -EBUSY)
			ret = -EAGAIN;
		goto out;
	}
	range->start += BLKS_PER_SEC(sbi);
	if (range->start <= end)
		goto do_more;
out:
	mnt_drop_write_file(filp);
	return ret;
}

static int f2fs_ioc_gc_range(struct file *filp, unsigned long arg)
{
	struct f2fs_gc_range range;

	if (copy_from_user(&range, (struct f2fs_gc_range __user *)arg,
							sizeof(range)))
		return -EFAULT;
	return __f2fs_ioc_gc_range(filp, &range);
}

static int f2fs_ioc_write_checkpoint(struct file *filp, unsigned long arg)
{
	struct inode *inode = file_inode(filp);
	struct f2fs_sb_info *sbi = F2FS_I_SB(inode);
	int ret;

	if (!capable(CAP_SYS_ADMIN))
		return -EPERM;

	if (f2fs_readonly(sbi->sb))
		return -EROFS;

	if (unlikely(is_sbi_flag_set(sbi, SBI_CP_DISABLED))) {
		f2fs_info(sbi, "Skipping Checkpoint. Checkpoints currently disabled.");
		return -EINVAL;
	}

	ret = mnt_want_write_file(filp);
	if (ret)
		return ret;

	ret = f2fs_sync_fs(sbi->sb, 1);

	mnt_drop_write_file(filp);
	return ret;
}

static int f2fs_defragment_range(struct f2fs_sb_info *sbi,
					struct file *filp,
					struct f2fs_defragment *range)
{
	struct inode *inode = file_inode(filp);
	struct f2fs_map_blocks map = { .m_next_extent = NULL,
					.m_seg_type = NO_CHECK_TYPE,
					.m_may_create = false };
	struct extent_info ei = {0, 0, 0};
	pgoff_t pg_start, pg_end, next_pgofs;
	unsigned int blk_per_seg = sbi->blocks_per_seg;
	unsigned int total = 0, sec_num;
	block_t blk_end = 0;
	bool fragmented = false;
	int err;

	/* if in-place-update policy is enabled, don't waste time here */
	if (f2fs_should_update_inplace(inode, NULL))
		return -EINVAL;

	pg_start = range->start >> PAGE_SHIFT;
	pg_end = (range->start + range->len) >> PAGE_SHIFT;

	f2fs_balance_fs(sbi, true);

	inode_lock(inode);

	/* writeback all dirty pages in the range */
	err = filemap_write_and_wait_range(inode->i_mapping, range->start,
						range->start + range->len - 1);
	if (err)
		goto out;

	/*
	 * lookup mapping info in extent cache, skip defragmenting if physical
	 * block addresses are continuous.
	 */
	if (f2fs_lookup_extent_cache(inode, pg_start, &ei)) {
		if (ei.fofs + ei.len >= pg_end)
			goto out;
	}

	map.m_lblk = pg_start;
	map.m_next_pgofs = &next_pgofs;

	/*
	 * lookup mapping info in dnode page cache, skip defragmenting if all
	 * physical block addresses are continuous even if there are hole(s)
	 * in logical blocks.
	 */
	while (map.m_lblk < pg_end) {
		map.m_len = pg_end - map.m_lblk;
		err = f2fs_map_blocks(inode, &map, 0, F2FS_GET_BLOCK_DEFAULT);
		if (err)
			goto out;

		if (!(map.m_flags & F2FS_MAP_FLAGS)) {
			map.m_lblk = next_pgofs;
			continue;
		}

		if (blk_end && blk_end != map.m_pblk)
			fragmented = true;

		/* record total count of block that we're going to move */
		total += map.m_len;

		blk_end = map.m_pblk + map.m_len;

		map.m_lblk += map.m_len;
	}

	if (!fragmented) {
		total = 0;
		goto out;
	}

	sec_num = DIV_ROUND_UP(total, BLKS_PER_SEC(sbi));

	/*
	 * make sure there are enough free section for LFS allocation, this can
	 * avoid defragment running in SSR mode when free section are allocated
	 * intensively
	 */
	if (has_not_enough_free_secs(sbi, 0, sec_num)) {
		err = -EAGAIN;
		goto out;
	}

	map.m_lblk = pg_start;
	map.m_len = pg_end - pg_start;
	total = 0;

	while (map.m_lblk < pg_end) {
		pgoff_t idx;
		int cnt = 0;

do_map:
		map.m_len = pg_end - map.m_lblk;
		err = f2fs_map_blocks(inode, &map, 0, F2FS_GET_BLOCK_DEFAULT);
		if (err)
			goto clear_out;

		if (!(map.m_flags & F2FS_MAP_FLAGS)) {
			map.m_lblk = next_pgofs;
			goto check;
		}

		set_inode_flag(inode, FI_DO_DEFRAG);

		idx = map.m_lblk;
		while (idx < map.m_lblk + map.m_len && cnt < blk_per_seg) {
			struct page *page;

			page = f2fs_get_lock_data_page(inode, idx, true);
			if (IS_ERR(page)) {
				err = PTR_ERR(page);
				goto clear_out;
			}

			set_page_dirty(page);
			f2fs_put_page(page, 1);

			idx++;
			cnt++;
			total++;
		}

		map.m_lblk = idx;
check:
		if (map.m_lblk < pg_end && cnt < blk_per_seg)
			goto do_map;

		clear_inode_flag(inode, FI_DO_DEFRAG);

		err = filemap_fdatawrite(inode->i_mapping);
		if (err)
			goto out;
	}
clear_out:
	clear_inode_flag(inode, FI_DO_DEFRAG);
out:
	inode_unlock(inode);
	if (!err)
		range->len = (u64)total << PAGE_SHIFT;
	return err;
}

static int f2fs_ioc_defragment(struct file *filp, unsigned long arg)
{
	struct inode *inode = file_inode(filp);
	struct f2fs_sb_info *sbi = F2FS_I_SB(inode);
	struct f2fs_defragment range;
	int err;

	if (!capable(CAP_SYS_ADMIN))
		return -EPERM;

	if (!S_ISREG(inode->i_mode) || f2fs_is_atomic_file(inode))
		return -EINVAL;

	if (f2fs_readonly(sbi->sb))
		return -EROFS;

	if (copy_from_user(&range, (struct f2fs_defragment __user *)arg,
							sizeof(range)))
		return -EFAULT;

	/* verify alignment of offset & size */
	if (range.start & (F2FS_BLKSIZE - 1) || range.len & (F2FS_BLKSIZE - 1))
		return -EINVAL;

	if (unlikely((range.start + range.len) >> PAGE_SHIFT >
					max_file_blocks(inode)))
		return -EINVAL;

	err = mnt_want_write_file(filp);
	if (err)
		return err;

	err = f2fs_defragment_range(sbi, filp, &range);
	mnt_drop_write_file(filp);

	f2fs_update_time(sbi, REQ_TIME);
	if (err < 0)
		return err;

	if (copy_to_user((struct f2fs_defragment __user *)arg, &range,
							sizeof(range)))
		return -EFAULT;

	return 0;
}

static int f2fs_move_file_range(struct file *file_in, loff_t pos_in,
			struct file *file_out, loff_t pos_out, size_t len)
{
	struct inode *src = file_inode(file_in);
	struct inode *dst = file_inode(file_out);
	struct f2fs_sb_info *sbi = F2FS_I_SB(src);
	size_t olen = len, dst_max_i_size = 0;
	size_t dst_osize;
	int ret;

	if (file_in->f_path.mnt != file_out->f_path.mnt ||
				src->i_sb != dst->i_sb)
		return -EXDEV;

	if (unlikely(f2fs_readonly(src->i_sb)))
		return -EROFS;

	if (!S_ISREG(src->i_mode) || !S_ISREG(dst->i_mode))
		return -EINVAL;

	if (IS_ENCRYPTED(src) || IS_ENCRYPTED(dst))
		return -EOPNOTSUPP;

	if (pos_out < 0 || pos_in < 0)
		return -EINVAL;

	if (src == dst) {
		if (pos_in == pos_out)
			return 0;
		if (pos_out > pos_in && pos_out < pos_in + len)
			return -EINVAL;
	}

	inode_lock(src);
	if (src != dst) {
		ret = -EBUSY;
		if (!inode_trylock(dst))
			goto out;
	}

	ret = -EINVAL;
	if (pos_in + len > src->i_size || pos_in + len < pos_in)
		goto out_unlock;
	if (len == 0)
		olen = len = src->i_size - pos_in;
	if (pos_in + len == src->i_size)
		len = ALIGN(src->i_size, F2FS_BLKSIZE) - pos_in;
	if (len == 0) {
		ret = 0;
		goto out_unlock;
	}

	dst_osize = dst->i_size;
	if (pos_out + olen > dst->i_size)
		dst_max_i_size = pos_out + olen;

	/* verify the end result is block aligned */
	if (!IS_ALIGNED(pos_in, F2FS_BLKSIZE) ||
			!IS_ALIGNED(pos_in + len, F2FS_BLKSIZE) ||
			!IS_ALIGNED(pos_out, F2FS_BLKSIZE))
		goto out_unlock;

	ret = f2fs_convert_inline_inode(src);
	if (ret)
		goto out_unlock;

	ret = f2fs_convert_inline_inode(dst);
	if (ret)
		goto out_unlock;

	/* write out all dirty pages from offset */
	ret = filemap_write_and_wait_range(src->i_mapping,
					pos_in, pos_in + len);
	if (ret)
		goto out_unlock;

	ret = filemap_write_and_wait_range(dst->i_mapping,
					pos_out, pos_out + len);
	if (ret)
		goto out_unlock;

	f2fs_balance_fs(sbi, true);

	down_write(&F2FS_I(src)->i_gc_rwsem[WRITE]);
	if (src != dst) {
		ret = -EBUSY;
		if (!down_write_trylock(&F2FS_I(dst)->i_gc_rwsem[WRITE]))
			goto out_src;
	}

	f2fs_lock_op(sbi);
	ret = __exchange_data_block(src, dst, pos_in >> F2FS_BLKSIZE_BITS,
				pos_out >> F2FS_BLKSIZE_BITS,
				len >> F2FS_BLKSIZE_BITS, false);

	if (!ret) {
		if (dst_max_i_size)
			f2fs_i_size_write(dst, dst_max_i_size);
		else if (dst_osize != dst->i_size)
			f2fs_i_size_write(dst, dst_osize);
	}
	f2fs_unlock_op(sbi);

	if (src != dst)
		up_write(&F2FS_I(dst)->i_gc_rwsem[WRITE]);
out_src:
	up_write(&F2FS_I(src)->i_gc_rwsem[WRITE]);
out_unlock:
	if (src != dst)
		inode_unlock(dst);
out:
	inode_unlock(src);
	return ret;
}

static int __f2fs_ioc_move_range(struct file *filp,
				struct f2fs_move_range *range)
{
	struct fd dst;
	int err;

	if (!(filp->f_mode & FMODE_READ) ||
			!(filp->f_mode & FMODE_WRITE))
		return -EBADF;

	dst = fdget(range->dst_fd);
	if (!dst.file)
		return -EBADF;

	if (!(dst.file->f_mode & FMODE_WRITE)) {
		err = -EBADF;
		goto err_out;
	}

	err = mnt_want_write_file(filp);
	if (err)
		goto err_out;

	err = f2fs_move_file_range(filp, range->pos_in, dst.file,
					range->pos_out, range->len);

	mnt_drop_write_file(filp);
err_out:
	fdput(dst);
	return err;
}

static int f2fs_ioc_move_range(struct file *filp, unsigned long arg)
{
	struct f2fs_move_range range;

	if (copy_from_user(&range, (struct f2fs_move_range __user *)arg,
							sizeof(range)))
		return -EFAULT;
	return __f2fs_ioc_move_range(filp, &range);
}

static int f2fs_ioc_flush_device(struct file *filp, unsigned long arg)
{
	struct inode *inode = file_inode(filp);
	struct f2fs_sb_info *sbi = F2FS_I_SB(inode);
	struct sit_info *sm = SIT_I(sbi);
	unsigned int start_segno = 0, end_segno = 0;
	unsigned int dev_start_segno = 0, dev_end_segno = 0;
	struct f2fs_flush_device range;
	int ret;

	if (!capable(CAP_SYS_ADMIN))
		return -EPERM;

	if (f2fs_readonly(sbi->sb))
		return -EROFS;

	if (unlikely(is_sbi_flag_set(sbi, SBI_CP_DISABLED)))
		return -EINVAL;

	if (copy_from_user(&range, (struct f2fs_flush_device __user *)arg,
							sizeof(range)))
		return -EFAULT;

	if (!f2fs_is_multi_device(sbi) || sbi->s_ndevs - 1 <= range.dev_num ||
			__is_large_section(sbi)) {
		f2fs_warn(sbi, "Can't flush %u in %d for segs_per_sec %u != 1",
			  range.dev_num, sbi->s_ndevs, sbi->segs_per_sec);
		return -EINVAL;
	}

	ret = mnt_want_write_file(filp);
	if (ret)
		return ret;

	if (range.dev_num != 0)
		dev_start_segno = GET_SEGNO(sbi, FDEV(range.dev_num).start_blk);
	dev_end_segno = GET_SEGNO(sbi, FDEV(range.dev_num).end_blk);

	start_segno = sm->last_victim[FLUSH_DEVICE];
	if (start_segno < dev_start_segno || start_segno >= dev_end_segno)
		start_segno = dev_start_segno;
	end_segno = min(start_segno + range.segments, dev_end_segno);

	while (start_segno < end_segno) {
		if (!down_write_trylock(&sbi->gc_lock)) {
			ret = -EBUSY;
			goto out;
		}
		sm->last_victim[GC_CB] = end_segno + 1;
		sm->last_victim[GC_GREEDY] = end_segno + 1;
		sm->last_victim[ALLOC_NEXT] = end_segno + 1;
		ret = f2fs_gc(sbi, true, true, true, start_segno);
		if (ret == -EAGAIN)
			ret = 0;
		else if (ret < 0)
			break;
		start_segno++;
	}
out:
	mnt_drop_write_file(filp);
	return ret;
}

static int f2fs_ioc_get_features(struct file *filp, unsigned long arg)
{
	struct inode *inode = file_inode(filp);
	u32 sb_feature = le32_to_cpu(F2FS_I_SB(inode)->raw_super->feature);

	/* Must validate to set it with SQLite behavior in Android. */
	sb_feature |= F2FS_FEATURE_ATOMIC_WRITE;

	return put_user(sb_feature, (u32 __user *)arg);
}

#ifdef CONFIG_QUOTA
int f2fs_transfer_project_quota(struct inode *inode, kprojid_t kprojid)
{
	struct dquot *transfer_to[MAXQUOTAS] = {};
	struct f2fs_sb_info *sbi = F2FS_I_SB(inode);
	struct super_block *sb = sbi->sb;
	int err = 0;

	transfer_to[PRJQUOTA] = dqget(sb, make_kqid_projid(kprojid));
	if (!IS_ERR(transfer_to[PRJQUOTA])) {
		err = __dquot_transfer(inode, transfer_to);
		if (err)
			set_sbi_flag(sbi, SBI_QUOTA_NEED_REPAIR);
		dqput(transfer_to[PRJQUOTA]);
	}
	return err;
}

static int f2fs_ioc_setproject(struct inode *inode, __u32 projid)
{
	struct f2fs_inode_info *fi = F2FS_I(inode);
	struct f2fs_sb_info *sbi = F2FS_I_SB(inode);
	struct page *ipage;
	kprojid_t kprojid;
	int err;

	if (!f2fs_sb_has_project_quota(sbi)) {
		if (projid != F2FS_DEF_PROJID)
			return -EOPNOTSUPP;
		else
			return 0;
	}

	if (!f2fs_has_extra_attr(inode))
		return -EOPNOTSUPP;

	kprojid = make_kprojid(&init_user_ns, (projid_t)projid);

	if (projid_eq(kprojid, F2FS_I(inode)->i_projid))
		return 0;

	err = -EPERM;
	/* Is it quota file? Do not allow user to mess with it */
	if (IS_NOQUOTA(inode))
		return err;

	ipage = f2fs_get_node_page(sbi, inode->i_ino);
	if (IS_ERR(ipage))
		return PTR_ERR(ipage);

	if (!F2FS_FITS_IN_INODE(F2FS_INODE(ipage), fi->i_extra_isize,
								i_projid)) {
		err = -EOVERFLOW;
		f2fs_put_page(ipage, 1);
		return err;
	}
	f2fs_put_page(ipage, 1);

	err = dquot_initialize(inode);
	if (err)
		return err;

	f2fs_lock_op(sbi);
	err = f2fs_transfer_project_quota(inode, kprojid);
	if (err)
		goto out_unlock;

	F2FS_I(inode)->i_projid = kprojid;
	inode->i_ctime = current_time(inode);
	f2fs_mark_inode_dirty_sync(inode, true);
out_unlock:
	f2fs_unlock_op(sbi);
	return err;
}
#else
int f2fs_transfer_project_quota(struct inode *inode, kprojid_t kprojid)
{
	return 0;
}

static int f2fs_ioc_setproject(struct inode *inode, __u32 projid)
{
	if (projid != F2FS_DEF_PROJID)
		return -EOPNOTSUPP;
	return 0;
}
#endif

int f2fs_fileattr_get(struct dentry *dentry, struct fileattr *fa)
{
	struct inode *inode = d_inode(dentry);
	struct f2fs_inode_info *fi = F2FS_I(inode);
	u32 fsflags = f2fs_iflags_to_fsflags(fi->i_flags);

	if (IS_ENCRYPTED(inode))
		fsflags |= FS_ENCRYPT_FL;
	if (IS_VERITY(inode))
		fsflags |= FS_VERITY_FL;
	if (f2fs_has_inline_data(inode) || f2fs_has_inline_dentry(inode))
		fsflags |= FS_INLINE_DATA_FL;
	if (is_inode_flag_set(inode, FI_PIN_FILE))
		fsflags |= FS_NOCOW_FL;

	fileattr_fill_flags(fa, fsflags & F2FS_GETTABLE_FS_FL);

	if (f2fs_sb_has_project_quota(F2FS_I_SB(inode)))
		fa->fsx_projid = from_kprojid(&init_user_ns, fi->i_projid);

	return 0;
}

int f2fs_fileattr_set(struct user_namespace *mnt_userns,
		      struct dentry *dentry, struct fileattr *fa)
{
	struct inode *inode = d_inode(dentry);
	u32 fsflags = fa->flags, mask = F2FS_SETTABLE_FS_FL;
	u32 iflags;
	int err;

	if (unlikely(f2fs_cp_error(F2FS_I_SB(inode))))
		return -EIO;
	if (!f2fs_is_checkpoint_ready(F2FS_I_SB(inode)))
		return -ENOSPC;
	if (fsflags & ~F2FS_GETTABLE_FS_FL)
		return -EOPNOTSUPP;
	fsflags &= F2FS_SETTABLE_FS_FL;
	if (!fa->flags_valid)
		mask &= FS_COMMON_FL;

	iflags = f2fs_fsflags_to_iflags(fsflags);
	if (f2fs_mask_flags(inode->i_mode, iflags) != iflags)
		return -EOPNOTSUPP;

	err = f2fs_setflags_common(inode, iflags, f2fs_fsflags_to_iflags(mask));
	if (!err)
		err = f2fs_ioc_setproject(inode, fa->fsx_projid);

	return err;
}

int f2fs_pin_file_control(struct inode *inode, bool inc)
{
	struct f2fs_inode_info *fi = F2FS_I(inode);
	struct f2fs_sb_info *sbi = F2FS_I_SB(inode);

	/* Use i_gc_failures for normal file as a risk signal. */
	if (inc)
		f2fs_i_gc_failures_write(inode,
				fi->i_gc_failures[GC_FAILURE_PIN] + 1);

	if (fi->i_gc_failures[GC_FAILURE_PIN] > sbi->gc_pin_file_threshold) {
		f2fs_warn(sbi, "%s: Enable GC = ino %lx after %x GC trials",
			  __func__, inode->i_ino,
			  fi->i_gc_failures[GC_FAILURE_PIN]);
		clear_inode_flag(inode, FI_PIN_FILE);
		return -EAGAIN;
	}
	return 0;
}

static int f2fs_ioc_set_pin_file(struct file *filp, unsigned long arg)
{
	struct inode *inode = file_inode(filp);
	__u32 pin;
	int ret = 0;

	if (get_user(pin, (__u32 __user *)arg))
		return -EFAULT;

	if (!S_ISREG(inode->i_mode))
		return -EINVAL;

	if (f2fs_readonly(F2FS_I_SB(inode)->sb))
		return -EROFS;

	ret = mnt_want_write_file(filp);
	if (ret)
		return ret;

	inode_lock(inode);

	if (f2fs_should_update_outplace(inode, NULL)) {
		ret = -EINVAL;
		goto out;
	}

	if (!pin) {
		clear_inode_flag(inode, FI_PIN_FILE);
		f2fs_i_gc_failures_write(inode, 0);
		goto done;
	}

	if (f2fs_pin_file_control(inode, false)) {
		ret = -EAGAIN;
		goto out;
	}

	ret = f2fs_convert_inline_inode(inode);
	if (ret)
		goto out;

	if (!f2fs_disable_compressed_file(inode)) {
		ret = -EOPNOTSUPP;
		goto out;
	}

	set_inode_flag(inode, FI_PIN_FILE);
	ret = F2FS_I(inode)->i_gc_failures[GC_FAILURE_PIN];
done:
	f2fs_update_time(F2FS_I_SB(inode), REQ_TIME);
out:
	inode_unlock(inode);
	mnt_drop_write_file(filp);
	return ret;
}

static int f2fs_ioc_get_pin_file(struct file *filp, unsigned long arg)
{
	struct inode *inode = file_inode(filp);
	__u32 pin = 0;

	if (is_inode_flag_set(inode, FI_PIN_FILE))
		pin = F2FS_I(inode)->i_gc_failures[GC_FAILURE_PIN];
	return put_user(pin, (u32 __user *)arg);
}

int f2fs_precache_extents(struct inode *inode)
{
	struct f2fs_inode_info *fi = F2FS_I(inode);
	struct f2fs_map_blocks map;
	pgoff_t m_next_extent;
	loff_t end;
	int err;

	if (is_inode_flag_set(inode, FI_NO_EXTENT))
		return -EOPNOTSUPP;

	map.m_lblk = 0;
	map.m_next_pgofs = NULL;
	map.m_next_extent = &m_next_extent;
	map.m_seg_type = NO_CHECK_TYPE;
	map.m_may_create = false;
	end = max_file_blocks(inode);

	while (map.m_lblk < end) {
		map.m_len = end - map.m_lblk;

		down_write(&fi->i_gc_rwsem[WRITE]);
		err = f2fs_map_blocks(inode, &map, 0, F2FS_GET_BLOCK_PRECACHE);
		up_write(&fi->i_gc_rwsem[WRITE]);
		if (err)
			return err;

		map.m_lblk = m_next_extent;
	}

	return 0;
}

static int f2fs_ioc_precache_extents(struct file *filp, unsigned long arg)
{
	return f2fs_precache_extents(file_inode(filp));
}

static int f2fs_ioc_resize_fs(struct file *filp, unsigned long arg)
{
	struct f2fs_sb_info *sbi = F2FS_I_SB(file_inode(filp));
	__u64 block_count;

	if (!capable(CAP_SYS_ADMIN))
		return -EPERM;

	if (f2fs_readonly(sbi->sb))
		return -EROFS;

	if (copy_from_user(&block_count, (void __user *)arg,
			   sizeof(block_count)))
		return -EFAULT;

	return f2fs_resize_fs(sbi, block_count);
}

static int f2fs_ioc_enable_verity(struct file *filp, unsigned long arg)
{
	struct inode *inode = file_inode(filp);

	f2fs_update_time(F2FS_I_SB(inode), REQ_TIME);

	if (!f2fs_sb_has_verity(F2FS_I_SB(inode))) {
		f2fs_warn(F2FS_I_SB(inode),
			  "Can't enable fs-verity on inode %lu: the verity feature is not enabled on this filesystem",
			  inode->i_ino);
		return -EOPNOTSUPP;
	}

	return fsverity_ioctl_enable(filp, (const void __user *)arg);
}

static int f2fs_ioc_measure_verity(struct file *filp, unsigned long arg)
{
	if (!f2fs_sb_has_verity(F2FS_I_SB(file_inode(filp))))
		return -EOPNOTSUPP;

	return fsverity_ioctl_measure(filp, (void __user *)arg);
}

static int f2fs_ioc_read_verity_metadata(struct file *filp, unsigned long arg)
{
	if (!f2fs_sb_has_verity(F2FS_I_SB(file_inode(filp))))
		return -EOPNOTSUPP;

	return fsverity_ioctl_read_metadata(filp, (const void __user *)arg);
}

static int f2fs_ioc_getfslabel(struct file *filp, unsigned long arg)
{
	struct inode *inode = file_inode(filp);
	struct f2fs_sb_info *sbi = F2FS_I_SB(inode);
	char *vbuf;
	int count;
	int err = 0;

	vbuf = f2fs_kzalloc(sbi, MAX_VOLUME_NAME, GFP_KERNEL);
	if (!vbuf)
		return -ENOMEM;

	down_read(&sbi->sb_lock);
	count = utf16s_to_utf8s(sbi->raw_super->volume_name,
			ARRAY_SIZE(sbi->raw_super->volume_name),
			UTF16_LITTLE_ENDIAN, vbuf, MAX_VOLUME_NAME);
	up_read(&sbi->sb_lock);

	if (copy_to_user((char __user *)arg, vbuf,
				min(FSLABEL_MAX, count)))
		err = -EFAULT;

	kfree(vbuf);
	return err;
}

static int f2fs_ioc_setfslabel(struct file *filp, unsigned long arg)
{
	struct inode *inode = file_inode(filp);
	struct f2fs_sb_info *sbi = F2FS_I_SB(inode);
	char *vbuf;
	int err = 0;

	if (!capable(CAP_SYS_ADMIN))
		return -EPERM;

	vbuf = strndup_user((const char __user *)arg, FSLABEL_MAX);
	if (IS_ERR(vbuf))
		return PTR_ERR(vbuf);

	err = mnt_want_write_file(filp);
	if (err)
		goto out;

	down_write(&sbi->sb_lock);

	memset(sbi->raw_super->volume_name, 0,
			sizeof(sbi->raw_super->volume_name));
	utf8s_to_utf16s(vbuf, strlen(vbuf), UTF16_LITTLE_ENDIAN,
			sbi->raw_super->volume_name,
			ARRAY_SIZE(sbi->raw_super->volume_name));

	err = f2fs_commit_super(sbi, false);

	up_write(&sbi->sb_lock);

	mnt_drop_write_file(filp);
out:
	kfree(vbuf);
	return err;
}

static int f2fs_get_compress_blocks(struct file *filp, unsigned long arg)
{
	struct inode *inode = file_inode(filp);
	__u64 blocks;

	if (!f2fs_sb_has_compression(F2FS_I_SB(inode)))
		return -EOPNOTSUPP;

	if (!f2fs_compressed_file(inode))
		return -EINVAL;

	blocks = atomic_read(&F2FS_I(inode)->i_compr_blocks);
	return put_user(blocks, (u64 __user *)arg);
}

static int release_compress_blocks(struct dnode_of_data *dn, pgoff_t count)
{
	struct f2fs_sb_info *sbi = F2FS_I_SB(dn->inode);
	unsigned int released_blocks = 0;
	int cluster_size = F2FS_I(dn->inode)->i_cluster_size;
	block_t blkaddr;
	int i;

	for (i = 0; i < count; i++) {
		blkaddr = data_blkaddr(dn->inode, dn->node_page,
						dn->ofs_in_node + i);

		if (!__is_valid_data_blkaddr(blkaddr))
			continue;
		if (unlikely(!f2fs_is_valid_blkaddr(sbi, blkaddr,
					DATA_GENERIC_ENHANCE)))
			return -EFSCORRUPTED;
	}

	while (count) {
		int compr_blocks = 0;

		for (i = 0; i < cluster_size; i++, dn->ofs_in_node++) {
			blkaddr = f2fs_data_blkaddr(dn);

			if (i == 0) {
				if (blkaddr == COMPRESS_ADDR)
					continue;
				dn->ofs_in_node += cluster_size;
				goto next;
			}

			if (__is_valid_data_blkaddr(blkaddr))
				compr_blocks++;

			if (blkaddr != NEW_ADDR)
				continue;

			dn->data_blkaddr = NULL_ADDR;
			f2fs_set_data_blkaddr(dn);
		}

		f2fs_i_compr_blocks_update(dn->inode, compr_blocks, false);
		dec_valid_block_count(sbi, dn->inode,
					cluster_size - compr_blocks);

		released_blocks += cluster_size - compr_blocks;
next:
		count -= cluster_size;
	}

	return released_blocks;
}

static int f2fs_release_compress_blocks(struct file *filp, unsigned long arg)
{
	struct inode *inode = file_inode(filp);
	struct f2fs_sb_info *sbi = F2FS_I_SB(inode);
	pgoff_t page_idx = 0, last_idx;
	unsigned int released_blocks = 0;
	int ret;
	int writecount;

	if (!f2fs_sb_has_compression(F2FS_I_SB(inode)))
		return -EOPNOTSUPP;

	if (!f2fs_compressed_file(inode))
		return -EINVAL;

	if (f2fs_readonly(sbi->sb))
		return -EROFS;

	ret = mnt_want_write_file(filp);
	if (ret)
		return ret;

	f2fs_balance_fs(F2FS_I_SB(inode), true);

	inode_lock(inode);

	writecount = atomic_read(&inode->i_writecount);
	if ((filp->f_mode & FMODE_WRITE && writecount != 1) ||
			(!(filp->f_mode & FMODE_WRITE) && writecount)) {
		ret = -EBUSY;
		goto out;
	}

	if (is_inode_flag_set(inode, FI_COMPRESS_RELEASED)) {
		ret = -EINVAL;
		goto out;
	}

	ret = filemap_write_and_wait_range(inode->i_mapping, 0, LLONG_MAX);
	if (ret)
		goto out;

	set_inode_flag(inode, FI_COMPRESS_RELEASED);
	inode->i_ctime = current_time(inode);
	f2fs_mark_inode_dirty_sync(inode, true);

	if (!atomic_read(&F2FS_I(inode)->i_compr_blocks))
		goto out;

	down_write(&F2FS_I(inode)->i_gc_rwsem[WRITE]);
	filemap_invalidate_lock(inode->i_mapping);

	last_idx = DIV_ROUND_UP(i_size_read(inode), PAGE_SIZE);

	while (page_idx < last_idx) {
		struct dnode_of_data dn;
		pgoff_t end_offset, count;

		set_new_dnode(&dn, inode, NULL, NULL, 0);
		ret = f2fs_get_dnode_of_data(&dn, page_idx, LOOKUP_NODE);
		if (ret) {
			if (ret == -ENOENT) {
				page_idx = f2fs_get_next_page_offset(&dn,
								page_idx);
				ret = 0;
				continue;
			}
			break;
		}

		end_offset = ADDRS_PER_PAGE(dn.node_page, inode);
		count = min(end_offset - dn.ofs_in_node, last_idx - page_idx);
		count = round_up(count, F2FS_I(inode)->i_cluster_size);

		ret = release_compress_blocks(&dn, count);

		f2fs_put_dnode(&dn);

		if (ret < 0)
			break;

		page_idx += count;
		released_blocks += ret;
	}

<<<<<<< HEAD
	up_write(&F2FS_I(inode)->i_gc_rwsem[WRITE]);
	filemap_invalidate_unlock(inode->i_mapping);
=======
	up_write(&F2FS_I(inode)->i_mmap_sem);
	up_write(&F2FS_I(inode)->i_gc_rwsem[WRITE]);
>>>>>>> 9605f75c
out:
	inode_unlock(inode);

	mnt_drop_write_file(filp);

	if (ret >= 0) {
		ret = put_user(released_blocks, (u64 __user *)arg);
	} else if (released_blocks &&
			atomic_read(&F2FS_I(inode)->i_compr_blocks)) {
		set_sbi_flag(sbi, SBI_NEED_FSCK);
		f2fs_warn(sbi, "%s: partial blocks were released i_ino=%lx "
			"iblocks=%llu, released=%u, compr_blocks=%u, "
			"run fsck to fix.",
			__func__, inode->i_ino, inode->i_blocks,
			released_blocks,
			atomic_read(&F2FS_I(inode)->i_compr_blocks));
	}

	return ret;
}

static int reserve_compress_blocks(struct dnode_of_data *dn, pgoff_t count)
{
	struct f2fs_sb_info *sbi = F2FS_I_SB(dn->inode);
	unsigned int reserved_blocks = 0;
	int cluster_size = F2FS_I(dn->inode)->i_cluster_size;
	block_t blkaddr;
	int i;

	for (i = 0; i < count; i++) {
		blkaddr = data_blkaddr(dn->inode, dn->node_page,
						dn->ofs_in_node + i);

		if (!__is_valid_data_blkaddr(blkaddr))
			continue;
		if (unlikely(!f2fs_is_valid_blkaddr(sbi, blkaddr,
					DATA_GENERIC_ENHANCE)))
			return -EFSCORRUPTED;
	}

	while (count) {
		int compr_blocks = 0;
		blkcnt_t reserved;
		int ret;

		for (i = 0; i < cluster_size; i++, dn->ofs_in_node++) {
			blkaddr = f2fs_data_blkaddr(dn);

			if (i == 0) {
				if (blkaddr == COMPRESS_ADDR)
					continue;
				dn->ofs_in_node += cluster_size;
				goto next;
			}

			if (__is_valid_data_blkaddr(blkaddr)) {
				compr_blocks++;
				continue;
			}

			dn->data_blkaddr = NEW_ADDR;
			f2fs_set_data_blkaddr(dn);
		}

		reserved = cluster_size - compr_blocks;
		ret = inc_valid_block_count(sbi, dn->inode, &reserved);
		if (ret)
			return ret;

		if (reserved != cluster_size - compr_blocks)
			return -ENOSPC;

		f2fs_i_compr_blocks_update(dn->inode, compr_blocks, true);

		reserved_blocks += reserved;
next:
		count -= cluster_size;
	}

	return reserved_blocks;
}

static int f2fs_reserve_compress_blocks(struct file *filp, unsigned long arg)
{
	struct inode *inode = file_inode(filp);
	struct f2fs_sb_info *sbi = F2FS_I_SB(inode);
	pgoff_t page_idx = 0, last_idx;
	unsigned int reserved_blocks = 0;
	int ret;

	if (!f2fs_sb_has_compression(F2FS_I_SB(inode)))
		return -EOPNOTSUPP;

	if (!f2fs_compressed_file(inode))
		return -EINVAL;

	if (f2fs_readonly(sbi->sb))
		return -EROFS;

	ret = mnt_want_write_file(filp);
	if (ret)
		return ret;

	if (atomic_read(&F2FS_I(inode)->i_compr_blocks))
		goto out;

	f2fs_balance_fs(F2FS_I_SB(inode), true);

	inode_lock(inode);

	if (!is_inode_flag_set(inode, FI_COMPRESS_RELEASED)) {
		ret = -EINVAL;
		goto unlock_inode;
	}

	down_write(&F2FS_I(inode)->i_gc_rwsem[WRITE]);
	filemap_invalidate_lock(inode->i_mapping);

	last_idx = DIV_ROUND_UP(i_size_read(inode), PAGE_SIZE);

	while (page_idx < last_idx) {
		struct dnode_of_data dn;
		pgoff_t end_offset, count;

		set_new_dnode(&dn, inode, NULL, NULL, 0);
		ret = f2fs_get_dnode_of_data(&dn, page_idx, LOOKUP_NODE);
		if (ret) {
			if (ret == -ENOENT) {
				page_idx = f2fs_get_next_page_offset(&dn,
								page_idx);
				ret = 0;
				continue;
			}
			break;
		}

		end_offset = ADDRS_PER_PAGE(dn.node_page, inode);
		count = min(end_offset - dn.ofs_in_node, last_idx - page_idx);
		count = round_up(count, F2FS_I(inode)->i_cluster_size);

		ret = reserve_compress_blocks(&dn, count);

		f2fs_put_dnode(&dn);

		if (ret < 0)
			break;

		page_idx += count;
		reserved_blocks += ret;
	}

<<<<<<< HEAD
	up_write(&F2FS_I(inode)->i_gc_rwsem[WRITE]);
	filemap_invalidate_unlock(inode->i_mapping);
=======
	up_write(&F2FS_I(inode)->i_mmap_sem);
	up_write(&F2FS_I(inode)->i_gc_rwsem[WRITE]);
>>>>>>> 9605f75c

	if (ret >= 0) {
		clear_inode_flag(inode, FI_COMPRESS_RELEASED);
		inode->i_ctime = current_time(inode);
		f2fs_mark_inode_dirty_sync(inode, true);
	}
unlock_inode:
	inode_unlock(inode);
out:
	mnt_drop_write_file(filp);

	if (ret >= 0) {
		ret = put_user(reserved_blocks, (u64 __user *)arg);
	} else if (reserved_blocks &&
			atomic_read(&F2FS_I(inode)->i_compr_blocks)) {
		set_sbi_flag(sbi, SBI_NEED_FSCK);
		f2fs_warn(sbi, "%s: partial blocks were released i_ino=%lx "
			"iblocks=%llu, reserved=%u, compr_blocks=%u, "
			"run fsck to fix.",
			__func__, inode->i_ino, inode->i_blocks,
			reserved_blocks,
			atomic_read(&F2FS_I(inode)->i_compr_blocks));
	}

	return ret;
}

static int f2fs_secure_erase(struct block_device *bdev, struct inode *inode,
		pgoff_t off, block_t block, block_t len, u32 flags)
{
	struct request_queue *q = bdev_get_queue(bdev);
	sector_t sector = SECTOR_FROM_BLOCK(block);
	sector_t nr_sects = SECTOR_FROM_BLOCK(len);
	int ret = 0;

	if (!q)
		return -ENXIO;

	if (flags & F2FS_TRIM_FILE_DISCARD)
		ret = blkdev_issue_discard(bdev, sector, nr_sects, GFP_NOFS,
						blk_queue_secure_erase(q) ?
						BLKDEV_DISCARD_SECURE : 0);

	if (!ret && (flags & F2FS_TRIM_FILE_ZEROOUT)) {
		if (IS_ENCRYPTED(inode))
			ret = fscrypt_zeroout_range(inode, off, block, len);
		else
			ret = blkdev_issue_zeroout(bdev, sector, nr_sects,
					GFP_NOFS, 0);
	}

	return ret;
}

static int f2fs_sec_trim_file(struct file *filp, unsigned long arg)
{
	struct inode *inode = file_inode(filp);
	struct f2fs_sb_info *sbi = F2FS_I_SB(inode);
	struct address_space *mapping = inode->i_mapping;
	struct block_device *prev_bdev = NULL;
	struct f2fs_sectrim_range range;
	pgoff_t index, pg_end, prev_index = 0;
	block_t prev_block = 0, len = 0;
	loff_t end_addr;
	bool to_end = false;
	int ret = 0;

	if (!(filp->f_mode & FMODE_WRITE))
		return -EBADF;

	if (copy_from_user(&range, (struct f2fs_sectrim_range __user *)arg,
				sizeof(range)))
		return -EFAULT;

	if (range.flags == 0 || (range.flags & ~F2FS_TRIM_FILE_MASK) ||
			!S_ISREG(inode->i_mode))
		return -EINVAL;

	if (((range.flags & F2FS_TRIM_FILE_DISCARD) &&
			!f2fs_hw_support_discard(sbi)) ||
			((range.flags & F2FS_TRIM_FILE_ZEROOUT) &&
			 IS_ENCRYPTED(inode) && f2fs_is_multi_device(sbi)))
		return -EOPNOTSUPP;

	file_start_write(filp);
	inode_lock(inode);

	if (f2fs_is_atomic_file(inode) || f2fs_compressed_file(inode) ||
			range.start >= inode->i_size) {
		ret = -EINVAL;
		goto err;
	}

	if (range.len == 0)
		goto err;

	if (inode->i_size - range.start > range.len) {
		end_addr = range.start + range.len;
	} else {
		end_addr = range.len == (u64)-1 ?
			sbi->sb->s_maxbytes : inode->i_size;
		to_end = true;
	}

	if (!IS_ALIGNED(range.start, F2FS_BLKSIZE) ||
			(!to_end && !IS_ALIGNED(end_addr, F2FS_BLKSIZE))) {
		ret = -EINVAL;
		goto err;
	}

	index = F2FS_BYTES_TO_BLK(range.start);
	pg_end = DIV_ROUND_UP(end_addr, F2FS_BLKSIZE);

	ret = f2fs_convert_inline_inode(inode);
	if (ret)
		goto err;

	down_write(&F2FS_I(inode)->i_gc_rwsem[WRITE]);
	filemap_invalidate_lock(mapping);

	ret = filemap_write_and_wait_range(mapping, range.start,
			to_end ? LLONG_MAX : end_addr - 1);
	if (ret)
		goto out;

	truncate_inode_pages_range(mapping, range.start,
			to_end ? -1 : end_addr - 1);

	while (index < pg_end) {
		struct dnode_of_data dn;
		pgoff_t end_offset, count;
		int i;

		set_new_dnode(&dn, inode, NULL, NULL, 0);
		ret = f2fs_get_dnode_of_data(&dn, index, LOOKUP_NODE);
		if (ret) {
			if (ret == -ENOENT) {
				index = f2fs_get_next_page_offset(&dn, index);
				continue;
			}
			goto out;
		}

		end_offset = ADDRS_PER_PAGE(dn.node_page, inode);
		count = min(end_offset - dn.ofs_in_node, pg_end - index);
		for (i = 0; i < count; i++, index++, dn.ofs_in_node++) {
			struct block_device *cur_bdev;
			block_t blkaddr = f2fs_data_blkaddr(&dn);

			if (!__is_valid_data_blkaddr(blkaddr))
				continue;

			if (!f2fs_is_valid_blkaddr(sbi, blkaddr,
						DATA_GENERIC_ENHANCE)) {
				ret = -EFSCORRUPTED;
				f2fs_put_dnode(&dn);
				goto out;
			}

			cur_bdev = f2fs_target_device(sbi, blkaddr, NULL);
			if (f2fs_is_multi_device(sbi)) {
				int di = f2fs_target_device_index(sbi, blkaddr);

				blkaddr -= FDEV(di).start_blk;
			}

			if (len) {
				if (prev_bdev == cur_bdev &&
						index == prev_index + len &&
						blkaddr == prev_block + len) {
					len++;
				} else {
					ret = f2fs_secure_erase(prev_bdev,
						inode, prev_index, prev_block,
						len, range.flags);
					if (ret) {
						f2fs_put_dnode(&dn);
						goto out;
					}

					len = 0;
				}
			}

			if (!len) {
				prev_bdev = cur_bdev;
				prev_index = index;
				prev_block = blkaddr;
				len = 1;
			}
		}

		f2fs_put_dnode(&dn);

		if (fatal_signal_pending(current)) {
			ret = -EINTR;
			goto out;
		}
		cond_resched();
	}

	if (len)
		ret = f2fs_secure_erase(prev_bdev, inode, prev_index,
				prev_block, len, range.flags);
out:
	filemap_invalidate_unlock(mapping);
	up_write(&F2FS_I(inode)->i_gc_rwsem[WRITE]);
err:
	inode_unlock(inode);
	file_end_write(filp);

	return ret;
}

static int f2fs_ioc_get_compress_option(struct file *filp, unsigned long arg)
{
	struct inode *inode = file_inode(filp);
	struct f2fs_comp_option option;

	if (!f2fs_sb_has_compression(F2FS_I_SB(inode)))
		return -EOPNOTSUPP;

	inode_lock_shared(inode);

	if (!f2fs_compressed_file(inode)) {
		inode_unlock_shared(inode);
		return -ENODATA;
	}

	option.algorithm = F2FS_I(inode)->i_compress_algorithm;
	option.log_cluster_size = F2FS_I(inode)->i_log_cluster_size;

	inode_unlock_shared(inode);

	if (copy_to_user((struct f2fs_comp_option __user *)arg, &option,
				sizeof(option)))
		return -EFAULT;

	return 0;
}

static int f2fs_ioc_set_compress_option(struct file *filp, unsigned long arg)
{
	struct inode *inode = file_inode(filp);
	struct f2fs_sb_info *sbi = F2FS_I_SB(inode);
	struct f2fs_comp_option option;
	int ret = 0;

	if (!f2fs_sb_has_compression(sbi))
		return -EOPNOTSUPP;

	if (!(filp->f_mode & FMODE_WRITE))
		return -EBADF;

	if (copy_from_user(&option, (struct f2fs_comp_option __user *)arg,
				sizeof(option)))
		return -EFAULT;

	if (!f2fs_compressed_file(inode) ||
			option.log_cluster_size < MIN_COMPRESS_LOG_SIZE ||
			option.log_cluster_size > MAX_COMPRESS_LOG_SIZE ||
			option.algorithm >= COMPRESS_MAX)
		return -EINVAL;

	file_start_write(filp);
	inode_lock(inode);

	if (f2fs_is_mmap_file(inode) || get_dirty_pages(inode)) {
		ret = -EBUSY;
		goto out;
	}

	if (inode->i_size != 0) {
		ret = -EFBIG;
		goto out;
	}

	F2FS_I(inode)->i_compress_algorithm = option.algorithm;
	F2FS_I(inode)->i_log_cluster_size = option.log_cluster_size;
	F2FS_I(inode)->i_cluster_size = 1 << option.log_cluster_size;
	f2fs_mark_inode_dirty_sync(inode, true);

	if (!f2fs_is_compress_backend_ready(inode))
		f2fs_warn(sbi, "compression algorithm is successfully set, "
			"but current kernel doesn't support this algorithm.");
out:
	inode_unlock(inode);
	file_end_write(filp);

	return ret;
}

static int redirty_blocks(struct inode *inode, pgoff_t page_idx, int len)
{
	DEFINE_READAHEAD(ractl, NULL, NULL, inode->i_mapping, page_idx);
	struct address_space *mapping = inode->i_mapping;
	struct page *page;
	pgoff_t redirty_idx = page_idx;
	int i, page_len = 0, ret = 0;

	page_cache_ra_unbounded(&ractl, len, 0);

	for (i = 0; i < len; i++, page_idx++) {
		page = read_cache_page(mapping, page_idx, NULL, NULL);
		if (IS_ERR(page)) {
			ret = PTR_ERR(page);
			break;
		}
		page_len++;
	}

	for (i = 0; i < page_len; i++, redirty_idx++) {
		page = find_lock_page(mapping, redirty_idx);
		if (!page) {
			ret = -ENOMEM;
			break;
		}
		set_page_dirty(page);
		f2fs_put_page(page, 1);
		f2fs_put_page(page, 0);
	}

	return ret;
}

static int f2fs_ioc_decompress_file(struct file *filp, unsigned long arg)
{
	struct inode *inode = file_inode(filp);
	struct f2fs_sb_info *sbi = F2FS_I_SB(inode);
	struct f2fs_inode_info *fi = F2FS_I(inode);
	pgoff_t page_idx = 0, last_idx;
	unsigned int blk_per_seg = sbi->blocks_per_seg;
	int cluster_size = F2FS_I(inode)->i_cluster_size;
	int count, ret;

	if (!f2fs_sb_has_compression(sbi) ||
			F2FS_OPTION(sbi).compress_mode != COMPR_MODE_USER)
		return -EOPNOTSUPP;

	if (!(filp->f_mode & FMODE_WRITE))
		return -EBADF;

	if (!f2fs_compressed_file(inode))
		return -EINVAL;

	f2fs_balance_fs(F2FS_I_SB(inode), true);

	file_start_write(filp);
	inode_lock(inode);

	if (!f2fs_is_compress_backend_ready(inode)) {
		ret = -EOPNOTSUPP;
		goto out;
	}

	if (f2fs_is_mmap_file(inode)) {
		ret = -EBUSY;
		goto out;
	}

	ret = filemap_write_and_wait_range(inode->i_mapping, 0, LLONG_MAX);
	if (ret)
		goto out;

	if (!atomic_read(&fi->i_compr_blocks))
		goto out;

	last_idx = DIV_ROUND_UP(i_size_read(inode), PAGE_SIZE);

	count = last_idx - page_idx;
	while (count) {
		int len = min(cluster_size, count);

		ret = redirty_blocks(inode, page_idx, len);
		if (ret < 0)
			break;

		if (get_dirty_pages(inode) >= blk_per_seg)
			filemap_fdatawrite(inode->i_mapping);

		count -= len;
		page_idx += len;
	}

	if (!ret)
		ret = filemap_write_and_wait_range(inode->i_mapping, 0,
							LLONG_MAX);

	if (ret)
		f2fs_warn(sbi, "%s: The file might be partially decompressed (errno=%d). Please delete the file.",
			  __func__, ret);
out:
	inode_unlock(inode);
	file_end_write(filp);

	return ret;
}

static int f2fs_ioc_compress_file(struct file *filp, unsigned long arg)
{
	struct inode *inode = file_inode(filp);
	struct f2fs_sb_info *sbi = F2FS_I_SB(inode);
	pgoff_t page_idx = 0, last_idx;
	unsigned int blk_per_seg = sbi->blocks_per_seg;
	int cluster_size = F2FS_I(inode)->i_cluster_size;
	int count, ret;

	if (!f2fs_sb_has_compression(sbi) ||
			F2FS_OPTION(sbi).compress_mode != COMPR_MODE_USER)
		return -EOPNOTSUPP;

	if (!(filp->f_mode & FMODE_WRITE))
		return -EBADF;

	if (!f2fs_compressed_file(inode))
		return -EINVAL;

	f2fs_balance_fs(F2FS_I_SB(inode), true);

	file_start_write(filp);
	inode_lock(inode);

	if (!f2fs_is_compress_backend_ready(inode)) {
		ret = -EOPNOTSUPP;
		goto out;
	}

	if (f2fs_is_mmap_file(inode)) {
		ret = -EBUSY;
		goto out;
	}

	ret = filemap_write_and_wait_range(inode->i_mapping, 0, LLONG_MAX);
	if (ret)
		goto out;

	set_inode_flag(inode, FI_ENABLE_COMPRESS);

	last_idx = DIV_ROUND_UP(i_size_read(inode), PAGE_SIZE);

	count = last_idx - page_idx;
	while (count) {
		int len = min(cluster_size, count);

		ret = redirty_blocks(inode, page_idx, len);
		if (ret < 0)
			break;

		if (get_dirty_pages(inode) >= blk_per_seg)
			filemap_fdatawrite(inode->i_mapping);

		count -= len;
		page_idx += len;
	}

	if (!ret)
		ret = filemap_write_and_wait_range(inode->i_mapping, 0,
							LLONG_MAX);

	clear_inode_flag(inode, FI_ENABLE_COMPRESS);

	if (ret)
		f2fs_warn(sbi, "%s: The file might be partially compressed (errno=%d). Please delete the file.",
			  __func__, ret);
out:
	inode_unlock(inode);
	file_end_write(filp);

	return ret;
}

static long __f2fs_ioctl(struct file *filp, unsigned int cmd, unsigned long arg)
{
	switch (cmd) {
	case FS_IOC_GETVERSION:
		return f2fs_ioc_getversion(filp, arg);
	case F2FS_IOC_START_ATOMIC_WRITE:
		return f2fs_ioc_start_atomic_write(filp);
	case F2FS_IOC_COMMIT_ATOMIC_WRITE:
		return f2fs_ioc_commit_atomic_write(filp);
	case F2FS_IOC_START_VOLATILE_WRITE:
		return f2fs_ioc_start_volatile_write(filp);
	case F2FS_IOC_RELEASE_VOLATILE_WRITE:
		return f2fs_ioc_release_volatile_write(filp);
	case F2FS_IOC_ABORT_VOLATILE_WRITE:
		return f2fs_ioc_abort_volatile_write(filp);
	case F2FS_IOC_SHUTDOWN:
		return f2fs_ioc_shutdown(filp, arg);
	case FITRIM:
		return f2fs_ioc_fitrim(filp, arg);
	case FS_IOC_SET_ENCRYPTION_POLICY:
		return f2fs_ioc_set_encryption_policy(filp, arg);
	case FS_IOC_GET_ENCRYPTION_POLICY:
		return f2fs_ioc_get_encryption_policy(filp, arg);
	case FS_IOC_GET_ENCRYPTION_PWSALT:
		return f2fs_ioc_get_encryption_pwsalt(filp, arg);
	case FS_IOC_GET_ENCRYPTION_POLICY_EX:
		return f2fs_ioc_get_encryption_policy_ex(filp, arg);
	case FS_IOC_ADD_ENCRYPTION_KEY:
		return f2fs_ioc_add_encryption_key(filp, arg);
	case FS_IOC_REMOVE_ENCRYPTION_KEY:
		return f2fs_ioc_remove_encryption_key(filp, arg);
	case FS_IOC_REMOVE_ENCRYPTION_KEY_ALL_USERS:
		return f2fs_ioc_remove_encryption_key_all_users(filp, arg);
	case FS_IOC_GET_ENCRYPTION_KEY_STATUS:
		return f2fs_ioc_get_encryption_key_status(filp, arg);
	case FS_IOC_GET_ENCRYPTION_NONCE:
		return f2fs_ioc_get_encryption_nonce(filp, arg);
	case F2FS_IOC_GARBAGE_COLLECT:
		return f2fs_ioc_gc(filp, arg);
	case F2FS_IOC_GARBAGE_COLLECT_RANGE:
		return f2fs_ioc_gc_range(filp, arg);
	case F2FS_IOC_WRITE_CHECKPOINT:
		return f2fs_ioc_write_checkpoint(filp, arg);
	case F2FS_IOC_DEFRAGMENT:
		return f2fs_ioc_defragment(filp, arg);
	case F2FS_IOC_MOVE_RANGE:
		return f2fs_ioc_move_range(filp, arg);
	case F2FS_IOC_FLUSH_DEVICE:
		return f2fs_ioc_flush_device(filp, arg);
	case F2FS_IOC_GET_FEATURES:
		return f2fs_ioc_get_features(filp, arg);
	case F2FS_IOC_GET_PIN_FILE:
		return f2fs_ioc_get_pin_file(filp, arg);
	case F2FS_IOC_SET_PIN_FILE:
		return f2fs_ioc_set_pin_file(filp, arg);
	case F2FS_IOC_PRECACHE_EXTENTS:
		return f2fs_ioc_precache_extents(filp, arg);
	case F2FS_IOC_RESIZE_FS:
		return f2fs_ioc_resize_fs(filp, arg);
	case FS_IOC_ENABLE_VERITY:
		return f2fs_ioc_enable_verity(filp, arg);
	case FS_IOC_MEASURE_VERITY:
		return f2fs_ioc_measure_verity(filp, arg);
	case FS_IOC_READ_VERITY_METADATA:
		return f2fs_ioc_read_verity_metadata(filp, arg);
	case FS_IOC_GETFSLABEL:
		return f2fs_ioc_getfslabel(filp, arg);
	case FS_IOC_SETFSLABEL:
		return f2fs_ioc_setfslabel(filp, arg);
	case F2FS_IOC_GET_COMPRESS_BLOCKS:
		return f2fs_get_compress_blocks(filp, arg);
	case F2FS_IOC_RELEASE_COMPRESS_BLOCKS:
		return f2fs_release_compress_blocks(filp, arg);
	case F2FS_IOC_RESERVE_COMPRESS_BLOCKS:
		return f2fs_reserve_compress_blocks(filp, arg);
	case F2FS_IOC_SEC_TRIM_FILE:
		return f2fs_sec_trim_file(filp, arg);
	case F2FS_IOC_GET_COMPRESS_OPTION:
		return f2fs_ioc_get_compress_option(filp, arg);
	case F2FS_IOC_SET_COMPRESS_OPTION:
		return f2fs_ioc_set_compress_option(filp, arg);
	case F2FS_IOC_DECOMPRESS_FILE:
		return f2fs_ioc_decompress_file(filp, arg);
	case F2FS_IOC_COMPRESS_FILE:
		return f2fs_ioc_compress_file(filp, arg);
	default:
		return -ENOTTY;
	}
}

long f2fs_ioctl(struct file *filp, unsigned int cmd, unsigned long arg)
{
	if (unlikely(f2fs_cp_error(F2FS_I_SB(file_inode(filp)))))
		return -EIO;
	if (!f2fs_is_checkpoint_ready(F2FS_I_SB(file_inode(filp))))
		return -ENOSPC;

	return __f2fs_ioctl(filp, cmd, arg);
}

static ssize_t f2fs_file_read_iter(struct kiocb *iocb, struct iov_iter *iter)
{
	struct file *file = iocb->ki_filp;
	struct inode *inode = file_inode(file);
	int ret;

	if (!f2fs_is_compress_backend_ready(inode))
		return -EOPNOTSUPP;

	ret = generic_file_read_iter(iocb, iter);

	if (ret > 0)
		f2fs_update_iostat(F2FS_I_SB(inode), APP_READ_IO, ret);

	return ret;
}

static ssize_t f2fs_file_write_iter(struct kiocb *iocb, struct iov_iter *from)
{
	struct file *file = iocb->ki_filp;
	struct inode *inode = file_inode(file);
	ssize_t ret;

	if (unlikely(f2fs_cp_error(F2FS_I_SB(inode)))) {
		ret = -EIO;
		goto out;
	}

	if (!f2fs_is_compress_backend_ready(inode)) {
		ret = -EOPNOTSUPP;
		goto out;
	}

	if (iocb->ki_flags & IOCB_NOWAIT) {
		if (!inode_trylock(inode)) {
			ret = -EAGAIN;
			goto out;
		}
	} else {
		inode_lock(inode);
	}

	if (unlikely(IS_IMMUTABLE(inode))) {
		ret = -EPERM;
		goto unlock;
	}

	if (is_inode_flag_set(inode, FI_COMPRESS_RELEASED)) {
		ret = -EPERM;
		goto unlock;
	}

	ret = generic_write_checks(iocb, from);
	if (ret > 0) {
		bool preallocated = false;
		size_t target_size = 0;
		int err;

		if (iov_iter_fault_in_readable(from, iov_iter_count(from)))
			set_inode_flag(inode, FI_NO_PREALLOC);

		if ((iocb->ki_flags & IOCB_NOWAIT)) {
			if (!f2fs_overwrite_io(inode, iocb->ki_pos,
						iov_iter_count(from)) ||
				f2fs_has_inline_data(inode) ||
				f2fs_force_buffered_io(inode, iocb, from)) {
				clear_inode_flag(inode, FI_NO_PREALLOC);
				inode_unlock(inode);
				ret = -EAGAIN;
				goto out;
			}
			goto write;
		}

		if (is_inode_flag_set(inode, FI_NO_PREALLOC))
			goto write;

		if (iocb->ki_flags & IOCB_DIRECT) {
			/*
			 * Convert inline data for Direct I/O before entering
			 * f2fs_direct_IO().
			 */
			err = f2fs_convert_inline_inode(inode);
			if (err)
				goto out_err;
			/*
			 * If force_buffere_io() is true, we have to allocate
			 * blocks all the time, since f2fs_direct_IO will fall
			 * back to buffered IO.
			 */
			if (!f2fs_force_buffered_io(inode, iocb, from) &&
					f2fs_lfs_mode(F2FS_I_SB(inode)))
				goto write;
		}
		preallocated = true;
		target_size = iocb->ki_pos + iov_iter_count(from);

		err = f2fs_preallocate_blocks(iocb, from);
		if (err) {
out_err:
			clear_inode_flag(inode, FI_NO_PREALLOC);
			inode_unlock(inode);
			ret = err;
			goto out;
		}
write:
		ret = __generic_file_write_iter(iocb, from);
		clear_inode_flag(inode, FI_NO_PREALLOC);

		/* if we couldn't write data, we should deallocate blocks. */
		if (preallocated && i_size_read(inode) < target_size) {
			down_write(&F2FS_I(inode)->i_gc_rwsem[WRITE]);
			filemap_invalidate_lock(inode->i_mapping);
			f2fs_truncate(inode);
			filemap_invalidate_unlock(inode->i_mapping);
			up_write(&F2FS_I(inode)->i_gc_rwsem[WRITE]);
		}

		if (ret > 0)
			f2fs_update_iostat(F2FS_I_SB(inode), APP_WRITE_IO, ret);
	}
unlock:
	inode_unlock(inode);
out:
	trace_f2fs_file_write_iter(inode, iocb->ki_pos,
					iov_iter_count(from), ret);
	if (ret > 0)
		ret = generic_write_sync(iocb, ret);
	return ret;
}

static int f2fs_file_fadvise(struct file *filp, loff_t offset, loff_t len,
		int advice)
{
	struct inode *inode;
	struct address_space *mapping;
	struct backing_dev_info *bdi;

	if (advice == POSIX_FADV_SEQUENTIAL) {
		inode = file_inode(filp);
		if (S_ISFIFO(inode->i_mode))
			return -ESPIPE;

		mapping = filp->f_mapping;
		if (!mapping || len < 0)
			return -EINVAL;

		bdi = inode_to_bdi(mapping->host);
		filp->f_ra.ra_pages = bdi->ra_pages *
			F2FS_I_SB(inode)->seq_file_ra_mul;
		spin_lock(&filp->f_lock);
		filp->f_mode &= ~FMODE_RANDOM;
		spin_unlock(&filp->f_lock);
		return 0;
	}

	return generic_fadvise(filp, offset, len, advice);
}

#ifdef CONFIG_COMPAT
struct compat_f2fs_gc_range {
	u32 sync;
	compat_u64 start;
	compat_u64 len;
};
#define F2FS_IOC32_GARBAGE_COLLECT_RANGE	_IOW(F2FS_IOCTL_MAGIC, 11,\
						struct compat_f2fs_gc_range)

static int f2fs_compat_ioc_gc_range(struct file *file, unsigned long arg)
{
	struct compat_f2fs_gc_range __user *urange;
	struct f2fs_gc_range range;
	int err;

	urange = compat_ptr(arg);
	err = get_user(range.sync, &urange->sync);
	err |= get_user(range.start, &urange->start);
	err |= get_user(range.len, &urange->len);
	if (err)
		return -EFAULT;

	return __f2fs_ioc_gc_range(file, &range);
}

struct compat_f2fs_move_range {
	u32 dst_fd;
	compat_u64 pos_in;
	compat_u64 pos_out;
	compat_u64 len;
};
#define F2FS_IOC32_MOVE_RANGE		_IOWR(F2FS_IOCTL_MAGIC, 9,	\
					struct compat_f2fs_move_range)

static int f2fs_compat_ioc_move_range(struct file *file, unsigned long arg)
{
	struct compat_f2fs_move_range __user *urange;
	struct f2fs_move_range range;
	int err;

	urange = compat_ptr(arg);
	err = get_user(range.dst_fd, &urange->dst_fd);
	err |= get_user(range.pos_in, &urange->pos_in);
	err |= get_user(range.pos_out, &urange->pos_out);
	err |= get_user(range.len, &urange->len);
	if (err)
		return -EFAULT;

	return __f2fs_ioc_move_range(file, &range);
}

long f2fs_compat_ioctl(struct file *file, unsigned int cmd, unsigned long arg)
{
	if (unlikely(f2fs_cp_error(F2FS_I_SB(file_inode(file)))))
		return -EIO;
	if (!f2fs_is_checkpoint_ready(F2FS_I_SB(file_inode(file))))
		return -ENOSPC;

	switch (cmd) {
	case FS_IOC32_GETVERSION:
		cmd = FS_IOC_GETVERSION;
		break;
	case F2FS_IOC32_GARBAGE_COLLECT_RANGE:
		return f2fs_compat_ioc_gc_range(file, arg);
	case F2FS_IOC32_MOVE_RANGE:
		return f2fs_compat_ioc_move_range(file, arg);
	case F2FS_IOC_START_ATOMIC_WRITE:
	case F2FS_IOC_COMMIT_ATOMIC_WRITE:
	case F2FS_IOC_START_VOLATILE_WRITE:
	case F2FS_IOC_RELEASE_VOLATILE_WRITE:
	case F2FS_IOC_ABORT_VOLATILE_WRITE:
	case F2FS_IOC_SHUTDOWN:
	case FITRIM:
	case FS_IOC_SET_ENCRYPTION_POLICY:
	case FS_IOC_GET_ENCRYPTION_PWSALT:
	case FS_IOC_GET_ENCRYPTION_POLICY:
	case FS_IOC_GET_ENCRYPTION_POLICY_EX:
	case FS_IOC_ADD_ENCRYPTION_KEY:
	case FS_IOC_REMOVE_ENCRYPTION_KEY:
	case FS_IOC_REMOVE_ENCRYPTION_KEY_ALL_USERS:
	case FS_IOC_GET_ENCRYPTION_KEY_STATUS:
	case FS_IOC_GET_ENCRYPTION_NONCE:
	case F2FS_IOC_GARBAGE_COLLECT:
	case F2FS_IOC_WRITE_CHECKPOINT:
	case F2FS_IOC_DEFRAGMENT:
	case F2FS_IOC_FLUSH_DEVICE:
	case F2FS_IOC_GET_FEATURES:
	case F2FS_IOC_GET_PIN_FILE:
	case F2FS_IOC_SET_PIN_FILE:
	case F2FS_IOC_PRECACHE_EXTENTS:
	case F2FS_IOC_RESIZE_FS:
	case FS_IOC_ENABLE_VERITY:
	case FS_IOC_MEASURE_VERITY:
	case FS_IOC_READ_VERITY_METADATA:
	case FS_IOC_GETFSLABEL:
	case FS_IOC_SETFSLABEL:
	case F2FS_IOC_GET_COMPRESS_BLOCKS:
	case F2FS_IOC_RELEASE_COMPRESS_BLOCKS:
	case F2FS_IOC_RESERVE_COMPRESS_BLOCKS:
	case F2FS_IOC_SEC_TRIM_FILE:
	case F2FS_IOC_GET_COMPRESS_OPTION:
	case F2FS_IOC_SET_COMPRESS_OPTION:
	case F2FS_IOC_DECOMPRESS_FILE:
	case F2FS_IOC_COMPRESS_FILE:
		break;
	default:
		return -ENOIOCTLCMD;
	}
	return __f2fs_ioctl(file, cmd, (unsigned long) compat_ptr(arg));
}
#endif

const struct file_operations f2fs_file_operations = {
	.llseek		= f2fs_llseek,
	.read_iter	= f2fs_file_read_iter,
	.write_iter	= f2fs_file_write_iter,
	.open		= f2fs_file_open,
	.release	= f2fs_release_file,
	.mmap		= f2fs_file_mmap,
	.flush		= f2fs_file_flush,
	.fsync		= f2fs_sync_file,
	.fallocate	= f2fs_fallocate,
	.unlocked_ioctl	= f2fs_ioctl,
#ifdef CONFIG_COMPAT
	.compat_ioctl	= f2fs_compat_ioctl,
#endif
	.splice_read	= generic_file_splice_read,
	.splice_write	= iter_file_splice_write,
	.fadvise	= f2fs_file_fadvise,
};<|MERGE_RESOLUTION|>--- conflicted
+++ resolved
@@ -1112,7 +1112,7 @@
 			blk_end = (loff_t)pg_end << PAGE_SHIFT;
 
 			down_write(&F2FS_I(inode)->i_gc_rwsem[WRITE]);
-			filemap_invalidate_lock(mapping);
+			filemap_invalidate_lock(inode->i_mapping);
 
 			truncate_pagecache_range(inode, blk_start, blk_end - 1);
 
@@ -1120,7 +1120,7 @@
 			ret = f2fs_truncate_hole(inode, pg_start, pg_end);
 			f2fs_unlock_op(sbi);
 
-			filemap_invalidate_unlock(mapping);
+			filemap_invalidate_unlock(inode->i_mapping);
 			up_write(&F2FS_I(inode)->i_gc_rwsem[WRITE]);
 		}
 	}
@@ -3492,13 +3492,8 @@
 		released_blocks += ret;
 	}
 
-<<<<<<< HEAD
+	filemap_invalidate_unlock(inode->i_mapping);
 	up_write(&F2FS_I(inode)->i_gc_rwsem[WRITE]);
-	filemap_invalidate_unlock(inode->i_mapping);
-=======
-	up_write(&F2FS_I(inode)->i_mmap_sem);
-	up_write(&F2FS_I(inode)->i_gc_rwsem[WRITE]);
->>>>>>> 9605f75c
 out:
 	inode_unlock(inode);
 
@@ -3650,13 +3645,8 @@
 		reserved_blocks += ret;
 	}
 
-<<<<<<< HEAD
+	filemap_invalidate_unlock(inode->i_mapping);
 	up_write(&F2FS_I(inode)->i_gc_rwsem[WRITE]);
-	filemap_invalidate_unlock(inode->i_mapping);
-=======
-	up_write(&F2FS_I(inode)->i_mmap_sem);
-	up_write(&F2FS_I(inode)->i_gc_rwsem[WRITE]);
->>>>>>> 9605f75c
 
 	if (ret >= 0) {
 		clear_inode_flag(inode, FI_COMPRESS_RELEASED);
