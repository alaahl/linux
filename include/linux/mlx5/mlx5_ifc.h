/*
 * Copyright (c) 2013-2015, Mellanox Technologies, Ltd.  All rights reserved.
 *
 * This software is available to you under a choice of one of two
 * licenses.  You may choose to be licensed under the terms of the GNU
 * General Public License (GPL) Version 2, available from the file
 * COPYING in the main directory of this source tree, or the
 * OpenIB.org BSD license below:
 *
 *     Redistribution and use in source and binary forms, with or
 *     without modification, are permitted provided that the following
 *     conditions are met:
 *
 *      - Redistributions of source code must retain the above
 *        copyright notice, this list of conditions and the following
 *        disclaimer.
 *
 *      - Redistributions in binary form must reproduce the above
 *        copyright notice, this list of conditions and the following
 *        disclaimer in the documentation and/or other materials
 *        provided with the distribution.
 *
 * THE SOFTWARE IS PROVIDED "AS IS", WITHOUT WARRANTY OF ANY KIND,
 * EXPRESS OR IMPLIED, INCLUDING BUT NOT LIMITED TO THE WARRANTIES OF
 * MERCHANTABILITY, FITNESS FOR A PARTICULAR PURPOSE AND
 * NONINFRINGEMENT. IN NO EVENT SHALL THE AUTHORS OR COPYRIGHT HOLDERS
 * BE LIABLE FOR ANY CLAIM, DAMAGES OR OTHER LIABILITY, WHETHER IN AN
 * ACTION OF CONTRACT, TORT OR OTHERWISE, ARISING FROM, OUT OF OR IN
 * CONNECTION WITH THE SOFTWARE OR THE USE OR OTHER DEALINGS IN THE
 * SOFTWARE.
*/
#ifndef MLX5_IFC_H
#define MLX5_IFC_H

#include "mlx5_ifc_fpga.h"

enum {
	MLX5_EVENT_TYPE_CODING_COMPLETION_EVENTS                   = 0x0,
	MLX5_EVENT_TYPE_CODING_PATH_MIGRATED_SUCCEEDED             = 0x1,
	MLX5_EVENT_TYPE_CODING_COMMUNICATION_ESTABLISHED           = 0x2,
	MLX5_EVENT_TYPE_CODING_SEND_QUEUE_DRAINED                  = 0x3,
	MLX5_EVENT_TYPE_CODING_LAST_WQE_REACHED                    = 0x13,
	MLX5_EVENT_TYPE_CODING_SRQ_LIMIT                           = 0x14,
	MLX5_EVENT_TYPE_CODING_DCT_ALL_CONNECTIONS_CLOSED          = 0x1c,
	MLX5_EVENT_TYPE_CODING_DCT_ACCESS_KEY_VIOLATION            = 0x1d,
	MLX5_EVENT_TYPE_CODING_CQ_ERROR                            = 0x4,
	MLX5_EVENT_TYPE_CODING_LOCAL_WQ_CATASTROPHIC_ERROR         = 0x5,
	MLX5_EVENT_TYPE_CODING_PATH_MIGRATION_FAILED               = 0x7,
	MLX5_EVENT_TYPE_CODING_PAGE_FAULT_EVENT                    = 0xc,
	MLX5_EVENT_TYPE_CODING_INVALID_REQUEST_LOCAL_WQ_ERROR      = 0x10,
	MLX5_EVENT_TYPE_CODING_LOCAL_ACCESS_VIOLATION_WQ_ERROR     = 0x11,
	MLX5_EVENT_TYPE_CODING_LOCAL_SRQ_CATASTROPHIC_ERROR        = 0x12,
	MLX5_EVENT_TYPE_CODING_INTERNAL_ERROR                      = 0x8,
	MLX5_EVENT_TYPE_CODING_PORT_STATE_CHANGE                   = 0x9,
	MLX5_EVENT_TYPE_CODING_GPIO_EVENT                          = 0x15,
	MLX5_EVENT_TYPE_CODING_REMOTE_CONFIGURATION_PROTOCOL_EVENT = 0x19,
	MLX5_EVENT_TYPE_CODING_DOORBELL_BLUEFLAME_CONGESTION_EVENT = 0x1a,
	MLX5_EVENT_TYPE_CODING_STALL_VL_EVENT                      = 0x1b,
	MLX5_EVENT_TYPE_CODING_DROPPED_PACKET_LOGGED_EVENT         = 0x1f,
	MLX5_EVENT_TYPE_CODING_COMMAND_INTERFACE_COMPLETION        = 0xa,
	MLX5_EVENT_TYPE_CODING_PAGE_REQUEST                        = 0xb,
	MLX5_EVENT_TYPE_CODING_FPGA_ERROR                          = 0x20,
	MLX5_EVENT_TYPE_CODING_FPGA_QP_ERROR                       = 0x21
};

enum {
	MLX5_MODIFY_TIR_BITMASK_LRO                   = 0x0,
	MLX5_MODIFY_TIR_BITMASK_INDIRECT_TABLE        = 0x1,
	MLX5_MODIFY_TIR_BITMASK_HASH                  = 0x2,
	MLX5_MODIFY_TIR_BITMASK_TUNNELED_OFFLOAD_EN   = 0x3
};

enum {
	MLX5_SET_HCA_CAP_OP_MOD_GENERAL_DEVICE        = 0x0,
	MLX5_SET_HCA_CAP_OP_MOD_ODP                   = 0x2,
	MLX5_SET_HCA_CAP_OP_MOD_ATOMIC                = 0x3,
	MLX5_SET_HCA_CAP_OP_MOD_ROCE                  = 0x4,
};

enum {
	MLX5_SHARED_RESOURCE_UID = 0xffff,
};

enum {
	MLX5_OBJ_TYPE_SW_ICM = 0x0008,
};

enum {
	MLX5_GENERAL_OBJ_TYPES_CAP_SW_ICM = (1ULL << MLX5_OBJ_TYPE_SW_ICM),
	MLX5_GENERAL_OBJ_TYPES_CAP_GENEVE_TLV_OPT = (1ULL << 11),
	MLX5_GENERAL_OBJ_TYPES_CAP_VIRTIO_NET_Q = (1ULL << 13),
};

enum {
	MLX5_OBJ_TYPE_GENEVE_TLV_OPT = 0x000b,
	MLX5_OBJ_TYPE_VIRTIO_NET_Q = 0x000d,
	MLX5_OBJ_TYPE_MATCH_DEFINER = 0x0018,
	MLX5_OBJ_TYPE_MKEY = 0xff01,
	MLX5_OBJ_TYPE_QP = 0xff02,
	MLX5_OBJ_TYPE_PSV = 0xff03,
	MLX5_OBJ_TYPE_RMP = 0xff04,
	MLX5_OBJ_TYPE_XRC_SRQ = 0xff05,
	MLX5_OBJ_TYPE_RQ = 0xff06,
	MLX5_OBJ_TYPE_SQ = 0xff07,
	MLX5_OBJ_TYPE_TIR = 0xff08,
	MLX5_OBJ_TYPE_TIS = 0xff09,
	MLX5_OBJ_TYPE_DCT = 0xff0a,
	MLX5_OBJ_TYPE_XRQ = 0xff0b,
	MLX5_OBJ_TYPE_RQT = 0xff0e,
	MLX5_OBJ_TYPE_FLOW_COUNTER = 0xff0f,
	MLX5_OBJ_TYPE_CQ = 0xff10,
};

enum {
	MLX5_CMD_OP_QUERY_HCA_CAP                 = 0x100,
	MLX5_CMD_OP_QUERY_ADAPTER                 = 0x101,
	MLX5_CMD_OP_INIT_HCA                      = 0x102,
	MLX5_CMD_OP_TEARDOWN_HCA                  = 0x103,
	MLX5_CMD_OP_ENABLE_HCA                    = 0x104,
	MLX5_CMD_OP_DISABLE_HCA                   = 0x105,
	MLX5_CMD_OP_QUERY_PAGES                   = 0x107,
	MLX5_CMD_OP_MANAGE_PAGES                  = 0x108,
	MLX5_CMD_OP_SET_HCA_CAP                   = 0x109,
	MLX5_CMD_OP_QUERY_ISSI                    = 0x10a,
	MLX5_CMD_OP_SET_ISSI                      = 0x10b,
	MLX5_CMD_OP_SET_DRIVER_VERSION            = 0x10d,
	MLX5_CMD_OP_QUERY_SF_PARTITION            = 0x111,
	MLX5_CMD_OP_ALLOC_SF                      = 0x113,
	MLX5_CMD_OP_DEALLOC_SF                    = 0x114,
	MLX5_CMD_OP_CREATE_MKEY                   = 0x200,
	MLX5_CMD_OP_QUERY_MKEY                    = 0x201,
	MLX5_CMD_OP_DESTROY_MKEY                  = 0x202,
	MLX5_CMD_OP_QUERY_SPECIAL_CONTEXTS        = 0x203,
	MLX5_CMD_OP_PAGE_FAULT_RESUME             = 0x204,
	MLX5_CMD_OP_ALLOC_MEMIC                   = 0x205,
	MLX5_CMD_OP_DEALLOC_MEMIC                 = 0x206,
	MLX5_CMD_OP_MODIFY_MEMIC                  = 0x207,
	MLX5_CMD_OP_CREATE_EQ                     = 0x301,
	MLX5_CMD_OP_DESTROY_EQ                    = 0x302,
	MLX5_CMD_OP_QUERY_EQ                      = 0x303,
	MLX5_CMD_OP_GEN_EQE                       = 0x304,
	MLX5_CMD_OP_CREATE_CQ                     = 0x400,
	MLX5_CMD_OP_DESTROY_CQ                    = 0x401,
	MLX5_CMD_OP_QUERY_CQ                      = 0x402,
	MLX5_CMD_OP_MODIFY_CQ                     = 0x403,
	MLX5_CMD_OP_CREATE_QP                     = 0x500,
	MLX5_CMD_OP_DESTROY_QP                    = 0x501,
	MLX5_CMD_OP_RST2INIT_QP                   = 0x502,
	MLX5_CMD_OP_INIT2RTR_QP                   = 0x503,
	MLX5_CMD_OP_RTR2RTS_QP                    = 0x504,
	MLX5_CMD_OP_RTS2RTS_QP                    = 0x505,
	MLX5_CMD_OP_SQERR2RTS_QP                  = 0x506,
	MLX5_CMD_OP_2ERR_QP                       = 0x507,
	MLX5_CMD_OP_2RST_QP                       = 0x50a,
	MLX5_CMD_OP_QUERY_QP                      = 0x50b,
	MLX5_CMD_OP_SQD_RTS_QP                    = 0x50c,
	MLX5_CMD_OP_INIT2INIT_QP                  = 0x50e,
	MLX5_CMD_OP_CREATE_PSV                    = 0x600,
	MLX5_CMD_OP_DESTROY_PSV                   = 0x601,
	MLX5_CMD_OP_CREATE_SRQ                    = 0x700,
	MLX5_CMD_OP_DESTROY_SRQ                   = 0x701,
	MLX5_CMD_OP_QUERY_SRQ                     = 0x702,
	MLX5_CMD_OP_ARM_RQ                        = 0x703,
	MLX5_CMD_OP_CREATE_XRC_SRQ                = 0x705,
	MLX5_CMD_OP_DESTROY_XRC_SRQ               = 0x706,
	MLX5_CMD_OP_QUERY_XRC_SRQ                 = 0x707,
	MLX5_CMD_OP_ARM_XRC_SRQ                   = 0x708,
	MLX5_CMD_OP_CREATE_DCT                    = 0x710,
	MLX5_CMD_OP_DESTROY_DCT                   = 0x711,
	MLX5_CMD_OP_DRAIN_DCT                     = 0x712,
	MLX5_CMD_OP_QUERY_DCT                     = 0x713,
	MLX5_CMD_OP_ARM_DCT_FOR_KEY_VIOLATION     = 0x714,
	MLX5_CMD_OP_CREATE_XRQ                    = 0x717,
	MLX5_CMD_OP_DESTROY_XRQ                   = 0x718,
	MLX5_CMD_OP_QUERY_XRQ                     = 0x719,
	MLX5_CMD_OP_ARM_XRQ                       = 0x71a,
	MLX5_CMD_OP_QUERY_XRQ_DC_PARAMS_ENTRY     = 0x725,
	MLX5_CMD_OP_SET_XRQ_DC_PARAMS_ENTRY       = 0x726,
	MLX5_CMD_OP_QUERY_XRQ_ERROR_PARAMS        = 0x727,
	MLX5_CMD_OP_RELEASE_XRQ_ERROR             = 0x729,
	MLX5_CMD_OP_MODIFY_XRQ                    = 0x72a,
	MLX5_CMD_OP_QUERY_ESW_FUNCTIONS           = 0x740,
	MLX5_CMD_OP_QUERY_VPORT_STATE             = 0x750,
	MLX5_CMD_OP_MODIFY_VPORT_STATE            = 0x751,
	MLX5_CMD_OP_QUERY_ESW_VPORT_CONTEXT       = 0x752,
	MLX5_CMD_OP_MODIFY_ESW_VPORT_CONTEXT      = 0x753,
	MLX5_CMD_OP_QUERY_NIC_VPORT_CONTEXT       = 0x754,
	MLX5_CMD_OP_MODIFY_NIC_VPORT_CONTEXT      = 0x755,
	MLX5_CMD_OP_QUERY_ROCE_ADDRESS            = 0x760,
	MLX5_CMD_OP_SET_ROCE_ADDRESS              = 0x761,
	MLX5_CMD_OP_QUERY_HCA_VPORT_CONTEXT       = 0x762,
	MLX5_CMD_OP_MODIFY_HCA_VPORT_CONTEXT      = 0x763,
	MLX5_CMD_OP_QUERY_HCA_VPORT_GID           = 0x764,
	MLX5_CMD_OP_QUERY_HCA_VPORT_PKEY          = 0x765,
	MLX5_CMD_OP_QUERY_VNIC_ENV                = 0x76f,
	MLX5_CMD_OP_QUERY_VPORT_COUNTER           = 0x770,
	MLX5_CMD_OP_ALLOC_Q_COUNTER               = 0x771,
	MLX5_CMD_OP_DEALLOC_Q_COUNTER             = 0x772,
	MLX5_CMD_OP_QUERY_Q_COUNTER               = 0x773,
	MLX5_CMD_OP_SET_MONITOR_COUNTER           = 0x774,
	MLX5_CMD_OP_ARM_MONITOR_COUNTER           = 0x775,
	MLX5_CMD_OP_SET_PP_RATE_LIMIT             = 0x780,
	MLX5_CMD_OP_QUERY_RATE_LIMIT              = 0x781,
	MLX5_CMD_OP_CREATE_SCHEDULING_ELEMENT      = 0x782,
	MLX5_CMD_OP_DESTROY_SCHEDULING_ELEMENT     = 0x783,
	MLX5_CMD_OP_QUERY_SCHEDULING_ELEMENT       = 0x784,
	MLX5_CMD_OP_MODIFY_SCHEDULING_ELEMENT      = 0x785,
	MLX5_CMD_OP_CREATE_QOS_PARA_VPORT         = 0x786,
	MLX5_CMD_OP_DESTROY_QOS_PARA_VPORT        = 0x787,
	MLX5_CMD_OP_ALLOC_PD                      = 0x800,
	MLX5_CMD_OP_DEALLOC_PD                    = 0x801,
	MLX5_CMD_OP_ALLOC_UAR                     = 0x802,
	MLX5_CMD_OP_DEALLOC_UAR                   = 0x803,
	MLX5_CMD_OP_CONFIG_INT_MODERATION         = 0x804,
	MLX5_CMD_OP_ACCESS_REG                    = 0x805,
	MLX5_CMD_OP_ATTACH_TO_MCG                 = 0x806,
	MLX5_CMD_OP_DETACH_FROM_MCG               = 0x807,
	MLX5_CMD_OP_GET_DROPPED_PACKET_LOG        = 0x80a,
	MLX5_CMD_OP_MAD_IFC                       = 0x50d,
	MLX5_CMD_OP_QUERY_MAD_DEMUX               = 0x80b,
	MLX5_CMD_OP_SET_MAD_DEMUX                 = 0x80c,
	MLX5_CMD_OP_NOP                           = 0x80d,
	MLX5_CMD_OP_ALLOC_XRCD                    = 0x80e,
	MLX5_CMD_OP_DEALLOC_XRCD                  = 0x80f,
	MLX5_CMD_OP_ALLOC_TRANSPORT_DOMAIN        = 0x816,
	MLX5_CMD_OP_DEALLOC_TRANSPORT_DOMAIN      = 0x817,
	MLX5_CMD_OP_QUERY_CONG_STATUS             = 0x822,
	MLX5_CMD_OP_MODIFY_CONG_STATUS            = 0x823,
	MLX5_CMD_OP_QUERY_CONG_PARAMS             = 0x824,
	MLX5_CMD_OP_MODIFY_CONG_PARAMS            = 0x825,
	MLX5_CMD_OP_QUERY_CONG_STATISTICS         = 0x826,
	MLX5_CMD_OP_ADD_VXLAN_UDP_DPORT           = 0x827,
	MLX5_CMD_OP_DELETE_VXLAN_UDP_DPORT        = 0x828,
	MLX5_CMD_OP_SET_L2_TABLE_ENTRY            = 0x829,
	MLX5_CMD_OP_QUERY_L2_TABLE_ENTRY          = 0x82a,
	MLX5_CMD_OP_DELETE_L2_TABLE_ENTRY         = 0x82b,
	MLX5_CMD_OP_SET_WOL_ROL                   = 0x830,
	MLX5_CMD_OP_QUERY_WOL_ROL                 = 0x831,
	MLX5_CMD_OP_CREATE_LAG                    = 0x840,
	MLX5_CMD_OP_MODIFY_LAG                    = 0x841,
	MLX5_CMD_OP_QUERY_LAG                     = 0x842,
	MLX5_CMD_OP_DESTROY_LAG                   = 0x843,
	MLX5_CMD_OP_CREATE_VPORT_LAG              = 0x844,
	MLX5_CMD_OP_DESTROY_VPORT_LAG             = 0x845,
	MLX5_CMD_OP_CREATE_TIR                    = 0x900,
	MLX5_CMD_OP_MODIFY_TIR                    = 0x901,
	MLX5_CMD_OP_DESTROY_TIR                   = 0x902,
	MLX5_CMD_OP_QUERY_TIR                     = 0x903,
	MLX5_CMD_OP_CREATE_SQ                     = 0x904,
	MLX5_CMD_OP_MODIFY_SQ                     = 0x905,
	MLX5_CMD_OP_DESTROY_SQ                    = 0x906,
	MLX5_CMD_OP_QUERY_SQ                      = 0x907,
	MLX5_CMD_OP_CREATE_RQ                     = 0x908,
	MLX5_CMD_OP_MODIFY_RQ                     = 0x909,
	MLX5_CMD_OP_SET_DELAY_DROP_PARAMS         = 0x910,
	MLX5_CMD_OP_DESTROY_RQ                    = 0x90a,
	MLX5_CMD_OP_QUERY_RQ                      = 0x90b,
	MLX5_CMD_OP_CREATE_RMP                    = 0x90c,
	MLX5_CMD_OP_MODIFY_RMP                    = 0x90d,
	MLX5_CMD_OP_DESTROY_RMP                   = 0x90e,
	MLX5_CMD_OP_QUERY_RMP                     = 0x90f,
	MLX5_CMD_OP_CREATE_TIS                    = 0x912,
	MLX5_CMD_OP_MODIFY_TIS                    = 0x913,
	MLX5_CMD_OP_DESTROY_TIS                   = 0x914,
	MLX5_CMD_OP_QUERY_TIS                     = 0x915,
	MLX5_CMD_OP_CREATE_RQT                    = 0x916,
	MLX5_CMD_OP_MODIFY_RQT                    = 0x917,
	MLX5_CMD_OP_DESTROY_RQT                   = 0x918,
	MLX5_CMD_OP_QUERY_RQT                     = 0x919,
	MLX5_CMD_OP_SET_FLOW_TABLE_ROOT		  = 0x92f,
	MLX5_CMD_OP_CREATE_FLOW_TABLE             = 0x930,
	MLX5_CMD_OP_DESTROY_FLOW_TABLE            = 0x931,
	MLX5_CMD_OP_QUERY_FLOW_TABLE              = 0x932,
	MLX5_CMD_OP_CREATE_FLOW_GROUP             = 0x933,
	MLX5_CMD_OP_DESTROY_FLOW_GROUP            = 0x934,
	MLX5_CMD_OP_QUERY_FLOW_GROUP              = 0x935,
	MLX5_CMD_OP_SET_FLOW_TABLE_ENTRY          = 0x936,
	MLX5_CMD_OP_QUERY_FLOW_TABLE_ENTRY        = 0x937,
	MLX5_CMD_OP_DELETE_FLOW_TABLE_ENTRY       = 0x938,
	MLX5_CMD_OP_ALLOC_FLOW_COUNTER            = 0x939,
	MLX5_CMD_OP_DEALLOC_FLOW_COUNTER          = 0x93a,
	MLX5_CMD_OP_QUERY_FLOW_COUNTER            = 0x93b,
	MLX5_CMD_OP_MODIFY_FLOW_TABLE             = 0x93c,
	MLX5_CMD_OP_ALLOC_PACKET_REFORMAT_CONTEXT = 0x93d,
	MLX5_CMD_OP_DEALLOC_PACKET_REFORMAT_CONTEXT = 0x93e,
	MLX5_CMD_OP_QUERY_PACKET_REFORMAT_CONTEXT = 0x93f,
	MLX5_CMD_OP_ALLOC_MODIFY_HEADER_CONTEXT   = 0x940,
	MLX5_CMD_OP_DEALLOC_MODIFY_HEADER_CONTEXT = 0x941,
	MLX5_CMD_OP_QUERY_MODIFY_HEADER_CONTEXT   = 0x942,
	MLX5_CMD_OP_FPGA_CREATE_QP                = 0x960,
	MLX5_CMD_OP_FPGA_MODIFY_QP                = 0x961,
	MLX5_CMD_OP_FPGA_QUERY_QP                 = 0x962,
	MLX5_CMD_OP_FPGA_DESTROY_QP               = 0x963,
	MLX5_CMD_OP_FPGA_QUERY_QP_COUNTERS        = 0x964,
	MLX5_CMD_OP_CREATE_GENERAL_OBJECT         = 0xa00,
	MLX5_CMD_OP_MODIFY_GENERAL_OBJECT         = 0xa01,
	MLX5_CMD_OP_QUERY_GENERAL_OBJECT          = 0xa02,
	MLX5_CMD_OP_DESTROY_GENERAL_OBJECT        = 0xa03,
	MLX5_CMD_OP_CREATE_UCTX                   = 0xa04,
	MLX5_CMD_OP_DESTROY_UCTX                  = 0xa06,
	MLX5_CMD_OP_CREATE_UMEM                   = 0xa08,
	MLX5_CMD_OP_DESTROY_UMEM                  = 0xa0a,
	MLX5_CMD_OP_SYNC_STEERING                 = 0xb00,
	MLX5_CMD_OP_QUERY_VHCA_STATE              = 0xb0d,
	MLX5_CMD_OP_MODIFY_VHCA_STATE             = 0xb0e,
	MLX5_CMD_OP_MAX
};

/* Valid range for general commands that don't work over an object */
enum {
	MLX5_CMD_OP_GENERAL_START = 0xb00,
	MLX5_CMD_OP_GENERAL_END = 0xd00,
};

struct mlx5_ifc_flow_table_fields_supported_bits {
	u8         outer_dmac[0x1];
	u8         outer_smac[0x1];
	u8         outer_ether_type[0x1];
	u8         outer_ip_version[0x1];
	u8         outer_first_prio[0x1];
	u8         outer_first_cfi[0x1];
	u8         outer_first_vid[0x1];
	u8         outer_ipv4_ttl[0x1];
	u8         outer_second_prio[0x1];
	u8         outer_second_cfi[0x1];
	u8         outer_second_vid[0x1];
	u8         reserved_at_b[0x1];
	u8         outer_sip[0x1];
	u8         outer_dip[0x1];
	u8         outer_frag[0x1];
	u8         outer_ip_protocol[0x1];
	u8         outer_ip_ecn[0x1];
	u8         outer_ip_dscp[0x1];
	u8         outer_udp_sport[0x1];
	u8         outer_udp_dport[0x1];
	u8         outer_tcp_sport[0x1];
	u8         outer_tcp_dport[0x1];
	u8         outer_tcp_flags[0x1];
	u8         outer_gre_protocol[0x1];
	u8         outer_gre_key[0x1];
	u8         outer_vxlan_vni[0x1];
	u8         outer_geneve_vni[0x1];
	u8         outer_geneve_oam[0x1];
	u8         outer_geneve_protocol_type[0x1];
	u8         outer_geneve_opt_len[0x1];
	u8         source_vhca_port[0x1];
	u8         source_eswitch_port[0x1];

	u8         inner_dmac[0x1];
	u8         inner_smac[0x1];
	u8         inner_ether_type[0x1];
	u8         inner_ip_version[0x1];
	u8         inner_first_prio[0x1];
	u8         inner_first_cfi[0x1];
	u8         inner_first_vid[0x1];
	u8         reserved_at_27[0x1];
	u8         inner_second_prio[0x1];
	u8         inner_second_cfi[0x1];
	u8         inner_second_vid[0x1];
	u8         reserved_at_2b[0x1];
	u8         inner_sip[0x1];
	u8         inner_dip[0x1];
	u8         inner_frag[0x1];
	u8         inner_ip_protocol[0x1];
	u8         inner_ip_ecn[0x1];
	u8         inner_ip_dscp[0x1];
	u8         inner_udp_sport[0x1];
	u8         inner_udp_dport[0x1];
	u8         inner_tcp_sport[0x1];
	u8         inner_tcp_dport[0x1];
	u8         inner_tcp_flags[0x1];
	u8         reserved_at_37[0x9];

	u8         geneve_tlv_option_0_data[0x1];
	u8         geneve_tlv_option_0_exist[0x1];
	u8         reserved_at_42[0x3];
	u8         outer_first_mpls_over_udp[0x4];
	u8         outer_first_mpls_over_gre[0x4];
	u8         inner_first_mpls[0x4];
	u8         outer_first_mpls[0x4];
	u8         reserved_at_55[0x2];
	u8	   outer_esp_spi[0x1];
	u8         reserved_at_58[0x2];
	u8         bth_dst_qp[0x1];
	u8         reserved_at_5b[0x5];

	u8         reserved_at_60[0x18];
	u8         metadata_reg_c_7[0x1];
	u8         metadata_reg_c_6[0x1];
	u8         metadata_reg_c_5[0x1];
	u8         metadata_reg_c_4[0x1];
	u8         metadata_reg_c_3[0x1];
	u8         metadata_reg_c_2[0x1];
	u8         metadata_reg_c_1[0x1];
	u8         metadata_reg_c_0[0x1];
};

struct mlx5_ifc_flow_table_fields_supported_2_bits {
	u8         reserved_at_0[0xe];
	u8         bth_opcode[0x1];
	u8         reserved_at_f[0x11];

	u8         reserved_at_20[0x60];
};

struct mlx5_ifc_flow_table_prop_layout_bits {
	u8         ft_support[0x1];
	u8         reserved_at_1[0x1];
	u8         flow_counter[0x1];
	u8	   flow_modify_en[0x1];
	u8         modify_root[0x1];
	u8         identified_miss_table_mode[0x1];
	u8         flow_table_modify[0x1];
	u8         reformat[0x1];
	u8         decap[0x1];
	u8         reserved_at_9[0x1];
	u8         pop_vlan[0x1];
	u8         push_vlan[0x1];
	u8         reserved_at_c[0x1];
	u8         pop_vlan_2[0x1];
	u8         push_vlan_2[0x1];
	u8	   reformat_and_vlan_action[0x1];
	u8	   reserved_at_10[0x1];
	u8         sw_owner[0x1];
	u8	   reformat_l3_tunnel_to_l2[0x1];
	u8	   reformat_l2_to_l3_tunnel[0x1];
	u8	   reformat_and_modify_action[0x1];
	u8	   ignore_flow_level[0x1];
	u8         reserved_at_16[0x1];
	u8	   table_miss_action_domain[0x1];
	u8         termination_table[0x1];
	u8         reformat_and_fwd_to_table[0x1];
	u8         reserved_at_1a[0x2];
	u8         ipsec_encrypt[0x1];
	u8         ipsec_decrypt[0x1];
	u8         sw_owner_v2[0x1];
	u8         reserved_at_1f[0x1];

	u8         termination_table_raw_traffic[0x1];
	u8         reserved_at_21[0x1];
	u8         log_max_ft_size[0x6];
	u8         log_max_modify_header_context[0x8];
	u8         max_modify_header_actions[0x8];
	u8         max_ft_level[0x8];

	u8         reserved_at_40[0x20];

	u8         reserved_at_60[0x2];
	u8         reformat_insert[0x1];
	u8         reformat_remove[0x1];
	u8         reserver_at_64[0x14];
	u8         log_max_ft_num[0x8];

	u8         reserved_at_80[0x10];
	u8         log_max_flow_counter[0x8];
	u8         log_max_destination[0x8];

	u8         reserved_at_a0[0x18];
	u8         log_max_flow[0x8];

	u8         reserved_at_c0[0x40];

	struct mlx5_ifc_flow_table_fields_supported_bits ft_field_support;

	struct mlx5_ifc_flow_table_fields_supported_bits ft_field_bitmask_support;
};

struct mlx5_ifc_odp_per_transport_service_cap_bits {
	u8         send[0x1];
	u8         receive[0x1];
	u8         write[0x1];
	u8         read[0x1];
	u8         atomic[0x1];
	u8         srq_receive[0x1];
	u8         reserved_at_6[0x1a];
};

struct mlx5_ifc_fte_match_set_lyr_2_4_bits {
	u8         smac_47_16[0x20];

	u8         smac_15_0[0x10];
	u8         ethertype[0x10];

	u8         dmac_47_16[0x20];

	u8         dmac_15_0[0x10];
	u8         first_prio[0x3];
	u8         first_cfi[0x1];
	u8         first_vid[0xc];

	u8         ip_protocol[0x8];
	u8         ip_dscp[0x6];
	u8         ip_ecn[0x2];
	u8         cvlan_tag[0x1];
	u8         svlan_tag[0x1];
	u8         frag[0x1];
	u8         ip_version[0x4];
	u8         tcp_flags[0x9];

	u8         tcp_sport[0x10];
	u8         tcp_dport[0x10];

	u8         reserved_at_c0[0x18];
	u8         ttl_hoplimit[0x8];

	u8         udp_sport[0x10];
	u8         udp_dport[0x10];

	union mlx5_ifc_ipv6_layout_ipv4_layout_auto_bits src_ipv4_src_ipv6;

	union mlx5_ifc_ipv6_layout_ipv4_layout_auto_bits dst_ipv4_dst_ipv6;
};

struct mlx5_ifc_nvgre_key_bits {
	u8 hi[0x18];
	u8 lo[0x8];
};

union mlx5_ifc_gre_key_bits {
	struct mlx5_ifc_nvgre_key_bits nvgre;
	u8 key[0x20];
};

struct mlx5_ifc_fte_match_set_misc_bits {
	u8         gre_c_present[0x1];
	u8         reserved_at_1[0x1];
	u8         gre_k_present[0x1];
	u8         gre_s_present[0x1];
	u8         source_vhca_port[0x4];
	u8         source_sqn[0x18];

	u8         source_eswitch_owner_vhca_id[0x10];
	u8         source_port[0x10];

	u8         outer_second_prio[0x3];
	u8         outer_second_cfi[0x1];
	u8         outer_second_vid[0xc];
	u8         inner_second_prio[0x3];
	u8         inner_second_cfi[0x1];
	u8         inner_second_vid[0xc];

	u8         outer_second_cvlan_tag[0x1];
	u8         inner_second_cvlan_tag[0x1];
	u8         outer_second_svlan_tag[0x1];
	u8         inner_second_svlan_tag[0x1];
	u8         reserved_at_64[0xc];
	u8         gre_protocol[0x10];

	union mlx5_ifc_gre_key_bits gre_key;

	u8         vxlan_vni[0x18];
	u8         bth_opcode[0x8];

	u8         geneve_vni[0x18];
	u8         reserved_at_d8[0x6];
	u8         geneve_tlv_option_0_exist[0x1];
	u8         geneve_oam[0x1];

	u8         reserved_at_e0[0xc];
	u8         outer_ipv6_flow_label[0x14];

	u8         reserved_at_100[0xc];
	u8         inner_ipv6_flow_label[0x14];

	u8         reserved_at_120[0xa];
	u8         geneve_opt_len[0x6];
	u8         geneve_protocol_type[0x10];

	u8         reserved_at_140[0x8];
	u8         bth_dst_qp[0x18];
	u8	   reserved_at_160[0x20];
	u8	   outer_esp_spi[0x20];
	u8         reserved_at_1a0[0x60];
};

struct mlx5_ifc_fte_match_mpls_bits {
	u8         mpls_label[0x14];
	u8         mpls_exp[0x3];
	u8         mpls_s_bos[0x1];
	u8         mpls_ttl[0x8];
};

struct mlx5_ifc_fte_match_set_misc2_bits {
	struct mlx5_ifc_fte_match_mpls_bits outer_first_mpls;

	struct mlx5_ifc_fte_match_mpls_bits inner_first_mpls;

	struct mlx5_ifc_fte_match_mpls_bits outer_first_mpls_over_gre;

	struct mlx5_ifc_fte_match_mpls_bits outer_first_mpls_over_udp;

	u8         metadata_reg_c_7[0x20];

	u8         metadata_reg_c_6[0x20];

	u8         metadata_reg_c_5[0x20];

	u8         metadata_reg_c_4[0x20];

	u8         metadata_reg_c_3[0x20];

	u8         metadata_reg_c_2[0x20];

	u8         metadata_reg_c_1[0x20];

	u8         metadata_reg_c_0[0x20];

	u8         metadata_reg_a[0x20];

	u8         reserved_at_1a0[0x60];
};

struct mlx5_ifc_fte_match_set_misc3_bits {
	u8         inner_tcp_seq_num[0x20];

	u8         outer_tcp_seq_num[0x20];

	u8         inner_tcp_ack_num[0x20];

	u8         outer_tcp_ack_num[0x20];

	u8	   reserved_at_80[0x8];
	u8         outer_vxlan_gpe_vni[0x18];

	u8         outer_vxlan_gpe_next_protocol[0x8];
	u8         outer_vxlan_gpe_flags[0x8];
	u8	   reserved_at_b0[0x10];

	u8	   icmp_header_data[0x20];

	u8	   icmpv6_header_data[0x20];

	u8	   icmp_type[0x8];
	u8	   icmp_code[0x8];
	u8	   icmpv6_type[0x8];
	u8	   icmpv6_code[0x8];

	u8         geneve_tlv_option_0_data[0x20];

	u8	   gtpu_teid[0x20];

	u8	   gtpu_msg_type[0x8];
	u8	   gtpu_msg_flags[0x8];
	u8	   reserved_at_170[0x10];

	u8	   gtpu_dw_2[0x20];

	u8	   gtpu_first_ext_dw_0[0x20];

	u8	   gtpu_dw_0[0x20];

	u8	   reserved_at_1e0[0x20];
};

struct mlx5_ifc_fte_match_set_misc4_bits {
	u8         prog_sample_field_value_0[0x20];

	u8         prog_sample_field_id_0[0x20];

	u8         prog_sample_field_value_1[0x20];

	u8         prog_sample_field_id_1[0x20];

	u8         prog_sample_field_value_2[0x20];

	u8         prog_sample_field_id_2[0x20];

	u8         prog_sample_field_value_3[0x20];

	u8         prog_sample_field_id_3[0x20];

	u8         reserved_at_100[0x100];
};

struct mlx5_ifc_fte_match_set_misc5_bits {
	u8         macsec_tag_0[0x20];

	u8         macsec_tag_1[0x20];

	u8         macsec_tag_2[0x20];

	u8         macsec_tag_3[0x20];

	u8         tunnel_header_0[0x20];

	u8         tunnel_header_1[0x20];

	u8         tunnel_header_2[0x20];

	u8         tunnel_header_3[0x20];

	u8         reserved_at_100[0x100];
};

struct mlx5_ifc_cmd_pas_bits {
	u8         pa_h[0x20];

	u8         pa_l[0x14];
	u8         reserved_at_34[0xc];
};

struct mlx5_ifc_uint64_bits {
	u8         hi[0x20];

	u8         lo[0x20];
};

enum {
	MLX5_ADS_STAT_RATE_NO_LIMIT  = 0x0,
	MLX5_ADS_STAT_RATE_2_5GBPS   = 0x7,
	MLX5_ADS_STAT_RATE_10GBPS    = 0x8,
	MLX5_ADS_STAT_RATE_30GBPS    = 0x9,
	MLX5_ADS_STAT_RATE_5GBPS     = 0xa,
	MLX5_ADS_STAT_RATE_20GBPS    = 0xb,
	MLX5_ADS_STAT_RATE_40GBPS    = 0xc,
	MLX5_ADS_STAT_RATE_60GBPS    = 0xd,
	MLX5_ADS_STAT_RATE_80GBPS    = 0xe,
	MLX5_ADS_STAT_RATE_120GBPS   = 0xf,
};

struct mlx5_ifc_ads_bits {
	u8         fl[0x1];
	u8         free_ar[0x1];
	u8         reserved_at_2[0xe];
	u8         pkey_index[0x10];

	u8         reserved_at_20[0x8];
	u8         grh[0x1];
	u8         mlid[0x7];
	u8         rlid[0x10];

	u8         ack_timeout[0x5];
	u8         reserved_at_45[0x3];
	u8         src_addr_index[0x8];
	u8         reserved_at_50[0x4];
	u8         stat_rate[0x4];
	u8         hop_limit[0x8];

	u8         reserved_at_60[0x4];
	u8         tclass[0x8];
	u8         flow_label[0x14];

	u8         rgid_rip[16][0x8];

	u8         reserved_at_100[0x4];
	u8         f_dscp[0x1];
	u8         f_ecn[0x1];
	u8         reserved_at_106[0x1];
	u8         f_eth_prio[0x1];
	u8         ecn[0x2];
	u8         dscp[0x6];
	u8         udp_sport[0x10];

	u8         dei_cfi[0x1];
	u8         eth_prio[0x3];
	u8         sl[0x4];
	u8         vhca_port_num[0x8];
	u8         rmac_47_32[0x10];

	u8         rmac_31_0[0x20];
};

struct mlx5_ifc_flow_table_nic_cap_bits {
	u8         nic_rx_multi_path_tirs[0x1];
	u8         nic_rx_multi_path_tirs_fts[0x1];
	u8         allow_sniffer_and_nic_rx_shared_tir[0x1];
	u8	   reserved_at_3[0x4];
	u8	   sw_owner_reformat_supported[0x1];
	u8	   reserved_at_8[0x18];

	u8	   encap_general_header[0x1];
	u8	   reserved_at_21[0xa];
	u8	   log_max_packet_reformat_context[0x5];
	u8	   reserved_at_30[0x6];
	u8	   max_encap_header_size[0xa];
	u8	   reserved_at_40[0x1c0];

	struct mlx5_ifc_flow_table_prop_layout_bits flow_table_properties_nic_receive;

	struct mlx5_ifc_flow_table_prop_layout_bits flow_table_properties_nic_receive_rdma;

	struct mlx5_ifc_flow_table_prop_layout_bits flow_table_properties_nic_receive_sniffer;

	struct mlx5_ifc_flow_table_prop_layout_bits flow_table_properties_nic_transmit;

	struct mlx5_ifc_flow_table_prop_layout_bits flow_table_properties_nic_transmit_rdma;

	struct mlx5_ifc_flow_table_prop_layout_bits flow_table_properties_nic_transmit_sniffer;

	u8         reserved_at_e00[0x700];

	struct mlx5_ifc_flow_table_fields_supported_2_bits ft_field_support_2_nic_receive_rdma;

	u8         reserved_at_1580[0x280];

	struct mlx5_ifc_flow_table_fields_supported_2_bits ft_field_support_2_nic_transmit_rdma;

	u8         reserved_at_1880[0x780];

	u8         sw_steering_nic_rx_action_drop_icm_address[0x40];

	u8         sw_steering_nic_tx_action_drop_icm_address[0x40];

	u8         sw_steering_nic_tx_action_allow_icm_address[0x40];

	u8         reserved_at_20c0[0x5f40];
};

struct mlx5_ifc_port_selection_cap_bits {
	u8         reserved_at_0[0x10];
	u8         port_select_flow_table[0x1];
	u8         reserved_at_11[0xf];

	u8         reserved_at_20[0x1e0];

	struct mlx5_ifc_flow_table_prop_layout_bits flow_table_properties_port_selection;

	u8         reserved_at_400[0x7c00];
};

enum {
	MLX5_FDB_TO_VPORT_REG_C_0 = 0x01,
	MLX5_FDB_TO_VPORT_REG_C_1 = 0x02,
	MLX5_FDB_TO_VPORT_REG_C_2 = 0x04,
	MLX5_FDB_TO_VPORT_REG_C_3 = 0x08,
	MLX5_FDB_TO_VPORT_REG_C_4 = 0x10,
	MLX5_FDB_TO_VPORT_REG_C_5 = 0x20,
	MLX5_FDB_TO_VPORT_REG_C_6 = 0x40,
	MLX5_FDB_TO_VPORT_REG_C_7 = 0x80,
};

struct mlx5_ifc_flow_table_eswitch_cap_bits {
	u8      fdb_to_vport_reg_c_id[0x8];
	u8      reserved_at_8[0xd];
	u8      fdb_modify_header_fwd_to_table[0x1];
	u8      fdb_ipv4_ttl_modify[0x1];
	u8      flow_source[0x1];
	u8      reserved_at_18[0x2];
	u8      multi_fdb_encap[0x1];
	u8      egress_acl_forward_to_vport[0x1];
	u8      fdb_multi_path_to_table[0x1];
	u8      reserved_at_1d[0x3];

	u8      reserved_at_20[0x1e0];

	struct mlx5_ifc_flow_table_prop_layout_bits flow_table_properties_nic_esw_fdb;

	struct mlx5_ifc_flow_table_prop_layout_bits flow_table_properties_esw_acl_ingress;

	struct mlx5_ifc_flow_table_prop_layout_bits flow_table_properties_esw_acl_egress;

	u8      reserved_at_800[0x1000];

	u8      sw_steering_fdb_action_drop_icm_address_rx[0x40];

	u8      sw_steering_fdb_action_drop_icm_address_tx[0x40];

	u8      sw_steering_uplink_icm_address_rx[0x40];

	u8      sw_steering_uplink_icm_address_tx[0x40];

	u8      reserved_at_1900[0x6700];
};

enum {
	MLX5_COUNTER_SOURCE_ESWITCH = 0x0,
	MLX5_COUNTER_FLOW_ESWITCH   = 0x1,
};

struct mlx5_ifc_e_switch_cap_bits {
	u8         vport_svlan_strip[0x1];
	u8         vport_cvlan_strip[0x1];
	u8         vport_svlan_insert[0x1];
	u8         vport_cvlan_insert_if_not_exist[0x1];
	u8         vport_cvlan_insert_overwrite[0x1];
	u8         reserved_at_5[0x2];
	u8         esw_shared_ingress_acl[0x1];
	u8         esw_uplink_ingress_acl[0x1];
	u8         root_ft_on_other_esw[0x1];
	u8         reserved_at_a[0xf];
	u8         esw_functions_changed[0x1];
	u8         reserved_at_1a[0x1];
	u8         ecpf_vport_exists[0x1];
	u8         counter_eswitch_affinity[0x1];
	u8         merged_eswitch[0x1];
	u8         nic_vport_node_guid_modify[0x1];
	u8         nic_vport_port_guid_modify[0x1];

	u8         vxlan_encap_decap[0x1];
	u8         nvgre_encap_decap[0x1];
	u8         reserved_at_22[0x1];
	u8         log_max_fdb_encap_uplink[0x5];
	u8         reserved_at_21[0x3];
	u8         log_max_packet_reformat_context[0x5];
	u8         reserved_2b[0x6];
	u8         max_encap_header_size[0xa];

	u8         reserved_at_40[0xb];
	u8         log_max_esw_sf[0x5];
	u8         esw_sf_base_id[0x10];

	u8         reserved_at_60[0x7a0];

};

struct mlx5_ifc_qos_cap_bits {
	u8         packet_pacing[0x1];
	u8         esw_scheduling[0x1];
	u8         esw_bw_share[0x1];
	u8         esw_rate_limit[0x1];
	u8         reserved_at_4[0x1];
	u8         packet_pacing_burst_bound[0x1];
	u8         packet_pacing_typical_size[0x1];
	u8         reserved_at_7[0x1];
	u8         nic_sq_scheduling[0x1];
	u8         nic_bw_share[0x1];
	u8         nic_rate_limit[0x1];
	u8         packet_pacing_uid[0x1];
	u8         log_esw_max_sched_depth[0x4];
	u8         reserved_at_10[0x10];

	u8         reserved_at_20[0xb];
	u8         log_max_qos_nic_queue_group[0x5];
	u8         reserved_at_30[0x10];

	u8         packet_pacing_max_rate[0x20];

	u8         packet_pacing_min_rate[0x20];

	u8         reserved_at_80[0x10];
	u8         packet_pacing_rate_table_size[0x10];

	u8         esw_element_type[0x10];
	u8         esw_tsar_type[0x10];

	u8         reserved_at_c0[0x10];
	u8         max_qos_para_vport[0x10];

	u8         max_tsar_bw_share[0x20];

	u8         reserved_at_100[0x700];
};

struct mlx5_ifc_debug_cap_bits {
	u8         core_dump_general[0x1];
	u8         core_dump_qp[0x1];
	u8         reserved_at_2[0x7];
	u8         resource_dump[0x1];
	u8         reserved_at_a[0x16];

	u8         reserved_at_20[0x2];
	u8         stall_detect[0x1];
	u8         reserved_at_23[0x1d];

	u8         reserved_at_40[0x7c0];
};

struct mlx5_ifc_per_protocol_networking_offload_caps_bits {
	u8         csum_cap[0x1];
	u8         vlan_cap[0x1];
	u8         lro_cap[0x1];
	u8         lro_psh_flag[0x1];
	u8         lro_time_stamp[0x1];
	u8         reserved_at_5[0x2];
	u8         wqe_vlan_insert[0x1];
	u8         self_lb_en_modifiable[0x1];
	u8         reserved_at_9[0x2];
	u8         max_lso_cap[0x5];
	u8         multi_pkt_send_wqe[0x2];
	u8	   wqe_inline_mode[0x2];
	u8         rss_ind_tbl_cap[0x4];
	u8         reg_umr_sq[0x1];
	u8         scatter_fcs[0x1];
	u8         enhanced_multi_pkt_send_wqe[0x1];
	u8         tunnel_lso_const_out_ip_id[0x1];
	u8         tunnel_lro_gre[0x1];
	u8         tunnel_lro_vxlan[0x1];
	u8         tunnel_stateless_gre[0x1];
	u8         tunnel_stateless_vxlan[0x1];

	u8         swp[0x1];
	u8         swp_csum[0x1];
	u8         swp_lso[0x1];
	u8         cqe_checksum_full[0x1];
	u8         tunnel_stateless_geneve_tx[0x1];
	u8         tunnel_stateless_mpls_over_udp[0x1];
	u8         tunnel_stateless_mpls_over_gre[0x1];
	u8         tunnel_stateless_vxlan_gpe[0x1];
	u8         tunnel_stateless_ipv4_over_vxlan[0x1];
	u8         tunnel_stateless_ip_over_ip[0x1];
	u8         insert_trailer[0x1];
	u8         reserved_at_2b[0x1];
	u8         tunnel_stateless_ip_over_ip_rx[0x1];
	u8         tunnel_stateless_ip_over_ip_tx[0x1];
	u8         reserved_at_2e[0x2];
	u8         max_vxlan_udp_ports[0x8];
	u8         reserved_at_38[0x6];
	u8         max_geneve_opt_len[0x1];
	u8         tunnel_stateless_geneve_rx[0x1];

	u8         reserved_at_40[0x10];
	u8         lro_min_mss_size[0x10];

	u8         reserved_at_60[0x120];

	u8         lro_timer_supported_periods[4][0x20];

	u8         reserved_at_200[0x600];
};

enum {
	MLX5_TIMESTAMP_FORMAT_CAP_FREE_RUNNING               = 0x0,
	MLX5_TIMESTAMP_FORMAT_CAP_REAL_TIME                  = 0x1,
	MLX5_TIMESTAMP_FORMAT_CAP_FREE_RUNNING_AND_REAL_TIME = 0x2,
};

struct mlx5_ifc_roce_cap_bits {
	u8         roce_apm[0x1];
	u8         reserved_at_1[0x3];
	u8         sw_r_roce_src_udp_port[0x1];
	u8         fl_rc_qp_when_roce_disabled[0x1];
	u8         fl_rc_qp_when_roce_enabled[0x1];
	u8         reserved_at_7[0x17];
	u8	   qp_ts_format[0x2];

	u8         reserved_at_20[0x60];

	u8         reserved_at_80[0xc];
	u8         l3_type[0x4];
	u8         reserved_at_90[0x8];
	u8         roce_version[0x8];

	u8         reserved_at_a0[0x10];
	u8         r_roce_dest_udp_port[0x10];

	u8         r_roce_max_src_udp_port[0x10];
	u8         r_roce_min_src_udp_port[0x10];

	u8         reserved_at_e0[0x10];
	u8         roce_address_table_size[0x10];

	u8         reserved_at_100[0x700];
};

struct mlx5_ifc_sync_steering_in_bits {
	u8         opcode[0x10];
	u8         uid[0x10];

	u8         reserved_at_20[0x10];
	u8         op_mod[0x10];

	u8         reserved_at_40[0xc0];
};

struct mlx5_ifc_sync_steering_out_bits {
	u8         status[0x8];
	u8         reserved_at_8[0x18];

	u8         syndrome[0x20];

	u8         reserved_at_40[0x40];
};

struct mlx5_ifc_device_mem_cap_bits {
	u8         memic[0x1];
	u8         reserved_at_1[0x1f];

	u8         reserved_at_20[0xb];
	u8         log_min_memic_alloc_size[0x5];
	u8         reserved_at_30[0x8];
	u8	   log_max_memic_addr_alignment[0x8];

	u8         memic_bar_start_addr[0x40];

	u8         memic_bar_size[0x20];

	u8         max_memic_size[0x20];

	u8         steering_sw_icm_start_address[0x40];

	u8         reserved_at_100[0x8];
	u8         log_header_modify_sw_icm_size[0x8];
	u8         reserved_at_110[0x2];
	u8         log_sw_icm_alloc_granularity[0x6];
	u8         log_steering_sw_icm_size[0x8];

	u8         reserved_at_120[0x20];

	u8         header_modify_sw_icm_start_address[0x40];

	u8         reserved_at_180[0x80];

	u8         memic_operations[0x20];

	u8         reserved_at_220[0x5e0];
};

struct mlx5_ifc_device_event_cap_bits {
	u8         user_affiliated_events[4][0x40];

	u8         user_unaffiliated_events[4][0x40];
};

struct mlx5_ifc_virtio_emulation_cap_bits {
	u8         desc_tunnel_offload_type[0x1];
	u8         eth_frame_offload_type[0x1];
	u8         virtio_version_1_0[0x1];
	u8         device_features_bits_mask[0xd];
	u8         event_mode[0x8];
	u8         virtio_queue_type[0x8];

	u8         max_tunnel_desc[0x10];
	u8         reserved_at_30[0x3];
	u8         log_doorbell_stride[0x5];
	u8         reserved_at_38[0x3];
	u8         log_doorbell_bar_size[0x5];

	u8         doorbell_bar_offset[0x40];

	u8         max_emulated_devices[0x8];
	u8         max_num_virtio_queues[0x18];

	u8         reserved_at_a0[0x60];

	u8         umem_1_buffer_param_a[0x20];

	u8         umem_1_buffer_param_b[0x20];

	u8         umem_2_buffer_param_a[0x20];

	u8         umem_2_buffer_param_b[0x20];

	u8         umem_3_buffer_param_a[0x20];

	u8         umem_3_buffer_param_b[0x20];

	u8         reserved_at_1c0[0x640];
};

enum {
	MLX5_ATOMIC_CAPS_ATOMIC_SIZE_QP_1_BYTE     = 0x0,
	MLX5_ATOMIC_CAPS_ATOMIC_SIZE_QP_2_BYTES    = 0x2,
	MLX5_ATOMIC_CAPS_ATOMIC_SIZE_QP_4_BYTES    = 0x4,
	MLX5_ATOMIC_CAPS_ATOMIC_SIZE_QP_8_BYTES    = 0x8,
	MLX5_ATOMIC_CAPS_ATOMIC_SIZE_QP_16_BYTES   = 0x10,
	MLX5_ATOMIC_CAPS_ATOMIC_SIZE_QP_32_BYTES   = 0x20,
	MLX5_ATOMIC_CAPS_ATOMIC_SIZE_QP_64_BYTES   = 0x40,
	MLX5_ATOMIC_CAPS_ATOMIC_SIZE_QP_128_BYTES  = 0x80,
	MLX5_ATOMIC_CAPS_ATOMIC_SIZE_QP_256_BYTES  = 0x100,
};

enum {
	MLX5_ATOMIC_CAPS_ATOMIC_SIZE_DC_1_BYTE     = 0x1,
	MLX5_ATOMIC_CAPS_ATOMIC_SIZE_DC_2_BYTES    = 0x2,
	MLX5_ATOMIC_CAPS_ATOMIC_SIZE_DC_4_BYTES    = 0x4,
	MLX5_ATOMIC_CAPS_ATOMIC_SIZE_DC_8_BYTES    = 0x8,
	MLX5_ATOMIC_CAPS_ATOMIC_SIZE_DC_16_BYTES   = 0x10,
	MLX5_ATOMIC_CAPS_ATOMIC_SIZE_DC_32_BYTES   = 0x20,
	MLX5_ATOMIC_CAPS_ATOMIC_SIZE_DC_64_BYTES   = 0x40,
	MLX5_ATOMIC_CAPS_ATOMIC_SIZE_DC_128_BYTES  = 0x80,
	MLX5_ATOMIC_CAPS_ATOMIC_SIZE_DC_256_BYTES  = 0x100,
};

struct mlx5_ifc_atomic_caps_bits {
	u8         reserved_at_0[0x40];

	u8         atomic_req_8B_endianness_mode[0x2];
	u8         reserved_at_42[0x4];
	u8         supported_atomic_req_8B_endianness_mode_1[0x1];

	u8         reserved_at_47[0x19];

	u8         reserved_at_60[0x20];

	u8         reserved_at_80[0x10];
	u8         atomic_operations[0x10];

	u8         reserved_at_a0[0x10];
	u8         atomic_size_qp[0x10];

	u8         reserved_at_c0[0x10];
	u8         atomic_size_dc[0x10];

	u8         reserved_at_e0[0x720];
};

struct mlx5_ifc_odp_cap_bits {
	u8         reserved_at_0[0x40];

	u8         sig[0x1];
	u8         reserved_at_41[0x1f];

	u8         reserved_at_60[0x20];

	struct mlx5_ifc_odp_per_transport_service_cap_bits rc_odp_caps;

	struct mlx5_ifc_odp_per_transport_service_cap_bits uc_odp_caps;

	struct mlx5_ifc_odp_per_transport_service_cap_bits ud_odp_caps;

	struct mlx5_ifc_odp_per_transport_service_cap_bits xrc_odp_caps;

	struct mlx5_ifc_odp_per_transport_service_cap_bits dc_odp_caps;

	u8         reserved_at_120[0x6E0];
};

struct mlx5_ifc_calc_op {
	u8        reserved_at_0[0x10];
	u8        reserved_at_10[0x9];
	u8        op_swap_endianness[0x1];
	u8        op_min[0x1];
	u8        op_xor[0x1];
	u8        op_or[0x1];
	u8        op_and[0x1];
	u8        op_max[0x1];
	u8        op_add[0x1];
};

struct mlx5_ifc_vector_calc_cap_bits {
	u8         calc_matrix[0x1];
	u8         reserved_at_1[0x1f];
	u8         reserved_at_20[0x8];
	u8         max_vec_count[0x8];
	u8         reserved_at_30[0xd];
	u8         max_chunk_size[0x3];
	struct mlx5_ifc_calc_op calc0;
	struct mlx5_ifc_calc_op calc1;
	struct mlx5_ifc_calc_op calc2;
	struct mlx5_ifc_calc_op calc3;

	u8         reserved_at_c0[0x720];
};

struct mlx5_ifc_tls_cap_bits {
	u8         tls_1_2_aes_gcm_128[0x1];
	u8         tls_1_3_aes_gcm_128[0x1];
	u8         tls_1_2_aes_gcm_256[0x1];
	u8         tls_1_3_aes_gcm_256[0x1];
	u8         reserved_at_4[0x1c];

	u8         reserved_at_20[0x7e0];
};

struct mlx5_ifc_ipsec_cap_bits {
	u8         ipsec_full_offload[0x1];
	u8         ipsec_crypto_offload[0x1];
	u8         ipsec_esn[0x1];
	u8         ipsec_crypto_esp_aes_gcm_256_encrypt[0x1];
	u8         ipsec_crypto_esp_aes_gcm_128_encrypt[0x1];
	u8         ipsec_crypto_esp_aes_gcm_256_decrypt[0x1];
	u8         ipsec_crypto_esp_aes_gcm_128_decrypt[0x1];
	u8         reserved_at_7[0x4];
	u8         log_max_ipsec_offload[0x5];
	u8         reserved_at_10[0x10];

	u8         min_log_ipsec_full_replay_window[0x8];
	u8         max_log_ipsec_full_replay_window[0x8];
	u8         reserved_at_30[0x7d0];
};

enum {
	MLX5_WQ_TYPE_LINKED_LIST  = 0x0,
	MLX5_WQ_TYPE_CYCLIC       = 0x1,
	MLX5_WQ_TYPE_LINKED_LIST_STRIDING_RQ = 0x2,
	MLX5_WQ_TYPE_CYCLIC_STRIDING_RQ = 0x3,
};

enum {
	MLX5_WQ_END_PAD_MODE_NONE   = 0x0,
	MLX5_WQ_END_PAD_MODE_ALIGN  = 0x1,
};

enum {
	MLX5_CMD_HCA_CAP_GID_TABLE_SIZE_8_GID_ENTRIES    = 0x0,
	MLX5_CMD_HCA_CAP_GID_TABLE_SIZE_16_GID_ENTRIES   = 0x1,
	MLX5_CMD_HCA_CAP_GID_TABLE_SIZE_32_GID_ENTRIES   = 0x2,
	MLX5_CMD_HCA_CAP_GID_TABLE_SIZE_64_GID_ENTRIES   = 0x3,
	MLX5_CMD_HCA_CAP_GID_TABLE_SIZE_128_GID_ENTRIES  = 0x4,
};

enum {
	MLX5_CMD_HCA_CAP_PKEY_TABLE_SIZE_128_ENTRIES  = 0x0,
	MLX5_CMD_HCA_CAP_PKEY_TABLE_SIZE_256_ENTRIES  = 0x1,
	MLX5_CMD_HCA_CAP_PKEY_TABLE_SIZE_512_ENTRIES  = 0x2,
	MLX5_CMD_HCA_CAP_PKEY_TABLE_SIZE_1K_ENTRIES   = 0x3,
	MLX5_CMD_HCA_CAP_PKEY_TABLE_SIZE_2K_ENTRIES   = 0x4,
	MLX5_CMD_HCA_CAP_PKEY_TABLE_SIZE_4K_ENTRIES   = 0x5,
};

enum {
	MLX5_CMD_HCA_CAP_PORT_TYPE_IB        = 0x0,
	MLX5_CMD_HCA_CAP_PORT_TYPE_ETHERNET  = 0x1,
};

enum {
	MLX5_CMD_HCA_CAP_CMDIF_CHECKSUM_DISABLED       = 0x0,
	MLX5_CMD_HCA_CAP_CMDIF_CHECKSUM_INITIAL_STATE  = 0x1,
	MLX5_CMD_HCA_CAP_CMDIF_CHECKSUM_ENABLED        = 0x3,
};

enum {
	MLX5_CAP_PORT_TYPE_IB  = 0x0,
	MLX5_CAP_PORT_TYPE_ETH = 0x1,
};

enum {
	MLX5_CAP_UMR_FENCE_STRONG	= 0x0,
	MLX5_CAP_UMR_FENCE_SMALL	= 0x1,
	MLX5_CAP_UMR_FENCE_NONE		= 0x2,
};

enum {
	MLX5_FLEX_PARSER_GENEVE_ENABLED		= 1 << 3,
	MLX5_FLEX_PARSER_MPLS_OVER_GRE_ENABLED	= 1 << 4,
	MLX5_FLEX_PARSER_MPLS_OVER_UDP_ENABLED	= 1 << 5,
	MLX5_FLEX_PARSER_VXLAN_GPE_ENABLED	= 1 << 7,
	MLX5_FLEX_PARSER_ICMP_V4_ENABLED	= 1 << 8,
	MLX5_FLEX_PARSER_ICMP_V6_ENABLED	= 1 << 9,
	MLX5_FLEX_PARSER_GENEVE_TLV_OPTION_0_ENABLED = 1 << 10,
	MLX5_FLEX_PARSER_GTPU_ENABLED		= 1 << 11,
	MLX5_FLEX_PARSER_GTPU_DW_2_ENABLED	= 1 << 16,
	MLX5_FLEX_PARSER_GTPU_FIRST_EXT_DW_0_ENABLED = 1 << 17,
	MLX5_FLEX_PARSER_GTPU_DW_0_ENABLED	= 1 << 18,
	MLX5_FLEX_PARSER_GTPU_TEID_ENABLED	= 1 << 19,
};

enum {
	MLX5_UCTX_CAP_RAW_TX = 1UL << 0,
	MLX5_UCTX_CAP_INTERNAL_DEV_RES = 1UL << 1,
};

#define MLX5_FC_BULK_SIZE_FACTOR 128

enum mlx5_fc_bulk_alloc_bitmask {
	MLX5_FC_BULK_128   = (1 << 0),
	MLX5_FC_BULK_256   = (1 << 1),
	MLX5_FC_BULK_512   = (1 << 2),
	MLX5_FC_BULK_1024  = (1 << 3),
	MLX5_FC_BULK_2048  = (1 << 4),
	MLX5_FC_BULK_4096  = (1 << 5),
	MLX5_FC_BULK_8192  = (1 << 6),
	MLX5_FC_BULK_16384 = (1 << 7),
};

#define MLX5_FC_BULK_NUM_FCS(fc_enum) (MLX5_FC_BULK_SIZE_FACTOR * (fc_enum))

#define MLX5_FT_MAX_MULTIPATH_LEVEL 63

enum {
	MLX5_STEERING_FORMAT_CONNECTX_5   = 0,
	MLX5_STEERING_FORMAT_CONNECTX_6DX = 1,
};

struct mlx5_ifc_cmd_hca_cap_bits {
	u8         reserved_at_0[0x1f];
	u8         vhca_resource_manager[0x1];

	u8         hca_cap_2[0x1];
	u8         reserved_at_21[0x1];
	u8         dtor[0x1];
	u8         event_on_vhca_state_teardown_request[0x1];
	u8         event_on_vhca_state_in_use[0x1];
	u8         event_on_vhca_state_active[0x1];
	u8         event_on_vhca_state_allocated[0x1];
	u8         event_on_vhca_state_invalid[0x1];
	u8         reserved_at_28[0x8];
	u8         vhca_id[0x10];

	u8         reserved_at_40[0x40];

	u8         log_max_srq_sz[0x8];
	u8         log_max_qp_sz[0x8];
	u8         event_cap[0x1];
	u8         reserved_at_91[0x2];
	u8         isolate_vl_tc_new[0x1];
	u8         reserved_at_94[0x4];
	u8         prio_tag_required[0x1];
	u8         reserved_at_99[0x2];
	u8         log_max_qp[0x5];

	u8         reserved_at_a0[0x3];
	u8	   ece_support[0x1];
	u8	   reserved_at_a4[0x5];
	u8         reg_c_preserve[0x1];
	u8         reserved_at_aa[0x1];
	u8         log_max_srq[0x5];
	u8         reserved_at_b0[0x1];
	u8         uplink_follow[0x1];
	u8         ts_cqe_to_dest_cqn[0x1];
	u8         reserved_at_b3[0x7];
	u8         shampo[0x1];
	u8         reserved_at_bb[0x5];

	u8         max_sgl_for_optimized_performance[0x8];
	u8         log_max_cq_sz[0x8];
	u8         relaxed_ordering_write_umr[0x1];
	u8         relaxed_ordering_read_umr[0x1];
	u8         reserved_at_d2[0x7];
	u8         virtio_net_device_emualtion_manager[0x1];
	u8         virtio_blk_device_emualtion_manager[0x1];
	u8         log_max_cq[0x5];

	u8         log_max_eq_sz[0x8];
	u8         relaxed_ordering_write[0x1];
	u8         relaxed_ordering_read[0x1];
	u8         log_max_mkey[0x6];
	u8         reserved_at_f0[0x8];
	u8         dump_fill_mkey[0x1];
	u8         reserved_at_f9[0x2];
	u8         fast_teardown[0x1];
	u8         log_max_eq[0x4];

	u8         max_indirection[0x8];
	u8         fixed_buffer_size[0x1];
	u8         log_max_mrw_sz[0x7];
	u8         force_teardown[0x1];
	u8         reserved_at_111[0x1];
	u8         log_max_bsf_list_size[0x6];
	u8         umr_extended_translation_offset[0x1];
	u8         null_mkey[0x1];
	u8         log_max_klm_list_size[0x6];

	u8         reserved_at_120[0xa];
	u8         log_max_ra_req_dc[0x6];
	u8         reserved_at_130[0xa];
	u8         log_max_ra_res_dc[0x6];

	u8         reserved_at_140[0x6];
	u8         release_all_pages[0x1];
	u8         reserved_at_147[0x2];
	u8         roce_accl[0x1];
	u8         log_max_ra_req_qp[0x6];
	u8         reserved_at_150[0xa];
	u8         log_max_ra_res_qp[0x6];

	u8         end_pad[0x1];
	u8         cc_query_allowed[0x1];
	u8         cc_modify_allowed[0x1];
	u8         start_pad[0x1];
	u8         cache_line_128byte[0x1];
	u8         reserved_at_165[0x4];
	u8         rts2rts_qp_counters_set_id[0x1];
	u8         reserved_at_16a[0x2];
	u8         vnic_env_int_rq_oob[0x1];
	u8         sbcam_reg[0x1];
	u8         reserved_at_16e[0x1];
	u8         qcam_reg[0x1];
	u8         gid_table_size[0x10];

	u8         out_of_seq_cnt[0x1];
	u8         vport_counters[0x1];
	u8         retransmission_q_counters[0x1];
	u8         debug[0x1];
	u8         modify_rq_counter_set_id[0x1];
	u8         rq_delay_drop[0x1];
	u8         max_qp_cnt[0xa];
	u8         pkey_table_size[0x10];

	u8         vport_group_manager[0x1];
	u8         vhca_group_manager[0x1];
	u8         ib_virt[0x1];
	u8         eth_virt[0x1];
	u8         vnic_env_queue_counters[0x1];
	u8         ets[0x1];
	u8         nic_flow_table[0x1];
	u8         eswitch_manager[0x1];
	u8         device_memory[0x1];
	u8         mcam_reg[0x1];
	u8         pcam_reg[0x1];
	u8         local_ca_ack_delay[0x5];
	u8         port_module_event[0x1];
	u8         enhanced_error_q_counters[0x1];
	u8         ports_check[0x1];
	u8         reserved_at_1b3[0x1];
	u8         disable_link_up[0x1];
	u8         beacon_led[0x1];
	u8         port_type[0x2];
	u8         num_ports[0x8];

	u8         reserved_at_1c0[0x1];
	u8         pps[0x1];
	u8         pps_modify[0x1];
	u8         log_max_msg[0x5];
	u8         reserved_at_1c8[0x4];
	u8         max_tc[0x4];
	u8         temp_warn_event[0x1];
	u8         dcbx[0x1];
	u8         general_notification_event[0x1];
	u8         reserved_at_1d3[0x2];
	u8         fpga[0x1];
	u8         rol_s[0x1];
	u8         rol_g[0x1];
	u8         reserved_at_1d8[0x1];
	u8         wol_s[0x1];
	u8         wol_g[0x1];
	u8         wol_a[0x1];
	u8         wol_b[0x1];
	u8         wol_m[0x1];
	u8         wol_u[0x1];
	u8         wol_p[0x1];

	u8         stat_rate_support[0x10];
	u8         reserved_at_1f0[0x1];
	u8         pci_sync_for_fw_update_event[0x1];
	u8         reserved_at_1f2[0x6];
	u8         init2_lag_tx_port_affinity[0x1];
	u8         reserved_at_1fa[0x3];
	u8         cqe_version[0x4];

	u8         compact_address_vector[0x1];
	u8         striding_rq[0x1];
	u8         reserved_at_202[0x1];
	u8         ipoib_enhanced_offloads[0x1];
	u8         ipoib_basic_offloads[0x1];
	u8         reserved_at_205[0x1];
	u8         repeated_block_disabled[0x1];
	u8         umr_modify_entity_size_disabled[0x1];
	u8         umr_modify_atomic_disabled[0x1];
	u8         umr_indirect_mkey_disabled[0x1];
	u8         umr_fence[0x2];
	u8         dc_req_scat_data_cqe[0x1];
	u8         reserved_at_20d[0x2];
	u8         drain_sigerr[0x1];
	u8         cmdif_checksum[0x2];
	u8         sigerr_cqe[0x1];
	u8         reserved_at_213[0x1];
	u8         wq_signature[0x1];
	u8         sctr_data_cqe[0x1];
	u8         reserved_at_216[0x1];
	u8         sho[0x1];
	u8         tph[0x1];
	u8         rf[0x1];
	u8         dct[0x1];
	u8         qos[0x1];
	u8         eth_net_offloads[0x1];
	u8         roce[0x1];
	u8         atomic[0x1];
	u8         reserved_at_21f[0x1];

	u8         cq_oi[0x1];
	u8         cq_resize[0x1];
	u8         cq_moderation[0x1];
	u8         reserved_at_223[0x3];
	u8         cq_eq_remap[0x1];
	u8         pg[0x1];
	u8         block_lb_mc[0x1];
	u8         reserved_at_229[0x1];
	u8         scqe_break_moderation[0x1];
	u8         cq_period_start_from_cqe[0x1];
	u8         cd[0x1];
	u8         reserved_at_22d[0x1];
	u8         apm[0x1];
	u8         vector_calc[0x1];
	u8         umr_ptr_rlky[0x1];
	u8	   imaicl[0x1];
	u8	   qp_packet_based[0x1];
	u8         reserved_at_233[0x3];
	u8         qkv[0x1];
	u8         pkv[0x1];
	u8         set_deth_sqpn[0x1];
	u8         reserved_at_239[0x3];
	u8         xrc[0x1];
	u8         ud[0x1];
	u8         uc[0x1];
	u8         rc[0x1];

	u8         uar_4k[0x1];
	u8         reserved_at_241[0x9];
	u8         uar_sz[0x6];
	u8         port_selection_cap[0x1];
	u8         reserved_at_248[0x1];
	u8         umem_uid_0[0x1];
	u8         reserved_at_250[0x5];
	u8         log_pg_sz[0x8];

	u8         bf[0x1];
	u8         driver_version[0x1];
	u8         pad_tx_eth_packet[0x1];
	u8         reserved_at_263[0x3];
	u8         mkey_by_name[0x1];
	u8         reserved_at_267[0x4];

	u8         log_bf_reg_size[0x5];

	u8         reserved_at_270[0x6];
	u8         lag_dct[0x2];
	u8         lag_tx_port_affinity[0x1];
	u8         lag_native_fdb_selection[0x1];
	u8         reserved_at_27a[0x1];
	u8         lag_master[0x1];
	u8         num_lag_ports[0x4];

	u8         reserved_at_280[0x10];
	u8         max_wqe_sz_sq[0x10];

	u8         reserved_at_2a0[0x10];
	u8         max_wqe_sz_rq[0x10];

	u8         max_flow_counter_31_16[0x10];
	u8         max_wqe_sz_sq_dc[0x10];

	u8         reserved_at_2e0[0x7];
	u8         max_qp_mcg[0x19];

	u8         reserved_at_300[0x10];
	u8         flow_counter_bulk_alloc[0x8];
	u8         log_max_mcg[0x8];

	u8         reserved_at_320[0x3];
	u8         log_max_transport_domain[0x5];
	u8         reserved_at_328[0x3];
	u8         log_max_pd[0x5];
	u8         reserved_at_330[0xb];
	u8         log_max_xrcd[0x5];

	u8         nic_receive_steering_discard[0x1];
	u8         receive_discard_vport_down[0x1];
	u8         transmit_discard_vport_down[0x1];
	u8         reserved_at_343[0x5];
	u8         log_max_flow_counter_bulk[0x8];
	u8         max_flow_counter_15_0[0x10];


	u8         reserved_at_360[0x3];
	u8         log_max_rq[0x5];
	u8         reserved_at_368[0x3];
	u8         log_max_sq[0x5];
	u8         reserved_at_370[0x3];
	u8         log_max_tir[0x5];
	u8         reserved_at_378[0x3];
	u8         log_max_tis[0x5];

	u8         basic_cyclic_rcv_wqe[0x1];
	u8         reserved_at_381[0x2];
	u8         log_max_rmp[0x5];
	u8         reserved_at_388[0x3];
	u8         log_max_rqt[0x5];
	u8         reserved_at_390[0x3];
	u8         log_max_rqt_size[0x5];
	u8         reserved_at_398[0x3];
	u8         log_max_tis_per_sq[0x5];

	u8         ext_stride_num_range[0x1];
	u8         roce_rw_supported[0x1];
<<<<<<< HEAD
	u8         reserved_at_3a2[0x1];
=======
	u8         log_max_current_uc_list_wr_supported[0x1];
>>>>>>> 754e0b0e
	u8         log_max_stride_sz_rq[0x5];
	u8         reserved_at_3a8[0x3];
	u8         log_min_stride_sz_rq[0x5];
	u8         reserved_at_3b0[0x3];
	u8         log_max_stride_sz_sq[0x5];
	u8         reserved_at_3b8[0x3];
	u8         log_min_stride_sz_sq[0x5];

	u8         hairpin[0x1];
	u8         reserved_at_3c1[0x2];
	u8         log_max_hairpin_queues[0x5];
	u8         reserved_at_3c8[0x3];
	u8         log_max_hairpin_wq_data_sz[0x5];
	u8         reserved_at_3d0[0x3];
	u8         log_max_hairpin_num_packets[0x5];
	u8         reserved_at_3d8[0x3];
	u8         log_max_wq_sz[0x5];

	u8         nic_vport_change_event[0x1];
	u8         disable_local_lb_uc[0x1];
	u8         disable_local_lb_mc[0x1];
	u8         log_min_hairpin_wq_data_sz[0x5];
	u8         reserved_at_3e8[0x2];
	u8         vhca_state[0x1];
	u8         log_max_vlan_list[0x5];
	u8         reserved_at_3f0[0x3];
	u8         log_max_current_mc_list[0x5];
	u8         reserved_at_3f8[0x3];
	u8         log_max_current_uc_list[0x5];

	u8         general_obj_types[0x40];

	u8         sq_ts_format[0x2];
	u8         rq_ts_format[0x2];
	u8         steering_format_version[0x4];
	u8         create_qp_start_hint[0x18];

	u8         reserved_at_460[0x3];
	u8         log_max_uctx[0x5];
	u8         reserved_at_468[0x2];
	u8         ipsec_offload[0x1];
	u8         log_max_umem[0x5];
	u8         max_num_eqs[0x10];

	u8         reserved_at_480[0x1];
	u8         tls_tx[0x1];
	u8         tls_rx[0x1];
	u8         log_max_l2_table[0x5];
	u8         reserved_at_488[0x8];
	u8         log_uar_page_sz[0x10];

	u8         reserved_at_4a0[0x20];
	u8         device_frequency_mhz[0x20];
	u8         device_frequency_khz[0x20];

	u8         reserved_at_500[0x20];
	u8	   num_of_uars_per_page[0x20];

	u8         flex_parser_protocols[0x20];

	u8         max_geneve_tlv_options[0x8];
	u8         reserved_at_568[0x3];
	u8         max_geneve_tlv_option_data_len[0x5];
	u8         reserved_at_570[0x10];

	u8	   reserved_at_580[0xb];
	u8	   log_max_dci_stream_channels[0x5];
	u8	   reserved_at_590[0x3];
	u8	   log_max_dci_errored_streams[0x5];
	u8	   reserved_at_598[0x8];

	u8         reserved_at_5a0[0x13];
	u8         log_max_dek[0x5];
	u8         reserved_at_5b8[0x4];
	u8         mini_cqe_resp_stride_index[0x1];
	u8         cqe_128_always[0x1];
	u8         cqe_compression_128[0x1];
	u8         cqe_compression[0x1];

	u8         cqe_compression_timeout[0x10];
	u8         cqe_compression_max_num[0x10];

	u8         reserved_at_5e0[0x8];
	u8         flex_parser_id_gtpu_dw_0[0x4];
	u8         reserved_at_5ec[0x4];
	u8         tag_matching[0x1];
	u8         rndv_offload_rc[0x1];
	u8         rndv_offload_dc[0x1];
	u8         log_tag_matching_list_sz[0x5];
	u8         reserved_at_5f8[0x3];
	u8         log_max_xrq[0x5];

	u8	   affiliate_nic_vport_criteria[0x8];
	u8	   native_port_num[0x8];
	u8	   num_vhca_ports[0x8];
	u8         flex_parser_id_gtpu_teid[0x4];
	u8         reserved_at_61c[0x2];
	u8	   sw_owner_id[0x1];
	u8         reserved_at_61f[0x1];

	u8         max_num_of_monitor_counters[0x10];
	u8         num_ppcnt_monitor_counters[0x10];

	u8         max_num_sf[0x10];
	u8         num_q_monitor_counters[0x10];

	u8         reserved_at_660[0x20];

	u8         sf[0x1];
	u8         sf_set_partition[0x1];
	u8         reserved_at_682[0x1];
	u8         log_max_sf[0x5];
	u8         apu[0x1];
	u8         reserved_at_689[0x7];
	u8         log_min_sf_size[0x8];
	u8         max_num_sf_partitions[0x8];

	u8         uctx_cap[0x20];

	u8         reserved_at_6c0[0x4];
	u8         flex_parser_id_geneve_tlv_option_0[0x4];
	u8         flex_parser_id_icmp_dw1[0x4];
	u8         flex_parser_id_icmp_dw0[0x4];
	u8         flex_parser_id_icmpv6_dw1[0x4];
	u8         flex_parser_id_icmpv6_dw0[0x4];
	u8         flex_parser_id_outer_first_mpls_over_gre[0x4];
	u8         flex_parser_id_outer_first_mpls_over_udp_label[0x4];

	u8         max_num_match_definer[0x10];
	u8	   sf_base_id[0x10];

	u8         flex_parser_id_gtpu_dw_2[0x4];
	u8         flex_parser_id_gtpu_first_ext_dw_0[0x4];
	u8	   num_total_dynamic_vf_msix[0x18];
	u8	   reserved_at_720[0x14];
	u8	   dynamic_msix_table_size[0xc];
	u8	   reserved_at_740[0xc];
	u8	   min_dynamic_vf_msix_table_size[0x4];
	u8	   reserved_at_750[0x4];
	u8	   max_dynamic_vf_msix_table_size[0xc];

	u8	   reserved_at_760[0x20];
	u8	   vhca_tunnel_commands[0x40];
	u8         match_definer_format_supported[0x40];
};

struct mlx5_ifc_cmd_hca_cap_2_bits {
	u8	   reserved_at_0[0xa0];

	u8	   max_reformat_insert_size[0x8];
	u8	   max_reformat_insert_offset[0x8];
	u8	   max_reformat_remove_size[0x8];
	u8	   max_reformat_remove_offset[0x8];

	u8	   reserved_at_c0[0x740];
};

enum mlx5_flow_destination_type {
	MLX5_FLOW_DESTINATION_TYPE_VPORT        = 0x0,
	MLX5_FLOW_DESTINATION_TYPE_FLOW_TABLE   = 0x1,
	MLX5_FLOW_DESTINATION_TYPE_TIR          = 0x2,
	MLX5_FLOW_DESTINATION_TYPE_FLOW_SAMPLER = 0x6,
	MLX5_FLOW_DESTINATION_TYPE_UPLINK       = 0x8,

	MLX5_FLOW_DESTINATION_TYPE_PORT         = 0x99,
	MLX5_FLOW_DESTINATION_TYPE_COUNTER      = 0x100,
	MLX5_FLOW_DESTINATION_TYPE_FLOW_TABLE_NUM = 0x101,
};

enum mlx5_flow_table_miss_action {
	MLX5_FLOW_TABLE_MISS_ACTION_DEF,
	MLX5_FLOW_TABLE_MISS_ACTION_FWD,
	MLX5_FLOW_TABLE_MISS_ACTION_SWITCH_DOMAIN,
};

struct mlx5_ifc_dest_format_struct_bits {
	u8         destination_type[0x8];
	u8         destination_id[0x18];

	u8         destination_eswitch_owner_vhca_id_valid[0x1];
	u8         packet_reformat[0x1];
	u8         reserved_at_22[0xe];
	u8         destination_eswitch_owner_vhca_id[0x10];
};

struct mlx5_ifc_flow_counter_list_bits {
	u8         flow_counter_id[0x20];

	u8         reserved_at_20[0x20];
};

struct mlx5_ifc_extended_dest_format_bits {
	struct mlx5_ifc_dest_format_struct_bits destination_entry;

	u8         packet_reformat_id[0x20];

	u8         reserved_at_60[0x20];
};

union mlx5_ifc_dest_format_struct_flow_counter_list_auto_bits {
	struct mlx5_ifc_extended_dest_format_bits extended_dest_format;
	struct mlx5_ifc_flow_counter_list_bits flow_counter_list;
};

struct mlx5_ifc_fte_match_param_bits {
	struct mlx5_ifc_fte_match_set_lyr_2_4_bits outer_headers;

	struct mlx5_ifc_fte_match_set_misc_bits misc_parameters;

	struct mlx5_ifc_fte_match_set_lyr_2_4_bits inner_headers;

	struct mlx5_ifc_fte_match_set_misc2_bits misc_parameters_2;

	struct mlx5_ifc_fte_match_set_misc3_bits misc_parameters_3;

	struct mlx5_ifc_fte_match_set_misc4_bits misc_parameters_4;

	struct mlx5_ifc_fte_match_set_misc5_bits misc_parameters_5;

	u8         reserved_at_e00[0x200];
};

enum {
	MLX5_RX_HASH_FIELD_SELECT_SELECTED_FIELDS_SRC_IP     = 0x0,
	MLX5_RX_HASH_FIELD_SELECT_SELECTED_FIELDS_DST_IP     = 0x1,
	MLX5_RX_HASH_FIELD_SELECT_SELECTED_FIELDS_L4_SPORT   = 0x2,
	MLX5_RX_HASH_FIELD_SELECT_SELECTED_FIELDS_L4_DPORT   = 0x3,
	MLX5_RX_HASH_FIELD_SELECT_SELECTED_FIELDS_IPSEC_SPI  = 0x4,
};

struct mlx5_ifc_rx_hash_field_select_bits {
	u8         l3_prot_type[0x1];
	u8         l4_prot_type[0x1];
	u8         selected_fields[0x1e];
};

enum {
	MLX5_WQ_WQ_TYPE_WQ_LINKED_LIST  = 0x0,
	MLX5_WQ_WQ_TYPE_WQ_CYCLIC       = 0x1,
};

enum {
	MLX5_WQ_END_PADDING_MODE_END_PAD_NONE   = 0x0,
	MLX5_WQ_END_PADDING_MODE_END_PAD_ALIGN  = 0x1,
};

struct mlx5_ifc_wq_bits {
	u8         wq_type[0x4];
	u8         wq_signature[0x1];
	u8         end_padding_mode[0x2];
	u8         cd_slave[0x1];
	u8         reserved_at_8[0x18];

	u8         hds_skip_first_sge[0x1];
	u8         log2_hds_buf_size[0x3];
	u8         reserved_at_24[0x7];
	u8         page_offset[0x5];
	u8         lwm[0x10];

	u8         reserved_at_40[0x8];
	u8         pd[0x18];

	u8         reserved_at_60[0x8];
	u8         uar_page[0x18];

	u8         dbr_addr[0x40];

	u8         hw_counter[0x20];

	u8         sw_counter[0x20];

	u8         reserved_at_100[0xc];
	u8         log_wq_stride[0x4];
	u8         reserved_at_110[0x3];
	u8         log_wq_pg_sz[0x5];
	u8         reserved_at_118[0x3];
	u8         log_wq_sz[0x5];

	u8         dbr_umem_valid[0x1];
	u8         wq_umem_valid[0x1];
	u8         reserved_at_122[0x1];
	u8         log_hairpin_num_packets[0x5];
	u8         reserved_at_128[0x3];
	u8         log_hairpin_data_sz[0x5];

	u8         reserved_at_130[0x4];
	u8         log_wqe_num_of_strides[0x4];
	u8         two_byte_shift_en[0x1];
	u8         reserved_at_139[0x4];
	u8         log_wqe_stride_size[0x3];

	u8         reserved_at_140[0x80];

	u8         headers_mkey[0x20];

	u8         shampo_enable[0x1];
	u8         reserved_at_1e1[0x4];
	u8         log_reservation_size[0x3];
	u8         reserved_at_1e8[0x5];
	u8         log_max_num_of_packets_per_reservation[0x3];
	u8         reserved_at_1f0[0x6];
	u8         log_headers_entry_size[0x2];
	u8         reserved_at_1f8[0x4];
	u8         log_headers_buffer_entry_num[0x4];

	u8         reserved_at_200[0x400];

	struct mlx5_ifc_cmd_pas_bits pas[];
};

struct mlx5_ifc_rq_num_bits {
	u8         reserved_at_0[0x8];
	u8         rq_num[0x18];
};

struct mlx5_ifc_mac_address_layout_bits {
	u8         reserved_at_0[0x10];
	u8         mac_addr_47_32[0x10];

	u8         mac_addr_31_0[0x20];
};

struct mlx5_ifc_vlan_layout_bits {
	u8         reserved_at_0[0x14];
	u8         vlan[0x0c];

	u8         reserved_at_20[0x20];
};

struct mlx5_ifc_cong_control_r_roce_ecn_np_bits {
	u8         reserved_at_0[0xa0];

	u8         min_time_between_cnps[0x20];

	u8         reserved_at_c0[0x12];
	u8         cnp_dscp[0x6];
	u8         reserved_at_d8[0x4];
	u8         cnp_prio_mode[0x1];
	u8         cnp_802p_prio[0x3];

	u8         reserved_at_e0[0x720];
};

struct mlx5_ifc_cong_control_r_roce_ecn_rp_bits {
	u8         reserved_at_0[0x60];

	u8         reserved_at_60[0x4];
	u8         clamp_tgt_rate[0x1];
	u8         reserved_at_65[0x3];
	u8         clamp_tgt_rate_after_time_inc[0x1];
	u8         reserved_at_69[0x17];

	u8         reserved_at_80[0x20];

	u8         rpg_time_reset[0x20];

	u8         rpg_byte_reset[0x20];

	u8         rpg_threshold[0x20];

	u8         rpg_max_rate[0x20];

	u8         rpg_ai_rate[0x20];

	u8         rpg_hai_rate[0x20];

	u8         rpg_gd[0x20];

	u8         rpg_min_dec_fac[0x20];

	u8         rpg_min_rate[0x20];

	u8         reserved_at_1c0[0xe0];

	u8         rate_to_set_on_first_cnp[0x20];

	u8         dce_tcp_g[0x20];

	u8         dce_tcp_rtt[0x20];

	u8         rate_reduce_monitor_period[0x20];

	u8         reserved_at_320[0x20];

	u8         initial_alpha_value[0x20];

	u8         reserved_at_360[0x4a0];
};

struct mlx5_ifc_cong_control_802_1qau_rp_bits {
	u8         reserved_at_0[0x80];

	u8         rppp_max_rps[0x20];

	u8         rpg_time_reset[0x20];

	u8         rpg_byte_reset[0x20];

	u8         rpg_threshold[0x20];

	u8         rpg_max_rate[0x20];

	u8         rpg_ai_rate[0x20];

	u8         rpg_hai_rate[0x20];

	u8         rpg_gd[0x20];

	u8         rpg_min_dec_fac[0x20];

	u8         rpg_min_rate[0x20];

	u8         reserved_at_1c0[0x640];
};

enum {
	MLX5_RESIZE_FIELD_SELECT_RESIZE_FIELD_SELECT_LOG_CQ_SIZE    = 0x1,
	MLX5_RESIZE_FIELD_SELECT_RESIZE_FIELD_SELECT_PAGE_OFFSET    = 0x2,
	MLX5_RESIZE_FIELD_SELECT_RESIZE_FIELD_SELECT_LOG_PAGE_SIZE  = 0x4,
};

struct mlx5_ifc_resize_field_select_bits {
	u8         resize_field_select[0x20];
};

struct mlx5_ifc_resource_dump_bits {
	u8         more_dump[0x1];
	u8         inline_dump[0x1];
	u8         reserved_at_2[0xa];
	u8         seq_num[0x4];
	u8         segment_type[0x10];

	u8         reserved_at_20[0x10];
	u8         vhca_id[0x10];

	u8         index1[0x20];

	u8         index2[0x20];

	u8         num_of_obj1[0x10];
	u8         num_of_obj2[0x10];

	u8         reserved_at_a0[0x20];

	u8         device_opaque[0x40];

	u8         mkey[0x20];

	u8         size[0x20];

	u8         address[0x40];

	u8         inline_data[52][0x20];
};

struct mlx5_ifc_resource_dump_menu_record_bits {
	u8         reserved_at_0[0x4];
	u8         num_of_obj2_supports_active[0x1];
	u8         num_of_obj2_supports_all[0x1];
	u8         must_have_num_of_obj2[0x1];
	u8         support_num_of_obj2[0x1];
	u8         num_of_obj1_supports_active[0x1];
	u8         num_of_obj1_supports_all[0x1];
	u8         must_have_num_of_obj1[0x1];
	u8         support_num_of_obj1[0x1];
	u8         must_have_index2[0x1];
	u8         support_index2[0x1];
	u8         must_have_index1[0x1];
	u8         support_index1[0x1];
	u8         segment_type[0x10];

	u8         segment_name[4][0x20];

	u8         index1_name[4][0x20];

	u8         index2_name[4][0x20];
};

struct mlx5_ifc_resource_dump_segment_header_bits {
	u8         length_dw[0x10];
	u8         segment_type[0x10];
};

struct mlx5_ifc_resource_dump_command_segment_bits {
	struct mlx5_ifc_resource_dump_segment_header_bits segment_header;

	u8         segment_called[0x10];
	u8         vhca_id[0x10];

	u8         index1[0x20];

	u8         index2[0x20];

	u8         num_of_obj1[0x10];
	u8         num_of_obj2[0x10];
};

struct mlx5_ifc_resource_dump_error_segment_bits {
	struct mlx5_ifc_resource_dump_segment_header_bits segment_header;

	u8         reserved_at_20[0x10];
	u8         syndrome_id[0x10];

	u8         reserved_at_40[0x40];

	u8         error[8][0x20];
};

struct mlx5_ifc_resource_dump_info_segment_bits {
	struct mlx5_ifc_resource_dump_segment_header_bits segment_header;

	u8         reserved_at_20[0x18];
	u8         dump_version[0x8];

	u8         hw_version[0x20];

	u8         fw_version[0x20];
};

struct mlx5_ifc_resource_dump_menu_segment_bits {
	struct mlx5_ifc_resource_dump_segment_header_bits segment_header;

	u8         reserved_at_20[0x10];
	u8         num_of_records[0x10];

	struct mlx5_ifc_resource_dump_menu_record_bits record[];
};

struct mlx5_ifc_resource_dump_resource_segment_bits {
	struct mlx5_ifc_resource_dump_segment_header_bits segment_header;

	u8         reserved_at_20[0x20];

	u8         index1[0x20];

	u8         index2[0x20];

	u8         payload[][0x20];
};

struct mlx5_ifc_resource_dump_terminate_segment_bits {
	struct mlx5_ifc_resource_dump_segment_header_bits segment_header;
};

struct mlx5_ifc_menu_resource_dump_response_bits {
	struct mlx5_ifc_resource_dump_info_segment_bits info;
	struct mlx5_ifc_resource_dump_command_segment_bits cmd;
	struct mlx5_ifc_resource_dump_menu_segment_bits menu;
	struct mlx5_ifc_resource_dump_terminate_segment_bits terminate;
};

enum {
	MLX5_MODIFY_FIELD_SELECT_MODIFY_FIELD_SELECT_CQ_PERIOD     = 0x1,
	MLX5_MODIFY_FIELD_SELECT_MODIFY_FIELD_SELECT_CQ_MAX_COUNT  = 0x2,
	MLX5_MODIFY_FIELD_SELECT_MODIFY_FIELD_SELECT_OI            = 0x4,
	MLX5_MODIFY_FIELD_SELECT_MODIFY_FIELD_SELECT_C_EQN         = 0x8,
};

struct mlx5_ifc_modify_field_select_bits {
	u8         modify_field_select[0x20];
};

struct mlx5_ifc_field_select_r_roce_np_bits {
	u8         field_select_r_roce_np[0x20];
};

struct mlx5_ifc_field_select_r_roce_rp_bits {
	u8         field_select_r_roce_rp[0x20];
};

enum {
	MLX5_FIELD_SELECT_802_1QAU_RP_FIELD_SELECT_8021QAURP_RPPP_MAX_RPS     = 0x4,
	MLX5_FIELD_SELECT_802_1QAU_RP_FIELD_SELECT_8021QAURP_RPG_TIME_RESET   = 0x8,
	MLX5_FIELD_SELECT_802_1QAU_RP_FIELD_SELECT_8021QAURP_RPG_BYTE_RESET   = 0x10,
	MLX5_FIELD_SELECT_802_1QAU_RP_FIELD_SELECT_8021QAURP_RPG_THRESHOLD    = 0x20,
	MLX5_FIELD_SELECT_802_1QAU_RP_FIELD_SELECT_8021QAURP_RPG_MAX_RATE     = 0x40,
	MLX5_FIELD_SELECT_802_1QAU_RP_FIELD_SELECT_8021QAURP_RPG_AI_RATE      = 0x80,
	MLX5_FIELD_SELECT_802_1QAU_RP_FIELD_SELECT_8021QAURP_RPG_HAI_RATE     = 0x100,
	MLX5_FIELD_SELECT_802_1QAU_RP_FIELD_SELECT_8021QAURP_RPG_GD           = 0x200,
	MLX5_FIELD_SELECT_802_1QAU_RP_FIELD_SELECT_8021QAURP_RPG_MIN_DEC_FAC  = 0x400,
	MLX5_FIELD_SELECT_802_1QAU_RP_FIELD_SELECT_8021QAURP_RPG_MIN_RATE     = 0x800,
};

struct mlx5_ifc_field_select_802_1qau_rp_bits {
	u8         field_select_8021qaurp[0x20];
};

struct mlx5_ifc_phys_layer_cntrs_bits {
	u8         time_since_last_clear_high[0x20];

	u8         time_since_last_clear_low[0x20];

	u8         symbol_errors_high[0x20];

	u8         symbol_errors_low[0x20];

	u8         sync_headers_errors_high[0x20];

	u8         sync_headers_errors_low[0x20];

	u8         edpl_bip_errors_lane0_high[0x20];

	u8         edpl_bip_errors_lane0_low[0x20];

	u8         edpl_bip_errors_lane1_high[0x20];

	u8         edpl_bip_errors_lane1_low[0x20];

	u8         edpl_bip_errors_lane2_high[0x20];

	u8         edpl_bip_errors_lane2_low[0x20];

	u8         edpl_bip_errors_lane3_high[0x20];

	u8         edpl_bip_errors_lane3_low[0x20];

	u8         fc_fec_corrected_blocks_lane0_high[0x20];

	u8         fc_fec_corrected_blocks_lane0_low[0x20];

	u8         fc_fec_corrected_blocks_lane1_high[0x20];

	u8         fc_fec_corrected_blocks_lane1_low[0x20];

	u8         fc_fec_corrected_blocks_lane2_high[0x20];

	u8         fc_fec_corrected_blocks_lane2_low[0x20];

	u8         fc_fec_corrected_blocks_lane3_high[0x20];

	u8         fc_fec_corrected_blocks_lane3_low[0x20];

	u8         fc_fec_uncorrectable_blocks_lane0_high[0x20];

	u8         fc_fec_uncorrectable_blocks_lane0_low[0x20];

	u8         fc_fec_uncorrectable_blocks_lane1_high[0x20];

	u8         fc_fec_uncorrectable_blocks_lane1_low[0x20];

	u8         fc_fec_uncorrectable_blocks_lane2_high[0x20];

	u8         fc_fec_uncorrectable_blocks_lane2_low[0x20];

	u8         fc_fec_uncorrectable_blocks_lane3_high[0x20];

	u8         fc_fec_uncorrectable_blocks_lane3_low[0x20];

	u8         rs_fec_corrected_blocks_high[0x20];

	u8         rs_fec_corrected_blocks_low[0x20];

	u8         rs_fec_uncorrectable_blocks_high[0x20];

	u8         rs_fec_uncorrectable_blocks_low[0x20];

	u8         rs_fec_no_errors_blocks_high[0x20];

	u8         rs_fec_no_errors_blocks_low[0x20];

	u8         rs_fec_single_error_blocks_high[0x20];

	u8         rs_fec_single_error_blocks_low[0x20];

	u8         rs_fec_corrected_symbols_total_high[0x20];

	u8         rs_fec_corrected_symbols_total_low[0x20];

	u8         rs_fec_corrected_symbols_lane0_high[0x20];

	u8         rs_fec_corrected_symbols_lane0_low[0x20];

	u8         rs_fec_corrected_symbols_lane1_high[0x20];

	u8         rs_fec_corrected_symbols_lane1_low[0x20];

	u8         rs_fec_corrected_symbols_lane2_high[0x20];

	u8         rs_fec_corrected_symbols_lane2_low[0x20];

	u8         rs_fec_corrected_symbols_lane3_high[0x20];

	u8         rs_fec_corrected_symbols_lane3_low[0x20];

	u8         link_down_events[0x20];

	u8         successful_recovery_events[0x20];

	u8         reserved_at_640[0x180];
};

struct mlx5_ifc_phys_layer_statistical_cntrs_bits {
	u8         time_since_last_clear_high[0x20];

	u8         time_since_last_clear_low[0x20];

	u8         phy_received_bits_high[0x20];

	u8         phy_received_bits_low[0x20];

	u8         phy_symbol_errors_high[0x20];

	u8         phy_symbol_errors_low[0x20];

	u8         phy_corrected_bits_high[0x20];

	u8         phy_corrected_bits_low[0x20];

	u8         phy_corrected_bits_lane0_high[0x20];

	u8         phy_corrected_bits_lane0_low[0x20];

	u8         phy_corrected_bits_lane1_high[0x20];

	u8         phy_corrected_bits_lane1_low[0x20];

	u8         phy_corrected_bits_lane2_high[0x20];

	u8         phy_corrected_bits_lane2_low[0x20];

	u8         phy_corrected_bits_lane3_high[0x20];

	u8         phy_corrected_bits_lane3_low[0x20];

	u8         reserved_at_200[0x5c0];
};

struct mlx5_ifc_ib_port_cntrs_grp_data_layout_bits {
	u8	   symbol_error_counter[0x10];

	u8         link_error_recovery_counter[0x8];

	u8         link_downed_counter[0x8];

	u8         port_rcv_errors[0x10];

	u8         port_rcv_remote_physical_errors[0x10];

	u8         port_rcv_switch_relay_errors[0x10];

	u8         port_xmit_discards[0x10];

	u8         port_xmit_constraint_errors[0x8];

	u8         port_rcv_constraint_errors[0x8];

	u8         reserved_at_70[0x8];

	u8         link_overrun_errors[0x8];

	u8	   reserved_at_80[0x10];

	u8         vl_15_dropped[0x10];

	u8	   reserved_at_a0[0x80];

	u8         port_xmit_wait[0x20];
};

struct mlx5_ifc_eth_per_tc_prio_grp_data_layout_bits {
	u8         transmit_queue_high[0x20];

	u8         transmit_queue_low[0x20];

	u8         no_buffer_discard_uc_high[0x20];

	u8         no_buffer_discard_uc_low[0x20];

	u8         reserved_at_80[0x740];
};

struct mlx5_ifc_eth_per_tc_congest_prio_grp_data_layout_bits {
	u8         wred_discard_high[0x20];

	u8         wred_discard_low[0x20];

	u8         ecn_marked_tc_high[0x20];

	u8         ecn_marked_tc_low[0x20];

	u8         reserved_at_80[0x740];
};

struct mlx5_ifc_eth_per_prio_grp_data_layout_bits {
	u8         rx_octets_high[0x20];

	u8         rx_octets_low[0x20];

	u8         reserved_at_40[0xc0];

	u8         rx_frames_high[0x20];

	u8         rx_frames_low[0x20];

	u8         tx_octets_high[0x20];

	u8         tx_octets_low[0x20];

	u8         reserved_at_180[0xc0];

	u8         tx_frames_high[0x20];

	u8         tx_frames_low[0x20];

	u8         rx_pause_high[0x20];

	u8         rx_pause_low[0x20];

	u8         rx_pause_duration_high[0x20];

	u8         rx_pause_duration_low[0x20];

	u8         tx_pause_high[0x20];

	u8         tx_pause_low[0x20];

	u8         tx_pause_duration_high[0x20];

	u8         tx_pause_duration_low[0x20];

	u8         rx_pause_transition_high[0x20];

	u8         rx_pause_transition_low[0x20];

	u8         rx_discards_high[0x20];

	u8         rx_discards_low[0x20];

	u8         device_stall_minor_watermark_cnt_high[0x20];

	u8         device_stall_minor_watermark_cnt_low[0x20];

	u8         device_stall_critical_watermark_cnt_high[0x20];

	u8         device_stall_critical_watermark_cnt_low[0x20];

	u8         reserved_at_480[0x340];
};

struct mlx5_ifc_eth_extended_cntrs_grp_data_layout_bits {
	u8         port_transmit_wait_high[0x20];

	u8         port_transmit_wait_low[0x20];

	u8         reserved_at_40[0x100];

	u8         rx_buffer_almost_full_high[0x20];

	u8         rx_buffer_almost_full_low[0x20];

	u8         rx_buffer_full_high[0x20];

	u8         rx_buffer_full_low[0x20];

	u8         rx_icrc_encapsulated_high[0x20];

	u8         rx_icrc_encapsulated_low[0x20];

	u8         reserved_at_200[0x5c0];
};

struct mlx5_ifc_eth_3635_cntrs_grp_data_layout_bits {
	u8         dot3stats_alignment_errors_high[0x20];

	u8         dot3stats_alignment_errors_low[0x20];

	u8         dot3stats_fcs_errors_high[0x20];

	u8         dot3stats_fcs_errors_low[0x20];

	u8         dot3stats_single_collision_frames_high[0x20];

	u8         dot3stats_single_collision_frames_low[0x20];

	u8         dot3stats_multiple_collision_frames_high[0x20];

	u8         dot3stats_multiple_collision_frames_low[0x20];

	u8         dot3stats_sqe_test_errors_high[0x20];

	u8         dot3stats_sqe_test_errors_low[0x20];

	u8         dot3stats_deferred_transmissions_high[0x20];

	u8         dot3stats_deferred_transmissions_low[0x20];

	u8         dot3stats_late_collisions_high[0x20];

	u8         dot3stats_late_collisions_low[0x20];

	u8         dot3stats_excessive_collisions_high[0x20];

	u8         dot3stats_excessive_collisions_low[0x20];

	u8         dot3stats_internal_mac_transmit_errors_high[0x20];

	u8         dot3stats_internal_mac_transmit_errors_low[0x20];

	u8         dot3stats_carrier_sense_errors_high[0x20];

	u8         dot3stats_carrier_sense_errors_low[0x20];

	u8         dot3stats_frame_too_longs_high[0x20];

	u8         dot3stats_frame_too_longs_low[0x20];

	u8         dot3stats_internal_mac_receive_errors_high[0x20];

	u8         dot3stats_internal_mac_receive_errors_low[0x20];

	u8         dot3stats_symbol_errors_high[0x20];

	u8         dot3stats_symbol_errors_low[0x20];

	u8         dot3control_in_unknown_opcodes_high[0x20];

	u8         dot3control_in_unknown_opcodes_low[0x20];

	u8         dot3in_pause_frames_high[0x20];

	u8         dot3in_pause_frames_low[0x20];

	u8         dot3out_pause_frames_high[0x20];

	u8         dot3out_pause_frames_low[0x20];

	u8         reserved_at_400[0x3c0];
};

struct mlx5_ifc_eth_2819_cntrs_grp_data_layout_bits {
	u8         ether_stats_drop_events_high[0x20];

	u8         ether_stats_drop_events_low[0x20];

	u8         ether_stats_octets_high[0x20];

	u8         ether_stats_octets_low[0x20];

	u8         ether_stats_pkts_high[0x20];

	u8         ether_stats_pkts_low[0x20];

	u8         ether_stats_broadcast_pkts_high[0x20];

	u8         ether_stats_broadcast_pkts_low[0x20];

	u8         ether_stats_multicast_pkts_high[0x20];

	u8         ether_stats_multicast_pkts_low[0x20];

	u8         ether_stats_crc_align_errors_high[0x20];

	u8         ether_stats_crc_align_errors_low[0x20];

	u8         ether_stats_undersize_pkts_high[0x20];

	u8         ether_stats_undersize_pkts_low[0x20];

	u8         ether_stats_oversize_pkts_high[0x20];

	u8         ether_stats_oversize_pkts_low[0x20];

	u8         ether_stats_fragments_high[0x20];

	u8         ether_stats_fragments_low[0x20];

	u8         ether_stats_jabbers_high[0x20];

	u8         ether_stats_jabbers_low[0x20];

	u8         ether_stats_collisions_high[0x20];

	u8         ether_stats_collisions_low[0x20];

	u8         ether_stats_pkts64octets_high[0x20];

	u8         ether_stats_pkts64octets_low[0x20];

	u8         ether_stats_pkts65to127octets_high[0x20];

	u8         ether_stats_pkts65to127octets_low[0x20];

	u8         ether_stats_pkts128to255octets_high[0x20];

	u8         ether_stats_pkts128to255octets_low[0x20];

	u8         ether_stats_pkts256to511octets_high[0x20];

	u8         ether_stats_pkts256to511octets_low[0x20];

	u8         ether_stats_pkts512to1023octets_high[0x20];

	u8         ether_stats_pkts512to1023octets_low[0x20];

	u8         ether_stats_pkts1024to1518octets_high[0x20];

	u8         ether_stats_pkts1024to1518octets_low[0x20];

	u8         ether_stats_pkts1519to2047octets_high[0x20];

	u8         ether_stats_pkts1519to2047octets_low[0x20];

	u8         ether_stats_pkts2048to4095octets_high[0x20];

	u8         ether_stats_pkts2048to4095octets_low[0x20];

	u8         ether_stats_pkts4096to8191octets_high[0x20];

	u8         ether_stats_pkts4096to8191octets_low[0x20];

	u8         ether_stats_pkts8192to10239octets_high[0x20];

	u8         ether_stats_pkts8192to10239octets_low[0x20];

	u8         reserved_at_540[0x280];
};

struct mlx5_ifc_eth_2863_cntrs_grp_data_layout_bits {
	u8         if_in_octets_high[0x20];

	u8         if_in_octets_low[0x20];

	u8         if_in_ucast_pkts_high[0x20];

	u8         if_in_ucast_pkts_low[0x20];

	u8         if_in_discards_high[0x20];

	u8         if_in_discards_low[0x20];

	u8         if_in_errors_high[0x20];

	u8         if_in_errors_low[0x20];

	u8         if_in_unknown_protos_high[0x20];

	u8         if_in_unknown_protos_low[0x20];

	u8         if_out_octets_high[0x20];

	u8         if_out_octets_low[0x20];

	u8         if_out_ucast_pkts_high[0x20];

	u8         if_out_ucast_pkts_low[0x20];

	u8         if_out_discards_high[0x20];

	u8         if_out_discards_low[0x20];

	u8         if_out_errors_high[0x20];

	u8         if_out_errors_low[0x20];

	u8         if_in_multicast_pkts_high[0x20];

	u8         if_in_multicast_pkts_low[0x20];

	u8         if_in_broadcast_pkts_high[0x20];

	u8         if_in_broadcast_pkts_low[0x20];

	u8         if_out_multicast_pkts_high[0x20];

	u8         if_out_multicast_pkts_low[0x20];

	u8         if_out_broadcast_pkts_high[0x20];

	u8         if_out_broadcast_pkts_low[0x20];

	u8         reserved_at_340[0x480];
};

struct mlx5_ifc_eth_802_3_cntrs_grp_data_layout_bits {
	u8         a_frames_transmitted_ok_high[0x20];

	u8         a_frames_transmitted_ok_low[0x20];

	u8         a_frames_received_ok_high[0x20];

	u8         a_frames_received_ok_low[0x20];

	u8         a_frame_check_sequence_errors_high[0x20];

	u8         a_frame_check_sequence_errors_low[0x20];

	u8         a_alignment_errors_high[0x20];

	u8         a_alignment_errors_low[0x20];

	u8         a_octets_transmitted_ok_high[0x20];

	u8         a_octets_transmitted_ok_low[0x20];

	u8         a_octets_received_ok_high[0x20];

	u8         a_octets_received_ok_low[0x20];

	u8         a_multicast_frames_xmitted_ok_high[0x20];

	u8         a_multicast_frames_xmitted_ok_low[0x20];

	u8         a_broadcast_frames_xmitted_ok_high[0x20];

	u8         a_broadcast_frames_xmitted_ok_low[0x20];

	u8         a_multicast_frames_received_ok_high[0x20];

	u8         a_multicast_frames_received_ok_low[0x20];

	u8         a_broadcast_frames_received_ok_high[0x20];

	u8         a_broadcast_frames_received_ok_low[0x20];

	u8         a_in_range_length_errors_high[0x20];

	u8         a_in_range_length_errors_low[0x20];

	u8         a_out_of_range_length_field_high[0x20];

	u8         a_out_of_range_length_field_low[0x20];

	u8         a_frame_too_long_errors_high[0x20];

	u8         a_frame_too_long_errors_low[0x20];

	u8         a_symbol_error_during_carrier_high[0x20];

	u8         a_symbol_error_during_carrier_low[0x20];

	u8         a_mac_control_frames_transmitted_high[0x20];

	u8         a_mac_control_frames_transmitted_low[0x20];

	u8         a_mac_control_frames_received_high[0x20];

	u8         a_mac_control_frames_received_low[0x20];

	u8         a_unsupported_opcodes_received_high[0x20];

	u8         a_unsupported_opcodes_received_low[0x20];

	u8         a_pause_mac_ctrl_frames_received_high[0x20];

	u8         a_pause_mac_ctrl_frames_received_low[0x20];

	u8         a_pause_mac_ctrl_frames_transmitted_high[0x20];

	u8         a_pause_mac_ctrl_frames_transmitted_low[0x20];

	u8         reserved_at_4c0[0x300];
};

struct mlx5_ifc_pcie_perf_cntrs_grp_data_layout_bits {
	u8         life_time_counter_high[0x20];

	u8         life_time_counter_low[0x20];

	u8         rx_errors[0x20];

	u8         tx_errors[0x20];

	u8         l0_to_recovery_eieos[0x20];

	u8         l0_to_recovery_ts[0x20];

	u8         l0_to_recovery_framing[0x20];

	u8         l0_to_recovery_retrain[0x20];

	u8         crc_error_dllp[0x20];

	u8         crc_error_tlp[0x20];

	u8         tx_overflow_buffer_pkt_high[0x20];

	u8         tx_overflow_buffer_pkt_low[0x20];

	u8         outbound_stalled_reads[0x20];

	u8         outbound_stalled_writes[0x20];

	u8         outbound_stalled_reads_events[0x20];

	u8         outbound_stalled_writes_events[0x20];

	u8         reserved_at_200[0x5c0];
};

struct mlx5_ifc_cmd_inter_comp_event_bits {
	u8         command_completion_vector[0x20];

	u8         reserved_at_20[0xc0];
};

struct mlx5_ifc_stall_vl_event_bits {
	u8         reserved_at_0[0x18];
	u8         port_num[0x1];
	u8         reserved_at_19[0x3];
	u8         vl[0x4];

	u8         reserved_at_20[0xa0];
};

struct mlx5_ifc_db_bf_congestion_event_bits {
	u8         event_subtype[0x8];
	u8         reserved_at_8[0x8];
	u8         congestion_level[0x8];
	u8         reserved_at_18[0x8];

	u8         reserved_at_20[0xa0];
};

struct mlx5_ifc_gpio_event_bits {
	u8         reserved_at_0[0x60];

	u8         gpio_event_hi[0x20];

	u8         gpio_event_lo[0x20];

	u8         reserved_at_a0[0x40];
};

struct mlx5_ifc_port_state_change_event_bits {
	u8         reserved_at_0[0x40];

	u8         port_num[0x4];
	u8         reserved_at_44[0x1c];

	u8         reserved_at_60[0x80];
};

struct mlx5_ifc_dropped_packet_logged_bits {
	u8         reserved_at_0[0xe0];
};

struct mlx5_ifc_default_timeout_bits {
	u8         to_multiplier[0x3];
	u8         reserved_at_3[0x9];
	u8         to_value[0x14];
};

struct mlx5_ifc_dtor_reg_bits {
	u8         reserved_at_0[0x20];

	struct mlx5_ifc_default_timeout_bits pcie_toggle_to;

	u8         reserved_at_40[0x60];

	struct mlx5_ifc_default_timeout_bits health_poll_to;

	struct mlx5_ifc_default_timeout_bits full_crdump_to;

	struct mlx5_ifc_default_timeout_bits fw_reset_to;

	struct mlx5_ifc_default_timeout_bits flush_on_err_to;

	struct mlx5_ifc_default_timeout_bits pci_sync_update_to;

	struct mlx5_ifc_default_timeout_bits tear_down_to;

	struct mlx5_ifc_default_timeout_bits fsm_reactivate_to;

	struct mlx5_ifc_default_timeout_bits reclaim_pages_to;

	struct mlx5_ifc_default_timeout_bits reclaim_vfs_pages_to;

	u8         reserved_at_1c0[0x40];
};

enum {
	MLX5_CQ_ERROR_SYNDROME_CQ_OVERRUN                 = 0x1,
	MLX5_CQ_ERROR_SYNDROME_CQ_ACCESS_VIOLATION_ERROR  = 0x2,
};

struct mlx5_ifc_cq_error_bits {
	u8         reserved_at_0[0x8];
	u8         cqn[0x18];

	u8         reserved_at_20[0x20];

	u8         reserved_at_40[0x18];
	u8         syndrome[0x8];

	u8         reserved_at_60[0x80];
};

struct mlx5_ifc_rdma_page_fault_event_bits {
	u8         bytes_committed[0x20];

	u8         r_key[0x20];

	u8         reserved_at_40[0x10];
	u8         packet_len[0x10];

	u8         rdma_op_len[0x20];

	u8         rdma_va[0x40];

	u8         reserved_at_c0[0x5];
	u8         rdma[0x1];
	u8         write[0x1];
	u8         requestor[0x1];
	u8         qp_number[0x18];
};

struct mlx5_ifc_wqe_associated_page_fault_event_bits {
	u8         bytes_committed[0x20];

	u8         reserved_at_20[0x10];
	u8         wqe_index[0x10];

	u8         reserved_at_40[0x10];
	u8         len[0x10];

	u8         reserved_at_60[0x60];

	u8         reserved_at_c0[0x5];
	u8         rdma[0x1];
	u8         write_read[0x1];
	u8         requestor[0x1];
	u8         qpn[0x18];
};

struct mlx5_ifc_qp_events_bits {
	u8         reserved_at_0[0xa0];

	u8         type[0x8];
	u8         reserved_at_a8[0x18];

	u8         reserved_at_c0[0x8];
	u8         qpn_rqn_sqn[0x18];
};

struct mlx5_ifc_dct_events_bits {
	u8         reserved_at_0[0xc0];

	u8         reserved_at_c0[0x8];
	u8         dct_number[0x18];
};

struct mlx5_ifc_comp_event_bits {
	u8         reserved_at_0[0xc0];

	u8         reserved_at_c0[0x8];
	u8         cq_number[0x18];
};

enum {
	MLX5_QPC_STATE_RST        = 0x0,
	MLX5_QPC_STATE_INIT       = 0x1,
	MLX5_QPC_STATE_RTR        = 0x2,
	MLX5_QPC_STATE_RTS        = 0x3,
	MLX5_QPC_STATE_SQER       = 0x4,
	MLX5_QPC_STATE_ERR        = 0x6,
	MLX5_QPC_STATE_SQD        = 0x7,
	MLX5_QPC_STATE_SUSPENDED  = 0x9,
};

enum {
	MLX5_QPC_ST_RC            = 0x0,
	MLX5_QPC_ST_UC            = 0x1,
	MLX5_QPC_ST_UD            = 0x2,
	MLX5_QPC_ST_XRC           = 0x3,
	MLX5_QPC_ST_DCI           = 0x5,
	MLX5_QPC_ST_QP0           = 0x7,
	MLX5_QPC_ST_QP1           = 0x8,
	MLX5_QPC_ST_RAW_DATAGRAM  = 0x9,
	MLX5_QPC_ST_REG_UMR       = 0xc,
};

enum {
	MLX5_QPC_PM_STATE_ARMED     = 0x0,
	MLX5_QPC_PM_STATE_REARM     = 0x1,
	MLX5_QPC_PM_STATE_RESERVED  = 0x2,
	MLX5_QPC_PM_STATE_MIGRATED  = 0x3,
};

enum {
	MLX5_QPC_OFFLOAD_TYPE_RNDV  = 0x1,
};

enum {
	MLX5_QPC_END_PADDING_MODE_SCATTER_AS_IS                = 0x0,
	MLX5_QPC_END_PADDING_MODE_PAD_TO_CACHE_LINE_ALIGNMENT  = 0x1,
};

enum {
	MLX5_QPC_MTU_256_BYTES        = 0x1,
	MLX5_QPC_MTU_512_BYTES        = 0x2,
	MLX5_QPC_MTU_1K_BYTES         = 0x3,
	MLX5_QPC_MTU_2K_BYTES         = 0x4,
	MLX5_QPC_MTU_4K_BYTES         = 0x5,
	MLX5_QPC_MTU_RAW_ETHERNET_QP  = 0x7,
};

enum {
	MLX5_QPC_ATOMIC_MODE_IB_SPEC     = 0x1,
	MLX5_QPC_ATOMIC_MODE_ONLY_8B     = 0x2,
	MLX5_QPC_ATOMIC_MODE_UP_TO_8B    = 0x3,
	MLX5_QPC_ATOMIC_MODE_UP_TO_16B   = 0x4,
	MLX5_QPC_ATOMIC_MODE_UP_TO_32B   = 0x5,
	MLX5_QPC_ATOMIC_MODE_UP_TO_64B   = 0x6,
	MLX5_QPC_ATOMIC_MODE_UP_TO_128B  = 0x7,
	MLX5_QPC_ATOMIC_MODE_UP_TO_256B  = 0x8,
};

enum {
	MLX5_QPC_CS_REQ_DISABLE    = 0x0,
	MLX5_QPC_CS_REQ_UP_TO_32B  = 0x11,
	MLX5_QPC_CS_REQ_UP_TO_64B  = 0x22,
};

enum {
	MLX5_QPC_CS_RES_DISABLE    = 0x0,
	MLX5_QPC_CS_RES_UP_TO_32B  = 0x1,
	MLX5_QPC_CS_RES_UP_TO_64B  = 0x2,
};

enum {
	MLX5_TIMESTAMP_FORMAT_FREE_RUNNING = 0x0,
	MLX5_TIMESTAMP_FORMAT_DEFAULT      = 0x1,
	MLX5_TIMESTAMP_FORMAT_REAL_TIME    = 0x2,
};

struct mlx5_ifc_qpc_bits {
	u8         state[0x4];
	u8         lag_tx_port_affinity[0x4];
	u8         st[0x8];
	u8         reserved_at_10[0x2];
	u8	   isolate_vl_tc[0x1];
	u8         pm_state[0x2];
	u8         reserved_at_15[0x1];
	u8         req_e2e_credit_mode[0x2];
	u8         offload_type[0x4];
	u8         end_padding_mode[0x2];
	u8         reserved_at_1e[0x2];

	u8         wq_signature[0x1];
	u8         block_lb_mc[0x1];
	u8         atomic_like_write_en[0x1];
	u8         latency_sensitive[0x1];
	u8         reserved_at_24[0x1];
	u8         drain_sigerr[0x1];
	u8         reserved_at_26[0x2];
	u8         pd[0x18];

	u8         mtu[0x3];
	u8         log_msg_max[0x5];
	u8         reserved_at_48[0x1];
	u8         log_rq_size[0x4];
	u8         log_rq_stride[0x3];
	u8         no_sq[0x1];
	u8         log_sq_size[0x4];
	u8         reserved_at_55[0x3];
	u8	   ts_format[0x2];
	u8         reserved_at_5a[0x1];
	u8         rlky[0x1];
	u8         ulp_stateless_offload_mode[0x4];

	u8         counter_set_id[0x8];
	u8         uar_page[0x18];

	u8         reserved_at_80[0x8];
	u8         user_index[0x18];

	u8         reserved_at_a0[0x3];
	u8         log_page_size[0x5];
	u8         remote_qpn[0x18];

	struct mlx5_ifc_ads_bits primary_address_path;

	struct mlx5_ifc_ads_bits secondary_address_path;

	u8         log_ack_req_freq[0x4];
	u8         reserved_at_384[0x4];
	u8         log_sra_max[0x3];
	u8         reserved_at_38b[0x2];
	u8         retry_count[0x3];
	u8         rnr_retry[0x3];
	u8         reserved_at_393[0x1];
	u8         fre[0x1];
	u8         cur_rnr_retry[0x3];
	u8         cur_retry_count[0x3];
	u8         reserved_at_39b[0x5];

	u8         reserved_at_3a0[0x20];

	u8         reserved_at_3c0[0x8];
	u8         next_send_psn[0x18];

	u8         reserved_at_3e0[0x3];
	u8	   log_num_dci_stream_channels[0x5];
	u8         cqn_snd[0x18];

	u8         reserved_at_400[0x3];
	u8	   log_num_dci_errored_streams[0x5];
	u8         deth_sqpn[0x18];

	u8         reserved_at_420[0x20];

	u8         reserved_at_440[0x8];
	u8         last_acked_psn[0x18];

	u8         reserved_at_460[0x8];
	u8         ssn[0x18];

	u8         reserved_at_480[0x8];
	u8         log_rra_max[0x3];
	u8         reserved_at_48b[0x1];
	u8         atomic_mode[0x4];
	u8         rre[0x1];
	u8         rwe[0x1];
	u8         rae[0x1];
	u8         reserved_at_493[0x1];
	u8         page_offset[0x6];
	u8         reserved_at_49a[0x3];
	u8         cd_slave_receive[0x1];
	u8         cd_slave_send[0x1];
	u8         cd_master[0x1];

	u8         reserved_at_4a0[0x3];
	u8         min_rnr_nak[0x5];
	u8         next_rcv_psn[0x18];

	u8         reserved_at_4c0[0x8];
	u8         xrcd[0x18];

	u8         reserved_at_4e0[0x8];
	u8         cqn_rcv[0x18];

	u8         dbr_addr[0x40];

	u8         q_key[0x20];

	u8         reserved_at_560[0x5];
	u8         rq_type[0x3];
	u8         srqn_rmpn_xrqn[0x18];

	u8         reserved_at_580[0x8];
	u8         rmsn[0x18];

	u8         hw_sq_wqebb_counter[0x10];
	u8         sw_sq_wqebb_counter[0x10];

	u8         hw_rq_counter[0x20];

	u8         sw_rq_counter[0x20];

	u8         reserved_at_600[0x20];

	u8         reserved_at_620[0xf];
	u8         cgs[0x1];
	u8         cs_req[0x8];
	u8         cs_res[0x8];

	u8         dc_access_key[0x40];

	u8         reserved_at_680[0x3];
	u8         dbr_umem_valid[0x1];

	u8         reserved_at_684[0xbc];
};

struct mlx5_ifc_roce_addr_layout_bits {
	u8         source_l3_address[16][0x8];

	u8         reserved_at_80[0x3];
	u8         vlan_valid[0x1];
	u8         vlan_id[0xc];
	u8         source_mac_47_32[0x10];

	u8         source_mac_31_0[0x20];

	u8         reserved_at_c0[0x14];
	u8         roce_l3_type[0x4];
	u8         roce_version[0x8];

	u8         reserved_at_e0[0x20];
};

struct mlx5_ifc_shampo_cap_bits {
	u8    reserved_at_0[0x3];
	u8    shampo_log_max_reservation_size[0x5];
	u8    reserved_at_8[0x3];
	u8    shampo_log_min_reservation_size[0x5];
	u8    shampo_min_mss_size[0x10];

	u8    reserved_at_20[0x3];
	u8    shampo_max_log_headers_entry_size[0x5];
	u8    reserved_at_28[0x18];

	u8    reserved_at_40[0x7c0];
};

union mlx5_ifc_hca_cap_union_bits {
	struct mlx5_ifc_cmd_hca_cap_bits cmd_hca_cap;
	struct mlx5_ifc_cmd_hca_cap_2_bits cmd_hca_cap_2;
	struct mlx5_ifc_odp_cap_bits odp_cap;
	struct mlx5_ifc_atomic_caps_bits atomic_caps;
	struct mlx5_ifc_roce_cap_bits roce_cap;
	struct mlx5_ifc_per_protocol_networking_offload_caps_bits per_protocol_networking_offload_caps;
	struct mlx5_ifc_flow_table_nic_cap_bits flow_table_nic_cap;
	struct mlx5_ifc_flow_table_eswitch_cap_bits flow_table_eswitch_cap;
	struct mlx5_ifc_e_switch_cap_bits e_switch_cap;
	struct mlx5_ifc_port_selection_cap_bits port_selection_cap;
	struct mlx5_ifc_vector_calc_cap_bits vector_calc_cap;
	struct mlx5_ifc_qos_cap_bits qos_cap;
	struct mlx5_ifc_debug_cap_bits debug_cap;
	struct mlx5_ifc_fpga_cap_bits fpga_cap;
	struct mlx5_ifc_tls_cap_bits tls_cap;
	struct mlx5_ifc_device_mem_cap_bits device_mem_cap;
	struct mlx5_ifc_virtio_emulation_cap_bits virtio_emulation_cap;
	struct mlx5_ifc_shampo_cap_bits shampo_cap;
	u8         reserved_at_0[0x8000];
};

enum {
	MLX5_FLOW_CONTEXT_ACTION_ALLOW     = 0x1,
	MLX5_FLOW_CONTEXT_ACTION_DROP      = 0x2,
	MLX5_FLOW_CONTEXT_ACTION_FWD_DEST  = 0x4,
	MLX5_FLOW_CONTEXT_ACTION_COUNT     = 0x8,
	MLX5_FLOW_CONTEXT_ACTION_PACKET_REFORMAT = 0x10,
	MLX5_FLOW_CONTEXT_ACTION_DECAP     = 0x20,
	MLX5_FLOW_CONTEXT_ACTION_MOD_HDR   = 0x40,
	MLX5_FLOW_CONTEXT_ACTION_VLAN_POP  = 0x80,
	MLX5_FLOW_CONTEXT_ACTION_VLAN_PUSH = 0x100,
	MLX5_FLOW_CONTEXT_ACTION_VLAN_POP_2  = 0x400,
	MLX5_FLOW_CONTEXT_ACTION_VLAN_PUSH_2 = 0x800,
	MLX5_FLOW_CONTEXT_ACTION_IPSEC_DECRYPT = 0x1000,
	MLX5_FLOW_CONTEXT_ACTION_IPSEC_ENCRYPT = 0x2000,
};

enum {
	MLX5_FLOW_CONTEXT_FLOW_SOURCE_ANY_VPORT         = 0x0,
	MLX5_FLOW_CONTEXT_FLOW_SOURCE_UPLINK            = 0x1,
	MLX5_FLOW_CONTEXT_FLOW_SOURCE_LOCAL_VPORT       = 0x2,
};

struct mlx5_ifc_vlan_bits {
	u8         ethtype[0x10];
	u8         prio[0x3];
	u8         cfi[0x1];
	u8         vid[0xc];
};

struct mlx5_ifc_flow_context_bits {
	struct mlx5_ifc_vlan_bits push_vlan;

	u8         group_id[0x20];

	u8         reserved_at_40[0x8];
	u8         flow_tag[0x18];

	u8         reserved_at_60[0x10];
	u8         action[0x10];

	u8         extended_destination[0x1];
	u8         reserved_at_81[0x1];
	u8         flow_source[0x2];
	u8         reserved_at_84[0x4];
	u8         destination_list_size[0x18];

	u8         reserved_at_a0[0x8];
	u8         flow_counter_list_size[0x18];

	u8         packet_reformat_id[0x20];

	u8         modify_header_id[0x20];

	struct mlx5_ifc_vlan_bits push_vlan_2;

	u8         ipsec_obj_id[0x20];
	u8         reserved_at_140[0xc0];

	struct mlx5_ifc_fte_match_param_bits match_value;

	u8         reserved_at_1200[0x600];

	union mlx5_ifc_dest_format_struct_flow_counter_list_auto_bits destination[];
};

enum {
	MLX5_XRC_SRQC_STATE_GOOD   = 0x0,
	MLX5_XRC_SRQC_STATE_ERROR  = 0x1,
};

struct mlx5_ifc_xrc_srqc_bits {
	u8         state[0x4];
	u8         log_xrc_srq_size[0x4];
	u8         reserved_at_8[0x18];

	u8         wq_signature[0x1];
	u8         cont_srq[0x1];
	u8         reserved_at_22[0x1];
	u8         rlky[0x1];
	u8         basic_cyclic_rcv_wqe[0x1];
	u8         log_rq_stride[0x3];
	u8         xrcd[0x18];

	u8         page_offset[0x6];
	u8         reserved_at_46[0x1];
	u8         dbr_umem_valid[0x1];
	u8         cqn[0x18];

	u8         reserved_at_60[0x20];

	u8         user_index_equal_xrc_srqn[0x1];
	u8         reserved_at_81[0x1];
	u8         log_page_size[0x6];
	u8         user_index[0x18];

	u8         reserved_at_a0[0x20];

	u8         reserved_at_c0[0x8];
	u8         pd[0x18];

	u8         lwm[0x10];
	u8         wqe_cnt[0x10];

	u8         reserved_at_100[0x40];

	u8         db_record_addr_h[0x20];

	u8         db_record_addr_l[0x1e];
	u8         reserved_at_17e[0x2];

	u8         reserved_at_180[0x80];
};

struct mlx5_ifc_vnic_diagnostic_statistics_bits {
	u8         counter_error_queues[0x20];

	u8         total_error_queues[0x20];

	u8         send_queue_priority_update_flow[0x20];

	u8         reserved_at_60[0x20];

	u8         nic_receive_steering_discard[0x40];

	u8         receive_discard_vport_down[0x40];

	u8         transmit_discard_vport_down[0x40];

	u8         reserved_at_140[0xa0];

	u8         internal_rq_out_of_buffer[0x20];

	u8         reserved_at_200[0xe00];
};

struct mlx5_ifc_traffic_counter_bits {
	u8         packets[0x40];

	u8         octets[0x40];
};

struct mlx5_ifc_tisc_bits {
	u8         strict_lag_tx_port_affinity[0x1];
	u8         tls_en[0x1];
	u8         reserved_at_2[0x2];
	u8         lag_tx_port_affinity[0x04];

	u8         reserved_at_8[0x4];
	u8         prio[0x4];
	u8         reserved_at_10[0x10];

	u8         reserved_at_20[0x100];

	u8         reserved_at_120[0x8];
	u8         transport_domain[0x18];

	u8         reserved_at_140[0x8];
	u8         underlay_qpn[0x18];

	u8         reserved_at_160[0x8];
	u8         pd[0x18];

	u8         reserved_at_180[0x380];
};

enum {
	MLX5_TIRC_DISP_TYPE_DIRECT    = 0x0,
	MLX5_TIRC_DISP_TYPE_INDIRECT  = 0x1,
};

enum {
	MLX5_TIRC_PACKET_MERGE_MASK_IPV4_LRO  = BIT(0),
	MLX5_TIRC_PACKET_MERGE_MASK_IPV6_LRO  = BIT(1),
	MLX5_TIRC_PACKET_MERGE_MASK_SHAMPO    = BIT(2),
};

enum {
	MLX5_RX_HASH_FN_NONE           = 0x0,
	MLX5_RX_HASH_FN_INVERTED_XOR8  = 0x1,
	MLX5_RX_HASH_FN_TOEPLITZ       = 0x2,
};

enum {
	MLX5_TIRC_SELF_LB_BLOCK_BLOCK_UNICAST    = 0x1,
	MLX5_TIRC_SELF_LB_BLOCK_BLOCK_MULTICAST  = 0x2,
};

struct mlx5_ifc_tirc_bits {
	u8         reserved_at_0[0x20];

	u8         disp_type[0x4];
	u8         tls_en[0x1];
	u8         reserved_at_25[0x1b];

	u8         reserved_at_40[0x40];

	u8         reserved_at_80[0x4];
	u8         lro_timeout_period_usecs[0x10];
	u8         packet_merge_mask[0x4];
	u8         lro_max_ip_payload_size[0x8];

	u8         reserved_at_a0[0x40];

	u8         reserved_at_e0[0x8];
	u8         inline_rqn[0x18];

	u8         rx_hash_symmetric[0x1];
	u8         reserved_at_101[0x1];
	u8         tunneled_offload_en[0x1];
	u8         reserved_at_103[0x5];
	u8         indirect_table[0x18];

	u8         rx_hash_fn[0x4];
	u8         reserved_at_124[0x2];
	u8         self_lb_block[0x2];
	u8         transport_domain[0x18];

	u8         rx_hash_toeplitz_key[10][0x20];

	struct mlx5_ifc_rx_hash_field_select_bits rx_hash_field_selector_outer;

	struct mlx5_ifc_rx_hash_field_select_bits rx_hash_field_selector_inner;

	u8         reserved_at_2c0[0x4c0];
};

enum {
	MLX5_SRQC_STATE_GOOD   = 0x0,
	MLX5_SRQC_STATE_ERROR  = 0x1,
};

struct mlx5_ifc_srqc_bits {
	u8         state[0x4];
	u8         log_srq_size[0x4];
	u8         reserved_at_8[0x18];

	u8         wq_signature[0x1];
	u8         cont_srq[0x1];
	u8         reserved_at_22[0x1];
	u8         rlky[0x1];
	u8         reserved_at_24[0x1];
	u8         log_rq_stride[0x3];
	u8         xrcd[0x18];

	u8         page_offset[0x6];
	u8         reserved_at_46[0x2];
	u8         cqn[0x18];

	u8         reserved_at_60[0x20];

	u8         reserved_at_80[0x2];
	u8         log_page_size[0x6];
	u8         reserved_at_88[0x18];

	u8         reserved_at_a0[0x20];

	u8         reserved_at_c0[0x8];
	u8         pd[0x18];

	u8         lwm[0x10];
	u8         wqe_cnt[0x10];

	u8         reserved_at_100[0x40];

	u8         dbr_addr[0x40];

	u8         reserved_at_180[0x80];
};

enum {
	MLX5_SQC_STATE_RST  = 0x0,
	MLX5_SQC_STATE_RDY  = 0x1,
	MLX5_SQC_STATE_ERR  = 0x3,
};

struct mlx5_ifc_sqc_bits {
	u8         rlky[0x1];
	u8         cd_master[0x1];
	u8         fre[0x1];
	u8         flush_in_error_en[0x1];
	u8         allow_multi_pkt_send_wqe[0x1];
	u8	   min_wqe_inline_mode[0x3];
	u8         state[0x4];
	u8         reg_umr[0x1];
	u8         allow_swp[0x1];
	u8         hairpin[0x1];
	u8         reserved_at_f[0xb];
	u8	   ts_format[0x2];
	u8	   reserved_at_1c[0x4];

	u8         reserved_at_20[0x8];
	u8         user_index[0x18];

	u8         reserved_at_40[0x8];
	u8         cqn[0x18];

	u8         reserved_at_60[0x8];
	u8         hairpin_peer_rq[0x18];

	u8         reserved_at_80[0x10];
	u8         hairpin_peer_vhca[0x10];

	u8         reserved_at_a0[0x20];

	u8         reserved_at_c0[0x8];
	u8         ts_cqe_to_dest_cqn[0x18];

	u8         reserved_at_e0[0x10];
	u8         packet_pacing_rate_limit_index[0x10];
	u8         tis_lst_sz[0x10];
	u8         qos_queue_group_id[0x10];

	u8         reserved_at_120[0x40];

	u8         reserved_at_160[0x8];
	u8         tis_num_0[0x18];

	struct mlx5_ifc_wq_bits wq;
};

enum {
	SCHEDULING_CONTEXT_ELEMENT_TYPE_TSAR = 0x0,
	SCHEDULING_CONTEXT_ELEMENT_TYPE_VPORT = 0x1,
	SCHEDULING_CONTEXT_ELEMENT_TYPE_VPORT_TC = 0x2,
	SCHEDULING_CONTEXT_ELEMENT_TYPE_PARA_VPORT_TC = 0x3,
	SCHEDULING_CONTEXT_ELEMENT_TYPE_QUEUE_GROUP = 0x4,
};

enum {
	ELEMENT_TYPE_CAP_MASK_TASR		= 1 << 0,
	ELEMENT_TYPE_CAP_MASK_VPORT		= 1 << 1,
	ELEMENT_TYPE_CAP_MASK_VPORT_TC		= 1 << 2,
	ELEMENT_TYPE_CAP_MASK_PARA_VPORT_TC	= 1 << 3,
};

struct mlx5_ifc_scheduling_context_bits {
	u8         element_type[0x8];
	u8         reserved_at_8[0x18];

	u8         element_attributes[0x20];

	u8         parent_element_id[0x20];

	u8         reserved_at_60[0x40];

	u8         bw_share[0x20];

	u8         max_average_bw[0x20];

	u8         reserved_at_e0[0x120];
};

struct mlx5_ifc_rqtc_bits {
	u8    reserved_at_0[0xa0];

	u8    reserved_at_a0[0x5];
	u8    list_q_type[0x3];
	u8    reserved_at_a8[0x8];
	u8    rqt_max_size[0x10];

	u8    rq_vhca_id_format[0x1];
	u8    reserved_at_c1[0xf];
	u8    rqt_actual_size[0x10];

	u8    reserved_at_e0[0x6a0];

	struct mlx5_ifc_rq_num_bits rq_num[];
};

enum {
	MLX5_RQC_MEM_RQ_TYPE_MEMORY_RQ_INLINE  = 0x0,
	MLX5_RQC_MEM_RQ_TYPE_MEMORY_RQ_RMP     = 0x1,
};

enum {
	MLX5_RQC_STATE_RST  = 0x0,
	MLX5_RQC_STATE_RDY  = 0x1,
	MLX5_RQC_STATE_ERR  = 0x3,
};

enum {
	MLX5_RQC_SHAMPO_NO_MATCH_ALIGNMENT_GRANULARITY_BYTE    = 0x0,
	MLX5_RQC_SHAMPO_NO_MATCH_ALIGNMENT_GRANULARITY_STRIDE  = 0x1,
	MLX5_RQC_SHAMPO_NO_MATCH_ALIGNMENT_GRANULARITY_PAGE    = 0x2,
};

enum {
	MLX5_RQC_SHAMPO_MATCH_CRITERIA_TYPE_NO_MATCH    = 0x0,
	MLX5_RQC_SHAMPO_MATCH_CRITERIA_TYPE_EXTENDED    = 0x1,
	MLX5_RQC_SHAMPO_MATCH_CRITERIA_TYPE_FIVE_TUPLE  = 0x2,
};

struct mlx5_ifc_rqc_bits {
	u8         rlky[0x1];
	u8	   delay_drop_en[0x1];
	u8         scatter_fcs[0x1];
	u8         vsd[0x1];
	u8         mem_rq_type[0x4];
	u8         state[0x4];
	u8         reserved_at_c[0x1];
	u8         flush_in_error_en[0x1];
	u8         hairpin[0x1];
	u8         reserved_at_f[0xb];
	u8	   ts_format[0x2];
	u8	   reserved_at_1c[0x4];

	u8         reserved_at_20[0x8];
	u8         user_index[0x18];

	u8         reserved_at_40[0x8];
	u8         cqn[0x18];

	u8         counter_set_id[0x8];
	u8         reserved_at_68[0x18];

	u8         reserved_at_80[0x8];
	u8         rmpn[0x18];

	u8         reserved_at_a0[0x8];
	u8         hairpin_peer_sq[0x18];

	u8         reserved_at_c0[0x10];
	u8         hairpin_peer_vhca[0x10];

	u8         reserved_at_e0[0x46];
	u8         shampo_no_match_alignment_granularity[0x2];
	u8         reserved_at_128[0x6];
	u8         shampo_match_criteria_type[0x2];
	u8         reservation_timeout[0x10];

	u8         reserved_at_140[0x40];

	struct mlx5_ifc_wq_bits wq;
};

enum {
	MLX5_RMPC_STATE_RDY  = 0x1,
	MLX5_RMPC_STATE_ERR  = 0x3,
};

struct mlx5_ifc_rmpc_bits {
	u8         reserved_at_0[0x8];
	u8         state[0x4];
	u8         reserved_at_c[0x14];

	u8         basic_cyclic_rcv_wqe[0x1];
	u8         reserved_at_21[0x1f];

	u8         reserved_at_40[0x140];

	struct mlx5_ifc_wq_bits wq;
};

struct mlx5_ifc_nic_vport_context_bits {
	u8         reserved_at_0[0x5];
	u8         min_wqe_inline_mode[0x3];
	u8         reserved_at_8[0x15];
	u8         disable_mc_local_lb[0x1];
	u8         disable_uc_local_lb[0x1];
	u8         roce_en[0x1];

	u8         arm_change_event[0x1];
	u8         reserved_at_21[0x1a];
	u8         event_on_mtu[0x1];
	u8         event_on_promisc_change[0x1];
	u8         event_on_vlan_change[0x1];
	u8         event_on_mc_address_change[0x1];
	u8         event_on_uc_address_change[0x1];

	u8         reserved_at_40[0xc];

	u8	   affiliation_criteria[0x4];
	u8	   affiliated_vhca_id[0x10];

	u8	   reserved_at_60[0xd0];

	u8         mtu[0x10];

	u8         system_image_guid[0x40];
	u8         port_guid[0x40];
	u8         node_guid[0x40];

	u8         reserved_at_200[0x140];
	u8         qkey_violation_counter[0x10];
	u8         reserved_at_350[0x430];

	u8         promisc_uc[0x1];
	u8         promisc_mc[0x1];
	u8         promisc_all[0x1];
	u8         reserved_at_783[0x2];
	u8         allowed_list_type[0x3];
	u8         reserved_at_788[0xc];
	u8         allowed_list_size[0xc];

	struct mlx5_ifc_mac_address_layout_bits permanent_address;

	u8         reserved_at_7e0[0x20];

	u8         current_uc_mac_address[][0x40];
};

enum {
	MLX5_MKC_ACCESS_MODE_PA    = 0x0,
	MLX5_MKC_ACCESS_MODE_MTT   = 0x1,
	MLX5_MKC_ACCESS_MODE_KLMS  = 0x2,
	MLX5_MKC_ACCESS_MODE_KSM   = 0x3,
	MLX5_MKC_ACCESS_MODE_SW_ICM = 0x4,
	MLX5_MKC_ACCESS_MODE_MEMIC = 0x5,
};

struct mlx5_ifc_mkc_bits {
	u8         reserved_at_0[0x1];
	u8         free[0x1];
	u8         reserved_at_2[0x1];
	u8         access_mode_4_2[0x3];
	u8         reserved_at_6[0x7];
	u8         relaxed_ordering_write[0x1];
	u8         reserved_at_e[0x1];
	u8         small_fence_on_rdma_read_response[0x1];
	u8         umr_en[0x1];
	u8         a[0x1];
	u8         rw[0x1];
	u8         rr[0x1];
	u8         lw[0x1];
	u8         lr[0x1];
	u8         access_mode_1_0[0x2];
	u8         reserved_at_18[0x8];

	u8         qpn[0x18];
	u8         mkey_7_0[0x8];

	u8         reserved_at_40[0x20];

	u8         length64[0x1];
	u8         bsf_en[0x1];
	u8         sync_umr[0x1];
	u8         reserved_at_63[0x2];
	u8         expected_sigerr_count[0x1];
	u8         reserved_at_66[0x1];
	u8         en_rinval[0x1];
	u8         pd[0x18];

	u8         start_addr[0x40];

	u8         len[0x40];

	u8         bsf_octword_size[0x20];

	u8         reserved_at_120[0x80];

	u8         translations_octword_size[0x20];

	u8         reserved_at_1c0[0x19];
	u8         relaxed_ordering_read[0x1];
	u8         reserved_at_1d9[0x1];
	u8         log_page_size[0x5];

	u8         reserved_at_1e0[0x20];
};

struct mlx5_ifc_pkey_bits {
	u8         reserved_at_0[0x10];
	u8         pkey[0x10];
};

struct mlx5_ifc_array128_auto_bits {
	u8         array128_auto[16][0x8];
};

struct mlx5_ifc_hca_vport_context_bits {
	u8         field_select[0x20];

	u8         reserved_at_20[0xe0];

	u8         sm_virt_aware[0x1];
	u8         has_smi[0x1];
	u8         has_raw[0x1];
	u8         grh_required[0x1];
	u8         reserved_at_104[0xc];
	u8         port_physical_state[0x4];
	u8         vport_state_policy[0x4];
	u8         port_state[0x4];
	u8         vport_state[0x4];

	u8         reserved_at_120[0x20];

	u8         system_image_guid[0x40];

	u8         port_guid[0x40];

	u8         node_guid[0x40];

	u8         cap_mask1[0x20];

	u8         cap_mask1_field_select[0x20];

	u8         cap_mask2[0x20];

	u8         cap_mask2_field_select[0x20];

	u8         reserved_at_280[0x80];

	u8         lid[0x10];
	u8         reserved_at_310[0x4];
	u8         init_type_reply[0x4];
	u8         lmc[0x3];
	u8         subnet_timeout[0x5];

	u8         sm_lid[0x10];
	u8         sm_sl[0x4];
	u8         reserved_at_334[0xc];

	u8         qkey_violation_counter[0x10];
	u8         pkey_violation_counter[0x10];

	u8         reserved_at_360[0xca0];
};

struct mlx5_ifc_esw_vport_context_bits {
	u8         fdb_to_vport_reg_c[0x1];
	u8         reserved_at_1[0x2];
	u8         vport_svlan_strip[0x1];
	u8         vport_cvlan_strip[0x1];
	u8         vport_svlan_insert[0x1];
	u8         vport_cvlan_insert[0x2];
	u8         fdb_to_vport_reg_c_id[0x8];
	u8         reserved_at_10[0x10];

	u8         reserved_at_20[0x20];

	u8         svlan_cfi[0x1];
	u8         svlan_pcp[0x3];
	u8         svlan_id[0xc];
	u8         cvlan_cfi[0x1];
	u8         cvlan_pcp[0x3];
	u8         cvlan_id[0xc];

	u8         reserved_at_60[0x720];

	u8         sw_steering_vport_icm_address_rx[0x40];

	u8         sw_steering_vport_icm_address_tx[0x40];
};

enum {
	MLX5_EQC_STATUS_OK                = 0x0,
	MLX5_EQC_STATUS_EQ_WRITE_FAILURE  = 0xa,
};

enum {
	MLX5_EQC_ST_ARMED  = 0x9,
	MLX5_EQC_ST_FIRED  = 0xa,
};

struct mlx5_ifc_eqc_bits {
	u8         status[0x4];
	u8         reserved_at_4[0x9];
	u8         ec[0x1];
	u8         oi[0x1];
	u8         reserved_at_f[0x5];
	u8         st[0x4];
	u8         reserved_at_18[0x8];

	u8         reserved_at_20[0x20];

	u8         reserved_at_40[0x14];
	u8         page_offset[0x6];
	u8         reserved_at_5a[0x6];

	u8         reserved_at_60[0x3];
	u8         log_eq_size[0x5];
	u8         uar_page[0x18];

	u8         reserved_at_80[0x20];

	u8         reserved_at_a0[0x14];
	u8         intr[0xc];

	u8         reserved_at_c0[0x3];
	u8         log_page_size[0x5];
	u8         reserved_at_c8[0x18];

	u8         reserved_at_e0[0x60];

	u8         reserved_at_140[0x8];
	u8         consumer_counter[0x18];

	u8         reserved_at_160[0x8];
	u8         producer_counter[0x18];

	u8         reserved_at_180[0x80];
};

enum {
	MLX5_DCTC_STATE_ACTIVE    = 0x0,
	MLX5_DCTC_STATE_DRAINING  = 0x1,
	MLX5_DCTC_STATE_DRAINED   = 0x2,
};

enum {
	MLX5_DCTC_CS_RES_DISABLE    = 0x0,
	MLX5_DCTC_CS_RES_NA         = 0x1,
	MLX5_DCTC_CS_RES_UP_TO_64B  = 0x2,
};

enum {
	MLX5_DCTC_MTU_256_BYTES  = 0x1,
	MLX5_DCTC_MTU_512_BYTES  = 0x2,
	MLX5_DCTC_MTU_1K_BYTES   = 0x3,
	MLX5_DCTC_MTU_2K_BYTES   = 0x4,
	MLX5_DCTC_MTU_4K_BYTES   = 0x5,
};

struct mlx5_ifc_dctc_bits {
	u8         reserved_at_0[0x4];
	u8         state[0x4];
	u8         reserved_at_8[0x18];

	u8         reserved_at_20[0x8];
	u8         user_index[0x18];

	u8         reserved_at_40[0x8];
	u8         cqn[0x18];

	u8         counter_set_id[0x8];
	u8         atomic_mode[0x4];
	u8         rre[0x1];
	u8         rwe[0x1];
	u8         rae[0x1];
	u8         atomic_like_write_en[0x1];
	u8         latency_sensitive[0x1];
	u8         rlky[0x1];
	u8         free_ar[0x1];
	u8         reserved_at_73[0xd];

	u8         reserved_at_80[0x8];
	u8         cs_res[0x8];
	u8         reserved_at_90[0x3];
	u8         min_rnr_nak[0x5];
	u8         reserved_at_98[0x8];

	u8         reserved_at_a0[0x8];
	u8         srqn_xrqn[0x18];

	u8         reserved_at_c0[0x8];
	u8         pd[0x18];

	u8         tclass[0x8];
	u8         reserved_at_e8[0x4];
	u8         flow_label[0x14];

	u8         dc_access_key[0x40];

	u8         reserved_at_140[0x5];
	u8         mtu[0x3];
	u8         port[0x8];
	u8         pkey_index[0x10];

	u8         reserved_at_160[0x8];
	u8         my_addr_index[0x8];
	u8         reserved_at_170[0x8];
	u8         hop_limit[0x8];

	u8         dc_access_key_violation_count[0x20];

	u8         reserved_at_1a0[0x14];
	u8         dei_cfi[0x1];
	u8         eth_prio[0x3];
	u8         ecn[0x2];
	u8         dscp[0x6];

	u8         reserved_at_1c0[0x20];
	u8         ece[0x20];
};

enum {
	MLX5_CQC_STATUS_OK             = 0x0,
	MLX5_CQC_STATUS_CQ_OVERFLOW    = 0x9,
	MLX5_CQC_STATUS_CQ_WRITE_FAIL  = 0xa,
};

enum {
	MLX5_CQC_CQE_SZ_64_BYTES   = 0x0,
	MLX5_CQC_CQE_SZ_128_BYTES  = 0x1,
};

enum {
	MLX5_CQC_ST_SOLICITED_NOTIFICATION_REQUEST_ARMED  = 0x6,
	MLX5_CQC_ST_NOTIFICATION_REQUEST_ARMED            = 0x9,
	MLX5_CQC_ST_FIRED                                 = 0xa,
};

enum {
	MLX5_CQ_PERIOD_MODE_START_FROM_EQE = 0x0,
	MLX5_CQ_PERIOD_MODE_START_FROM_CQE = 0x1,
	MLX5_CQ_PERIOD_NUM_MODES
};

struct mlx5_ifc_cqc_bits {
	u8         status[0x4];
	u8         reserved_at_4[0x2];
	u8         dbr_umem_valid[0x1];
	u8         apu_cq[0x1];
	u8         cqe_sz[0x3];
	u8         cc[0x1];
	u8         reserved_at_c[0x1];
	u8         scqe_break_moderation_en[0x1];
	u8         oi[0x1];
	u8         cq_period_mode[0x2];
	u8         cqe_comp_en[0x1];
	u8         mini_cqe_res_format[0x2];
	u8         st[0x4];
	u8         reserved_at_18[0x8];

	u8         reserved_at_20[0x20];

	u8         reserved_at_40[0x14];
	u8         page_offset[0x6];
	u8         reserved_at_5a[0x6];

	u8         reserved_at_60[0x3];
	u8         log_cq_size[0x5];
	u8         uar_page[0x18];

	u8         reserved_at_80[0x4];
	u8         cq_period[0xc];
	u8         cq_max_count[0x10];

	u8         c_eqn_or_apu_element[0x20];

	u8         reserved_at_c0[0x3];
	u8         log_page_size[0x5];
	u8         reserved_at_c8[0x18];

	u8         reserved_at_e0[0x20];

	u8         reserved_at_100[0x8];
	u8         last_notified_index[0x18];

	u8         reserved_at_120[0x8];
	u8         last_solicit_index[0x18];

	u8         reserved_at_140[0x8];
	u8         consumer_counter[0x18];

	u8         reserved_at_160[0x8];
	u8         producer_counter[0x18];

	u8         reserved_at_180[0x40];

	u8         dbr_addr[0x40];
};

union mlx5_ifc_cong_control_roce_ecn_auto_bits {
	struct mlx5_ifc_cong_control_802_1qau_rp_bits cong_control_802_1qau_rp;
	struct mlx5_ifc_cong_control_r_roce_ecn_rp_bits cong_control_r_roce_ecn_rp;
	struct mlx5_ifc_cong_control_r_roce_ecn_np_bits cong_control_r_roce_ecn_np;
	u8         reserved_at_0[0x800];
};

struct mlx5_ifc_query_adapter_param_block_bits {
	u8         reserved_at_0[0xc0];

	u8         reserved_at_c0[0x8];
	u8         ieee_vendor_id[0x18];

	u8         reserved_at_e0[0x10];
	u8         vsd_vendor_id[0x10];

	u8         vsd[208][0x8];

	u8         vsd_contd_psid[16][0x8];
};

enum {
	MLX5_XRQC_STATE_GOOD   = 0x0,
	MLX5_XRQC_STATE_ERROR  = 0x1,
};

enum {
	MLX5_XRQC_TOPOLOGY_NO_SPECIAL_TOPOLOGY = 0x0,
	MLX5_XRQC_TOPOLOGY_TAG_MATCHING        = 0x1,
};

enum {
	MLX5_XRQC_OFFLOAD_RNDV = 0x1,
};

struct mlx5_ifc_tag_matching_topology_context_bits {
	u8         log_matching_list_sz[0x4];
	u8         reserved_at_4[0xc];
	u8         append_next_index[0x10];

	u8         sw_phase_cnt[0x10];
	u8         hw_phase_cnt[0x10];

	u8         reserved_at_40[0x40];
};

struct mlx5_ifc_xrqc_bits {
	u8         state[0x4];
	u8         rlkey[0x1];
	u8         reserved_at_5[0xf];
	u8         topology[0x4];
	u8         reserved_at_18[0x4];
	u8         offload[0x4];

	u8         reserved_at_20[0x8];
	u8         user_index[0x18];

	u8         reserved_at_40[0x8];
	u8         cqn[0x18];

	u8         reserved_at_60[0xa0];

	struct mlx5_ifc_tag_matching_topology_context_bits tag_matching_topology_context;

	u8         reserved_at_180[0x280];

	struct mlx5_ifc_wq_bits wq;
};

union mlx5_ifc_modify_field_select_resize_field_select_auto_bits {
	struct mlx5_ifc_modify_field_select_bits modify_field_select;
	struct mlx5_ifc_resize_field_select_bits resize_field_select;
	u8         reserved_at_0[0x20];
};

union mlx5_ifc_field_select_802_1_r_roce_auto_bits {
	struct mlx5_ifc_field_select_802_1qau_rp_bits field_select_802_1qau_rp;
	struct mlx5_ifc_field_select_r_roce_rp_bits field_select_r_roce_rp;
	struct mlx5_ifc_field_select_r_roce_np_bits field_select_r_roce_np;
	u8         reserved_at_0[0x20];
};

union mlx5_ifc_eth_cntrs_grp_data_layout_auto_bits {
	struct mlx5_ifc_eth_802_3_cntrs_grp_data_layout_bits eth_802_3_cntrs_grp_data_layout;
	struct mlx5_ifc_eth_2863_cntrs_grp_data_layout_bits eth_2863_cntrs_grp_data_layout;
	struct mlx5_ifc_eth_2819_cntrs_grp_data_layout_bits eth_2819_cntrs_grp_data_layout;
	struct mlx5_ifc_eth_3635_cntrs_grp_data_layout_bits eth_3635_cntrs_grp_data_layout;
	struct mlx5_ifc_eth_extended_cntrs_grp_data_layout_bits eth_extended_cntrs_grp_data_layout;
	struct mlx5_ifc_eth_per_prio_grp_data_layout_bits eth_per_prio_grp_data_layout;
	struct mlx5_ifc_eth_per_tc_prio_grp_data_layout_bits eth_per_tc_prio_grp_data_layout;
	struct mlx5_ifc_eth_per_tc_congest_prio_grp_data_layout_bits eth_per_tc_congest_prio_grp_data_layout;
	struct mlx5_ifc_ib_port_cntrs_grp_data_layout_bits ib_port_cntrs_grp_data_layout;
	struct mlx5_ifc_phys_layer_cntrs_bits phys_layer_cntrs;
	struct mlx5_ifc_phys_layer_statistical_cntrs_bits phys_layer_statistical_cntrs;
	u8         reserved_at_0[0x7c0];
};

union mlx5_ifc_pcie_cntrs_grp_data_layout_auto_bits {
	struct mlx5_ifc_pcie_perf_cntrs_grp_data_layout_bits pcie_perf_cntrs_grp_data_layout;
	u8         reserved_at_0[0x7c0];
};

union mlx5_ifc_event_auto_bits {
	struct mlx5_ifc_comp_event_bits comp_event;
	struct mlx5_ifc_dct_events_bits dct_events;
	struct mlx5_ifc_qp_events_bits qp_events;
	struct mlx5_ifc_wqe_associated_page_fault_event_bits wqe_associated_page_fault_event;
	struct mlx5_ifc_rdma_page_fault_event_bits rdma_page_fault_event;
	struct mlx5_ifc_cq_error_bits cq_error;
	struct mlx5_ifc_dropped_packet_logged_bits dropped_packet_logged;
	struct mlx5_ifc_port_state_change_event_bits port_state_change_event;
	struct mlx5_ifc_gpio_event_bits gpio_event;
	struct mlx5_ifc_db_bf_congestion_event_bits db_bf_congestion_event;
	struct mlx5_ifc_stall_vl_event_bits stall_vl_event;
	struct mlx5_ifc_cmd_inter_comp_event_bits cmd_inter_comp_event;
	u8         reserved_at_0[0xe0];
};

struct mlx5_ifc_health_buffer_bits {
	u8         reserved_at_0[0x100];

	u8         assert_existptr[0x20];

	u8         assert_callra[0x20];

	u8         reserved_at_140[0x20];

	u8         time[0x20];

	u8         fw_version[0x20];

	u8         hw_id[0x20];

	u8         rfr[0x1];
	u8         reserved_at_1c1[0x3];
	u8         valid[0x1];
	u8         severity[0x3];
	u8         reserved_at_1c8[0x18];

	u8         irisc_index[0x8];
	u8         synd[0x8];
	u8         ext_synd[0x10];
};

struct mlx5_ifc_register_loopback_control_bits {
	u8         no_lb[0x1];
	u8         reserved_at_1[0x7];
	u8         port[0x8];
	u8         reserved_at_10[0x10];

	u8         reserved_at_20[0x60];
};

struct mlx5_ifc_vport_tc_element_bits {
	u8         traffic_class[0x4];
	u8         reserved_at_4[0xc];
	u8         vport_number[0x10];
};

struct mlx5_ifc_vport_element_bits {
	u8         reserved_at_0[0x10];
	u8         vport_number[0x10];
};

enum {
	TSAR_ELEMENT_TSAR_TYPE_DWRR = 0x0,
	TSAR_ELEMENT_TSAR_TYPE_ROUND_ROBIN = 0x1,
	TSAR_ELEMENT_TSAR_TYPE_ETS = 0x2,
};

struct mlx5_ifc_tsar_element_bits {
	u8         reserved_at_0[0x8];
	u8         tsar_type[0x8];
	u8         reserved_at_10[0x10];
};

enum {
	MLX5_TEARDOWN_HCA_OUT_FORCE_STATE_SUCCESS = 0x0,
	MLX5_TEARDOWN_HCA_OUT_FORCE_STATE_FAIL = 0x1,
};

struct mlx5_ifc_teardown_hca_out_bits {
	u8         status[0x8];
	u8         reserved_at_8[0x18];

	u8         syndrome[0x20];

	u8         reserved_at_40[0x3f];

	u8         state[0x1];
};

enum {
	MLX5_TEARDOWN_HCA_IN_PROFILE_GRACEFUL_CLOSE  = 0x0,
	MLX5_TEARDOWN_HCA_IN_PROFILE_FORCE_CLOSE     = 0x1,
	MLX5_TEARDOWN_HCA_IN_PROFILE_PREPARE_FAST_TEARDOWN = 0x2,
};

struct mlx5_ifc_teardown_hca_in_bits {
	u8         opcode[0x10];
	u8         reserved_at_10[0x10];

	u8         reserved_at_20[0x10];
	u8         op_mod[0x10];

	u8         reserved_at_40[0x10];
	u8         profile[0x10];

	u8         reserved_at_60[0x20];
};

struct mlx5_ifc_sqerr2rts_qp_out_bits {
	u8         status[0x8];
	u8         reserved_at_8[0x18];

	u8         syndrome[0x20];

	u8         reserved_at_40[0x40];
};

struct mlx5_ifc_sqerr2rts_qp_in_bits {
	u8         opcode[0x10];
	u8         uid[0x10];

	u8         reserved_at_20[0x10];
	u8         op_mod[0x10];

	u8         reserved_at_40[0x8];
	u8         qpn[0x18];

	u8         reserved_at_60[0x20];

	u8         opt_param_mask[0x20];

	u8         reserved_at_a0[0x20];

	struct mlx5_ifc_qpc_bits qpc;

	u8         reserved_at_800[0x80];
};

struct mlx5_ifc_sqd2rts_qp_out_bits {
	u8         status[0x8];
	u8         reserved_at_8[0x18];

	u8         syndrome[0x20];

	u8         reserved_at_40[0x40];
};

struct mlx5_ifc_sqd2rts_qp_in_bits {
	u8         opcode[0x10];
	u8         uid[0x10];

	u8         reserved_at_20[0x10];
	u8         op_mod[0x10];

	u8         reserved_at_40[0x8];
	u8         qpn[0x18];

	u8         reserved_at_60[0x20];

	u8         opt_param_mask[0x20];

	u8         reserved_at_a0[0x20];

	struct mlx5_ifc_qpc_bits qpc;

	u8         reserved_at_800[0x80];
};

struct mlx5_ifc_set_roce_address_out_bits {
	u8         status[0x8];
	u8         reserved_at_8[0x18];

	u8         syndrome[0x20];

	u8         reserved_at_40[0x40];
};

struct mlx5_ifc_set_roce_address_in_bits {
	u8         opcode[0x10];
	u8         reserved_at_10[0x10];

	u8         reserved_at_20[0x10];
	u8         op_mod[0x10];

	u8         roce_address_index[0x10];
	u8         reserved_at_50[0xc];
	u8	   vhca_port_num[0x4];

	u8         reserved_at_60[0x20];

	struct mlx5_ifc_roce_addr_layout_bits roce_address;
};

struct mlx5_ifc_set_mad_demux_out_bits {
	u8         status[0x8];
	u8         reserved_at_8[0x18];

	u8         syndrome[0x20];

	u8         reserved_at_40[0x40];
};

enum {
	MLX5_SET_MAD_DEMUX_IN_DEMUX_MODE_PASS_ALL   = 0x0,
	MLX5_SET_MAD_DEMUX_IN_DEMUX_MODE_SELECTIVE  = 0x2,
};

struct mlx5_ifc_set_mad_demux_in_bits {
	u8         opcode[0x10];
	u8         reserved_at_10[0x10];

	u8         reserved_at_20[0x10];
	u8         op_mod[0x10];

	u8         reserved_at_40[0x20];

	u8         reserved_at_60[0x6];
	u8         demux_mode[0x2];
	u8         reserved_at_68[0x18];
};

struct mlx5_ifc_set_l2_table_entry_out_bits {
	u8         status[0x8];
	u8         reserved_at_8[0x18];

	u8         syndrome[0x20];

	u8         reserved_at_40[0x40];
};

struct mlx5_ifc_set_l2_table_entry_in_bits {
	u8         opcode[0x10];
	u8         reserved_at_10[0x10];

	u8         reserved_at_20[0x10];
	u8         op_mod[0x10];

	u8         reserved_at_40[0x60];

	u8         reserved_at_a0[0x8];
	u8         table_index[0x18];

	u8         reserved_at_c0[0x20];

	u8         reserved_at_e0[0x13];
	u8         vlan_valid[0x1];
	u8         vlan[0xc];

	struct mlx5_ifc_mac_address_layout_bits mac_address;

	u8         reserved_at_140[0xc0];
};

struct mlx5_ifc_set_issi_out_bits {
	u8         status[0x8];
	u8         reserved_at_8[0x18];

	u8         syndrome[0x20];

	u8         reserved_at_40[0x40];
};

struct mlx5_ifc_set_issi_in_bits {
	u8         opcode[0x10];
	u8         reserved_at_10[0x10];

	u8         reserved_at_20[0x10];
	u8         op_mod[0x10];

	u8         reserved_at_40[0x10];
	u8         current_issi[0x10];

	u8         reserved_at_60[0x20];
};

struct mlx5_ifc_set_hca_cap_out_bits {
	u8         status[0x8];
	u8         reserved_at_8[0x18];

	u8         syndrome[0x20];

	u8         reserved_at_40[0x40];
};

struct mlx5_ifc_set_hca_cap_in_bits {
	u8         opcode[0x10];
	u8         reserved_at_10[0x10];

	u8         reserved_at_20[0x10];
	u8         op_mod[0x10];

	u8         other_function[0x1];
	u8         reserved_at_41[0xf];
	u8         function_id[0x10];

	u8         reserved_at_60[0x20];

	union mlx5_ifc_hca_cap_union_bits capability;
};

enum {
	MLX5_SET_FTE_MODIFY_ENABLE_MASK_ACTION    = 0x0,
	MLX5_SET_FTE_MODIFY_ENABLE_MASK_FLOW_TAG  = 0x1,
	MLX5_SET_FTE_MODIFY_ENABLE_MASK_DESTINATION_LIST    = 0x2,
	MLX5_SET_FTE_MODIFY_ENABLE_MASK_FLOW_COUNTERS    = 0x3,
	MLX5_SET_FTE_MODIFY_ENABLE_MASK_IPSEC_OBJ_ID    = 0x4
};

struct mlx5_ifc_set_fte_out_bits {
	u8         status[0x8];
	u8         reserved_at_8[0x18];

	u8         syndrome[0x20];

	u8         reserved_at_40[0x40];
};

struct mlx5_ifc_set_fte_in_bits {
	u8         opcode[0x10];
	u8         reserved_at_10[0x10];

	u8         reserved_at_20[0x10];
	u8         op_mod[0x10];

	u8         other_vport[0x1];
	u8         reserved_at_41[0xf];
	u8         vport_number[0x10];

	u8         reserved_at_60[0x20];

	u8         table_type[0x8];
	u8         reserved_at_88[0x18];

	u8         reserved_at_a0[0x8];
	u8         table_id[0x18];

	u8         ignore_flow_level[0x1];
	u8         reserved_at_c1[0x17];
	u8         modify_enable_mask[0x8];

	u8         reserved_at_e0[0x20];

	u8         flow_index[0x20];

	u8         reserved_at_120[0xe0];

	struct mlx5_ifc_flow_context_bits flow_context;
};

struct mlx5_ifc_rts2rts_qp_out_bits {
	u8         status[0x8];
	u8         reserved_at_8[0x18];

	u8         syndrome[0x20];

	u8         reserved_at_40[0x20];
	u8         ece[0x20];
};

struct mlx5_ifc_rts2rts_qp_in_bits {
	u8         opcode[0x10];
	u8         uid[0x10];

	u8         reserved_at_20[0x10];
	u8         op_mod[0x10];

	u8         reserved_at_40[0x8];
	u8         qpn[0x18];

	u8         reserved_at_60[0x20];

	u8         opt_param_mask[0x20];

	u8         ece[0x20];

	struct mlx5_ifc_qpc_bits qpc;

	u8         reserved_at_800[0x80];
};

struct mlx5_ifc_rtr2rts_qp_out_bits {
	u8         status[0x8];
	u8         reserved_at_8[0x18];

	u8         syndrome[0x20];

	u8         reserved_at_40[0x20];
	u8         ece[0x20];
};

struct mlx5_ifc_rtr2rts_qp_in_bits {
	u8         opcode[0x10];
	u8         uid[0x10];

	u8         reserved_at_20[0x10];
	u8         op_mod[0x10];

	u8         reserved_at_40[0x8];
	u8         qpn[0x18];

	u8         reserved_at_60[0x20];

	u8         opt_param_mask[0x20];

	u8         ece[0x20];

	struct mlx5_ifc_qpc_bits qpc;

	u8         reserved_at_800[0x80];
};

struct mlx5_ifc_rst2init_qp_out_bits {
	u8         status[0x8];
	u8         reserved_at_8[0x18];

	u8         syndrome[0x20];

	u8         reserved_at_40[0x20];
	u8         ece[0x20];
};

struct mlx5_ifc_rst2init_qp_in_bits {
	u8         opcode[0x10];
	u8         uid[0x10];

	u8         reserved_at_20[0x10];
	u8         op_mod[0x10];

	u8         reserved_at_40[0x8];
	u8         qpn[0x18];

	u8         reserved_at_60[0x20];

	u8         opt_param_mask[0x20];

	u8         ece[0x20];

	struct mlx5_ifc_qpc_bits qpc;

	u8         reserved_at_800[0x80];
};

struct mlx5_ifc_query_xrq_out_bits {
	u8         status[0x8];
	u8         reserved_at_8[0x18];

	u8         syndrome[0x20];

	u8         reserved_at_40[0x40];

	struct mlx5_ifc_xrqc_bits xrq_context;
};

struct mlx5_ifc_query_xrq_in_bits {
	u8         opcode[0x10];
	u8         reserved_at_10[0x10];

	u8         reserved_at_20[0x10];
	u8         op_mod[0x10];

	u8         reserved_at_40[0x8];
	u8         xrqn[0x18];

	u8         reserved_at_60[0x20];
};

struct mlx5_ifc_query_xrc_srq_out_bits {
	u8         status[0x8];
	u8         reserved_at_8[0x18];

	u8         syndrome[0x20];

	u8         reserved_at_40[0x40];

	struct mlx5_ifc_xrc_srqc_bits xrc_srq_context_entry;

	u8         reserved_at_280[0x600];

	u8         pas[][0x40];
};

struct mlx5_ifc_query_xrc_srq_in_bits {
	u8         opcode[0x10];
	u8         reserved_at_10[0x10];

	u8         reserved_at_20[0x10];
	u8         op_mod[0x10];

	u8         reserved_at_40[0x8];
	u8         xrc_srqn[0x18];

	u8         reserved_at_60[0x20];
};

enum {
	MLX5_QUERY_VPORT_STATE_OUT_STATE_DOWN  = 0x0,
	MLX5_QUERY_VPORT_STATE_OUT_STATE_UP    = 0x1,
};

struct mlx5_ifc_query_vport_state_out_bits {
	u8         status[0x8];
	u8         reserved_at_8[0x18];

	u8         syndrome[0x20];

	u8         reserved_at_40[0x20];

	u8         reserved_at_60[0x18];
	u8         admin_state[0x4];
	u8         state[0x4];
};

enum {
	MLX5_VPORT_STATE_OP_MOD_VNIC_VPORT  = 0x0,
	MLX5_VPORT_STATE_OP_MOD_ESW_VPORT   = 0x1,
	MLX5_VPORT_STATE_OP_MOD_UPLINK      = 0x2,
};

struct mlx5_ifc_arm_monitor_counter_in_bits {
	u8         opcode[0x10];
	u8         uid[0x10];

	u8         reserved_at_20[0x10];
	u8         op_mod[0x10];

	u8         reserved_at_40[0x20];

	u8         reserved_at_60[0x20];
};

struct mlx5_ifc_arm_monitor_counter_out_bits {
	u8         status[0x8];
	u8         reserved_at_8[0x18];

	u8         syndrome[0x20];

	u8         reserved_at_40[0x40];
};

enum {
	MLX5_QUERY_MONITOR_CNT_TYPE_PPCNT     = 0x0,
	MLX5_QUERY_MONITOR_CNT_TYPE_Q_COUNTER = 0x1,
};

enum mlx5_monitor_counter_ppcnt {
	MLX5_QUERY_MONITOR_PPCNT_IN_RANGE_LENGTH_ERRORS      = 0x0,
	MLX5_QUERY_MONITOR_PPCNT_OUT_OF_RANGE_LENGTH_FIELD   = 0x1,
	MLX5_QUERY_MONITOR_PPCNT_FRAME_TOO_LONG_ERRORS       = 0x2,
	MLX5_QUERY_MONITOR_PPCNT_FRAME_CHECK_SEQUENCE_ERRORS = 0x3,
	MLX5_QUERY_MONITOR_PPCNT_ALIGNMENT_ERRORS            = 0x4,
	MLX5_QUERY_MONITOR_PPCNT_IF_OUT_DISCARDS             = 0x5,
};

enum {
	MLX5_QUERY_MONITOR_Q_COUNTER_RX_OUT_OF_BUFFER     = 0x4,
};

struct mlx5_ifc_monitor_counter_output_bits {
	u8         reserved_at_0[0x4];
	u8         type[0x4];
	u8         reserved_at_8[0x8];
	u8         counter[0x10];

	u8         counter_group_id[0x20];
};

#define MLX5_CMD_SET_MONITOR_NUM_PPCNT_COUNTER_SET1 (6)
#define MLX5_CMD_SET_MONITOR_NUM_Q_COUNTERS_SET1    (1)
#define MLX5_CMD_SET_MONITOR_NUM_COUNTER (MLX5_CMD_SET_MONITOR_NUM_PPCNT_COUNTER_SET1 +\
					  MLX5_CMD_SET_MONITOR_NUM_Q_COUNTERS_SET1)

struct mlx5_ifc_set_monitor_counter_in_bits {
	u8         opcode[0x10];
	u8         uid[0x10];

	u8         reserved_at_20[0x10];
	u8         op_mod[0x10];

	u8         reserved_at_40[0x10];
	u8         num_of_counters[0x10];

	u8         reserved_at_60[0x20];

	struct mlx5_ifc_monitor_counter_output_bits monitor_counter[MLX5_CMD_SET_MONITOR_NUM_COUNTER];
};

struct mlx5_ifc_set_monitor_counter_out_bits {
	u8         status[0x8];
	u8         reserved_at_8[0x18];

	u8         syndrome[0x20];

	u8         reserved_at_40[0x40];
};

struct mlx5_ifc_query_vport_state_in_bits {
	u8         opcode[0x10];
	u8         reserved_at_10[0x10];

	u8         reserved_at_20[0x10];
	u8         op_mod[0x10];

	u8         other_vport[0x1];
	u8         reserved_at_41[0xf];
	u8         vport_number[0x10];

	u8         reserved_at_60[0x20];
};

struct mlx5_ifc_query_vnic_env_out_bits {
	u8         status[0x8];
	u8         reserved_at_8[0x18];

	u8         syndrome[0x20];

	u8         reserved_at_40[0x40];

	struct mlx5_ifc_vnic_diagnostic_statistics_bits vport_env;
};

enum {
	MLX5_QUERY_VNIC_ENV_IN_OP_MOD_VPORT_DIAG_STATISTICS  = 0x0,
};

struct mlx5_ifc_query_vnic_env_in_bits {
	u8         opcode[0x10];
	u8         reserved_at_10[0x10];

	u8         reserved_at_20[0x10];
	u8         op_mod[0x10];

	u8         other_vport[0x1];
	u8         reserved_at_41[0xf];
	u8         vport_number[0x10];

	u8         reserved_at_60[0x20];
};

struct mlx5_ifc_query_vport_counter_out_bits {
	u8         status[0x8];
	u8         reserved_at_8[0x18];

	u8         syndrome[0x20];

	u8         reserved_at_40[0x40];

	struct mlx5_ifc_traffic_counter_bits received_errors;

	struct mlx5_ifc_traffic_counter_bits transmit_errors;

	struct mlx5_ifc_traffic_counter_bits received_ib_unicast;

	struct mlx5_ifc_traffic_counter_bits transmitted_ib_unicast;

	struct mlx5_ifc_traffic_counter_bits received_ib_multicast;

	struct mlx5_ifc_traffic_counter_bits transmitted_ib_multicast;

	struct mlx5_ifc_traffic_counter_bits received_eth_broadcast;

	struct mlx5_ifc_traffic_counter_bits transmitted_eth_broadcast;

	struct mlx5_ifc_traffic_counter_bits received_eth_unicast;

	struct mlx5_ifc_traffic_counter_bits transmitted_eth_unicast;

	struct mlx5_ifc_traffic_counter_bits received_eth_multicast;

	struct mlx5_ifc_traffic_counter_bits transmitted_eth_multicast;

	u8         reserved_at_680[0xa00];
};

enum {
	MLX5_QUERY_VPORT_COUNTER_IN_OP_MOD_VPORT_COUNTERS  = 0x0,
};

struct mlx5_ifc_query_vport_counter_in_bits {
	u8         opcode[0x10];
	u8         reserved_at_10[0x10];

	u8         reserved_at_20[0x10];
	u8         op_mod[0x10];

	u8         other_vport[0x1];
	u8         reserved_at_41[0xb];
	u8	   port_num[0x4];
	u8         vport_number[0x10];

	u8         reserved_at_60[0x60];

	u8         clear[0x1];
	u8         reserved_at_c1[0x1f];

	u8         reserved_at_e0[0x20];
};

struct mlx5_ifc_query_tis_out_bits {
	u8         status[0x8];
	u8         reserved_at_8[0x18];

	u8         syndrome[0x20];

	u8         reserved_at_40[0x40];

	struct mlx5_ifc_tisc_bits tis_context;
};

struct mlx5_ifc_query_tis_in_bits {
	u8         opcode[0x10];
	u8         reserved_at_10[0x10];

	u8         reserved_at_20[0x10];
	u8         op_mod[0x10];

	u8         reserved_at_40[0x8];
	u8         tisn[0x18];

	u8         reserved_at_60[0x20];
};

struct mlx5_ifc_query_tir_out_bits {
	u8         status[0x8];
	u8         reserved_at_8[0x18];

	u8         syndrome[0x20];

	u8         reserved_at_40[0xc0];

	struct mlx5_ifc_tirc_bits tir_context;
};

struct mlx5_ifc_query_tir_in_bits {
	u8         opcode[0x10];
	u8         reserved_at_10[0x10];

	u8         reserved_at_20[0x10];
	u8         op_mod[0x10];

	u8         reserved_at_40[0x8];
	u8         tirn[0x18];

	u8         reserved_at_60[0x20];
};

struct mlx5_ifc_query_srq_out_bits {
	u8         status[0x8];
	u8         reserved_at_8[0x18];

	u8         syndrome[0x20];

	u8         reserved_at_40[0x40];

	struct mlx5_ifc_srqc_bits srq_context_entry;

	u8         reserved_at_280[0x600];

	u8         pas[][0x40];
};

struct mlx5_ifc_query_srq_in_bits {
	u8         opcode[0x10];
	u8         reserved_at_10[0x10];

	u8         reserved_at_20[0x10];
	u8         op_mod[0x10];

	u8         reserved_at_40[0x8];
	u8         srqn[0x18];

	u8         reserved_at_60[0x20];
};

struct mlx5_ifc_query_sq_out_bits {
	u8         status[0x8];
	u8         reserved_at_8[0x18];

	u8         syndrome[0x20];

	u8         reserved_at_40[0xc0];

	struct mlx5_ifc_sqc_bits sq_context;
};

struct mlx5_ifc_query_sq_in_bits {
	u8         opcode[0x10];
	u8         reserved_at_10[0x10];

	u8         reserved_at_20[0x10];
	u8         op_mod[0x10];

	u8         reserved_at_40[0x8];
	u8         sqn[0x18];

	u8         reserved_at_60[0x20];
};

struct mlx5_ifc_query_special_contexts_out_bits {
	u8         status[0x8];
	u8         reserved_at_8[0x18];

	u8         syndrome[0x20];

	u8         dump_fill_mkey[0x20];

	u8         resd_lkey[0x20];

	u8         null_mkey[0x20];

	u8         reserved_at_a0[0x60];
};

struct mlx5_ifc_query_special_contexts_in_bits {
	u8         opcode[0x10];
	u8         reserved_at_10[0x10];

	u8         reserved_at_20[0x10];
	u8         op_mod[0x10];

	u8         reserved_at_40[0x40];
};

struct mlx5_ifc_query_scheduling_element_out_bits {
	u8         opcode[0x10];
	u8         reserved_at_10[0x10];

	u8         reserved_at_20[0x10];
	u8         op_mod[0x10];

	u8         reserved_at_40[0xc0];

	struct mlx5_ifc_scheduling_context_bits scheduling_context;

	u8         reserved_at_300[0x100];
};

enum {
	SCHEDULING_HIERARCHY_E_SWITCH = 0x2,
	SCHEDULING_HIERARCHY_NIC = 0x3,
};

struct mlx5_ifc_query_scheduling_element_in_bits {
	u8         opcode[0x10];
	u8         reserved_at_10[0x10];

	u8         reserved_at_20[0x10];
	u8         op_mod[0x10];

	u8         scheduling_hierarchy[0x8];
	u8         reserved_at_48[0x18];

	u8         scheduling_element_id[0x20];

	u8         reserved_at_80[0x180];
};

struct mlx5_ifc_query_rqt_out_bits {
	u8         status[0x8];
	u8         reserved_at_8[0x18];

	u8         syndrome[0x20];

	u8         reserved_at_40[0xc0];

	struct mlx5_ifc_rqtc_bits rqt_context;
};

struct mlx5_ifc_query_rqt_in_bits {
	u8         opcode[0x10];
	u8         reserved_at_10[0x10];

	u8         reserved_at_20[0x10];
	u8         op_mod[0x10];

	u8         reserved_at_40[0x8];
	u8         rqtn[0x18];

	u8         reserved_at_60[0x20];
};

struct mlx5_ifc_query_rq_out_bits {
	u8         status[0x8];
	u8         reserved_at_8[0x18];

	u8         syndrome[0x20];

	u8         reserved_at_40[0xc0];

	struct mlx5_ifc_rqc_bits rq_context;
};

struct mlx5_ifc_query_rq_in_bits {
	u8         opcode[0x10];
	u8         reserved_at_10[0x10];

	u8         reserved_at_20[0x10];
	u8         op_mod[0x10];

	u8         reserved_at_40[0x8];
	u8         rqn[0x18];

	u8         reserved_at_60[0x20];
};

struct mlx5_ifc_query_roce_address_out_bits {
	u8         status[0x8];
	u8         reserved_at_8[0x18];

	u8         syndrome[0x20];

	u8         reserved_at_40[0x40];

	struct mlx5_ifc_roce_addr_layout_bits roce_address;
};

struct mlx5_ifc_query_roce_address_in_bits {
	u8         opcode[0x10];
	u8         reserved_at_10[0x10];

	u8         reserved_at_20[0x10];
	u8         op_mod[0x10];

	u8         roce_address_index[0x10];
	u8         reserved_at_50[0xc];
	u8	   vhca_port_num[0x4];

	u8         reserved_at_60[0x20];
};

struct mlx5_ifc_query_rmp_out_bits {
	u8         status[0x8];
	u8         reserved_at_8[0x18];

	u8         syndrome[0x20];

	u8         reserved_at_40[0xc0];

	struct mlx5_ifc_rmpc_bits rmp_context;
};

struct mlx5_ifc_query_rmp_in_bits {
	u8         opcode[0x10];
	u8         reserved_at_10[0x10];

	u8         reserved_at_20[0x10];
	u8         op_mod[0x10];

	u8         reserved_at_40[0x8];
	u8         rmpn[0x18];

	u8         reserved_at_60[0x20];
};

struct mlx5_ifc_query_qp_out_bits {
	u8         status[0x8];
	u8         reserved_at_8[0x18];

	u8         syndrome[0x20];

	u8         reserved_at_40[0x20];
	u8         ece[0x20];

	u8         opt_param_mask[0x20];

	u8         reserved_at_a0[0x20];

	struct mlx5_ifc_qpc_bits qpc;

	u8         reserved_at_800[0x80];

	u8         pas[][0x40];
};

struct mlx5_ifc_query_qp_in_bits {
	u8         opcode[0x10];
	u8         reserved_at_10[0x10];

	u8         reserved_at_20[0x10];
	u8         op_mod[0x10];

	u8         reserved_at_40[0x8];
	u8         qpn[0x18];

	u8         reserved_at_60[0x20];
};

struct mlx5_ifc_query_q_counter_out_bits {
	u8         status[0x8];
	u8         reserved_at_8[0x18];

	u8         syndrome[0x20];

	u8         reserved_at_40[0x40];

	u8         rx_write_requests[0x20];

	u8         reserved_at_a0[0x20];

	u8         rx_read_requests[0x20];

	u8         reserved_at_e0[0x20];

	u8         rx_atomic_requests[0x20];

	u8         reserved_at_120[0x20];

	u8         rx_dct_connect[0x20];

	u8         reserved_at_160[0x20];

	u8         out_of_buffer[0x20];

	u8         reserved_at_1a0[0x20];

	u8         out_of_sequence[0x20];

	u8         reserved_at_1e0[0x20];

	u8         duplicate_request[0x20];

	u8         reserved_at_220[0x20];

	u8         rnr_nak_retry_err[0x20];

	u8         reserved_at_260[0x20];

	u8         packet_seq_err[0x20];

	u8         reserved_at_2a0[0x20];

	u8         implied_nak_seq_err[0x20];

	u8         reserved_at_2e0[0x20];

	u8         local_ack_timeout_err[0x20];

	u8         reserved_at_320[0xa0];

	u8         resp_local_length_error[0x20];

	u8         req_local_length_error[0x20];

	u8         resp_local_qp_error[0x20];

	u8         local_operation_error[0x20];

	u8         resp_local_protection[0x20];

	u8         req_local_protection[0x20];

	u8         resp_cqe_error[0x20];

	u8         req_cqe_error[0x20];

	u8         req_mw_binding[0x20];

	u8         req_bad_response[0x20];

	u8         req_remote_invalid_request[0x20];

	u8         resp_remote_invalid_request[0x20];

	u8         req_remote_access_errors[0x20];

	u8	   resp_remote_access_errors[0x20];

	u8         req_remote_operation_errors[0x20];

	u8         req_transport_retries_exceeded[0x20];

	u8         cq_overflow[0x20];

	u8         resp_cqe_flush_error[0x20];

	u8         req_cqe_flush_error[0x20];

	u8         reserved_at_620[0x20];

	u8         roce_adp_retrans[0x20];

	u8         roce_adp_retrans_to[0x20];

	u8         roce_slow_restart[0x20];

	u8         roce_slow_restart_cnps[0x20];

	u8         roce_slow_restart_trans[0x20];

	u8         reserved_at_6e0[0x120];
};

struct mlx5_ifc_query_q_counter_in_bits {
	u8         opcode[0x10];
	u8         reserved_at_10[0x10];

	u8         reserved_at_20[0x10];
	u8         op_mod[0x10];

	u8         reserved_at_40[0x80];

	u8         clear[0x1];
	u8         reserved_at_c1[0x1f];

	u8         reserved_at_e0[0x18];
	u8         counter_set_id[0x8];
};

struct mlx5_ifc_query_pages_out_bits {
	u8         status[0x8];
	u8         reserved_at_8[0x18];

	u8         syndrome[0x20];

	u8         embedded_cpu_function[0x1];
	u8         reserved_at_41[0xf];
	u8         function_id[0x10];

	u8         num_pages[0x20];
};

enum {
	MLX5_QUERY_PAGES_IN_OP_MOD_BOOT_PAGES     = 0x1,
	MLX5_QUERY_PAGES_IN_OP_MOD_INIT_PAGES     = 0x2,
	MLX5_QUERY_PAGES_IN_OP_MOD_REGULAR_PAGES  = 0x3,
};

struct mlx5_ifc_query_pages_in_bits {
	u8         opcode[0x10];
	u8         reserved_at_10[0x10];

	u8         reserved_at_20[0x10];
	u8         op_mod[0x10];

	u8         embedded_cpu_function[0x1];
	u8         reserved_at_41[0xf];
	u8         function_id[0x10];

	u8         reserved_at_60[0x20];
};

struct mlx5_ifc_query_nic_vport_context_out_bits {
	u8         status[0x8];
	u8         reserved_at_8[0x18];

	u8         syndrome[0x20];

	u8         reserved_at_40[0x40];

	struct mlx5_ifc_nic_vport_context_bits nic_vport_context;
};

struct mlx5_ifc_query_nic_vport_context_in_bits {
	u8         opcode[0x10];
	u8         reserved_at_10[0x10];

	u8         reserved_at_20[0x10];
	u8         op_mod[0x10];

	u8         other_vport[0x1];
	u8         reserved_at_41[0xf];
	u8         vport_number[0x10];

	u8         reserved_at_60[0x5];
	u8         allowed_list_type[0x3];
	u8         reserved_at_68[0x18];
};

struct mlx5_ifc_query_mkey_out_bits {
	u8         status[0x8];
	u8         reserved_at_8[0x18];

	u8         syndrome[0x20];

	u8         reserved_at_40[0x40];

	struct mlx5_ifc_mkc_bits memory_key_mkey_entry;

	u8         reserved_at_280[0x600];

	u8         bsf0_klm0_pas_mtt0_1[16][0x8];

	u8         bsf1_klm1_pas_mtt2_3[16][0x8];
};

struct mlx5_ifc_query_mkey_in_bits {
	u8         opcode[0x10];
	u8         reserved_at_10[0x10];

	u8         reserved_at_20[0x10];
	u8         op_mod[0x10];

	u8         reserved_at_40[0x8];
	u8         mkey_index[0x18];

	u8         pg_access[0x1];
	u8         reserved_at_61[0x1f];
};

struct mlx5_ifc_query_mad_demux_out_bits {
	u8         status[0x8];
	u8         reserved_at_8[0x18];

	u8         syndrome[0x20];

	u8         reserved_at_40[0x40];

	u8         mad_dumux_parameters_block[0x20];
};

struct mlx5_ifc_query_mad_demux_in_bits {
	u8         opcode[0x10];
	u8         reserved_at_10[0x10];

	u8         reserved_at_20[0x10];
	u8         op_mod[0x10];

	u8         reserved_at_40[0x40];
};

struct mlx5_ifc_query_l2_table_entry_out_bits {
	u8         status[0x8];
	u8         reserved_at_8[0x18];

	u8         syndrome[0x20];

	u8         reserved_at_40[0xa0];

	u8         reserved_at_e0[0x13];
	u8         vlan_valid[0x1];
	u8         vlan[0xc];

	struct mlx5_ifc_mac_address_layout_bits mac_address;

	u8         reserved_at_140[0xc0];
};

struct mlx5_ifc_query_l2_table_entry_in_bits {
	u8         opcode[0x10];
	u8         reserved_at_10[0x10];

	u8         reserved_at_20[0x10];
	u8         op_mod[0x10];

	u8         reserved_at_40[0x60];

	u8         reserved_at_a0[0x8];
	u8         table_index[0x18];

	u8         reserved_at_c0[0x140];
};

struct mlx5_ifc_query_issi_out_bits {
	u8         status[0x8];
	u8         reserved_at_8[0x18];

	u8         syndrome[0x20];

	u8         reserved_at_40[0x10];
	u8         current_issi[0x10];

	u8         reserved_at_60[0xa0];

	u8         reserved_at_100[76][0x8];
	u8         supported_issi_dw0[0x20];
};

struct mlx5_ifc_query_issi_in_bits {
	u8         opcode[0x10];
	u8         reserved_at_10[0x10];

	u8         reserved_at_20[0x10];
	u8         op_mod[0x10];

	u8         reserved_at_40[0x40];
};

struct mlx5_ifc_set_driver_version_out_bits {
	u8         status[0x8];
	u8         reserved_0[0x18];

	u8         syndrome[0x20];
	u8         reserved_1[0x40];
};

struct mlx5_ifc_set_driver_version_in_bits {
	u8         opcode[0x10];
	u8         reserved_0[0x10];

	u8         reserved_1[0x10];
	u8         op_mod[0x10];

	u8         reserved_2[0x40];
	u8         driver_version[64][0x8];
};

struct mlx5_ifc_query_hca_vport_pkey_out_bits {
	u8         status[0x8];
	u8         reserved_at_8[0x18];

	u8         syndrome[0x20];

	u8         reserved_at_40[0x40];

	struct mlx5_ifc_pkey_bits pkey[];
};

struct mlx5_ifc_query_hca_vport_pkey_in_bits {
	u8         opcode[0x10];
	u8         reserved_at_10[0x10];

	u8         reserved_at_20[0x10];
	u8         op_mod[0x10];

	u8         other_vport[0x1];
	u8         reserved_at_41[0xb];
	u8         port_num[0x4];
	u8         vport_number[0x10];

	u8         reserved_at_60[0x10];
	u8         pkey_index[0x10];
};

enum {
	MLX5_HCA_VPORT_SEL_PORT_GUID	= 1 << 0,
	MLX5_HCA_VPORT_SEL_NODE_GUID	= 1 << 1,
	MLX5_HCA_VPORT_SEL_STATE_POLICY	= 1 << 2,
};

struct mlx5_ifc_query_hca_vport_gid_out_bits {
	u8         status[0x8];
	u8         reserved_at_8[0x18];

	u8         syndrome[0x20];

	u8         reserved_at_40[0x20];

	u8         gids_num[0x10];
	u8         reserved_at_70[0x10];

	struct mlx5_ifc_array128_auto_bits gid[];
};

struct mlx5_ifc_query_hca_vport_gid_in_bits {
	u8         opcode[0x10];
	u8         reserved_at_10[0x10];

	u8         reserved_at_20[0x10];
	u8         op_mod[0x10];

	u8         other_vport[0x1];
	u8         reserved_at_41[0xb];
	u8         port_num[0x4];
	u8         vport_number[0x10];

	u8         reserved_at_60[0x10];
	u8         gid_index[0x10];
};

struct mlx5_ifc_query_hca_vport_context_out_bits {
	u8         status[0x8];
	u8         reserved_at_8[0x18];

	u8         syndrome[0x20];

	u8         reserved_at_40[0x40];

	struct mlx5_ifc_hca_vport_context_bits hca_vport_context;
};

struct mlx5_ifc_query_hca_vport_context_in_bits {
	u8         opcode[0x10];
	u8         reserved_at_10[0x10];

	u8         reserved_at_20[0x10];
	u8         op_mod[0x10];

	u8         other_vport[0x1];
	u8         reserved_at_41[0xb];
	u8         port_num[0x4];
	u8         vport_number[0x10];

	u8         reserved_at_60[0x20];
};

struct mlx5_ifc_query_hca_cap_out_bits {
	u8         status[0x8];
	u8         reserved_at_8[0x18];

	u8         syndrome[0x20];

	u8         reserved_at_40[0x40];

	union mlx5_ifc_hca_cap_union_bits capability;
};

struct mlx5_ifc_query_hca_cap_in_bits {
	u8         opcode[0x10];
	u8         reserved_at_10[0x10];

	u8         reserved_at_20[0x10];
	u8         op_mod[0x10];

	u8         other_function[0x1];
	u8         reserved_at_41[0xf];
	u8         function_id[0x10];

	u8         reserved_at_60[0x20];
};

struct mlx5_ifc_other_hca_cap_bits {
	u8         roce[0x1];
	u8         reserved_at_1[0x27f];
};

struct mlx5_ifc_query_other_hca_cap_out_bits {
	u8         status[0x8];
	u8         reserved_at_8[0x18];

	u8         syndrome[0x20];

	u8         reserved_at_40[0x40];

	struct     mlx5_ifc_other_hca_cap_bits other_capability;
};

struct mlx5_ifc_query_other_hca_cap_in_bits {
	u8         opcode[0x10];
	u8         reserved_at_10[0x10];

	u8         reserved_at_20[0x10];
	u8         op_mod[0x10];

	u8         reserved_at_40[0x10];
	u8         function_id[0x10];

	u8         reserved_at_60[0x20];
};

struct mlx5_ifc_modify_other_hca_cap_out_bits {
	u8         status[0x8];
	u8         reserved_at_8[0x18];

	u8         syndrome[0x20];

	u8         reserved_at_40[0x40];
};

struct mlx5_ifc_modify_other_hca_cap_in_bits {
	u8         opcode[0x10];
	u8         reserved_at_10[0x10];

	u8         reserved_at_20[0x10];
	u8         op_mod[0x10];

	u8         reserved_at_40[0x10];
	u8         function_id[0x10];
	u8         field_select[0x20];

	struct     mlx5_ifc_other_hca_cap_bits other_capability;
};

struct mlx5_ifc_flow_table_context_bits {
	u8         reformat_en[0x1];
	u8         decap_en[0x1];
	u8         sw_owner[0x1];
	u8         termination_table[0x1];
	u8         table_miss_action[0x4];
	u8         level[0x8];
	u8         reserved_at_10[0x8];
	u8         log_size[0x8];

	u8         reserved_at_20[0x8];
	u8         table_miss_id[0x18];

	u8         reserved_at_40[0x8];
	u8         lag_master_next_table_id[0x18];

	u8         reserved_at_60[0x60];

	u8         sw_owner_icm_root_1[0x40];

	u8         sw_owner_icm_root_0[0x40];

};

struct mlx5_ifc_query_flow_table_out_bits {
	u8         status[0x8];
	u8         reserved_at_8[0x18];

	u8         syndrome[0x20];

	u8         reserved_at_40[0x80];

	struct mlx5_ifc_flow_table_context_bits flow_table_context;
};

struct mlx5_ifc_query_flow_table_in_bits {
	u8         opcode[0x10];
	u8         reserved_at_10[0x10];

	u8         reserved_at_20[0x10];
	u8         op_mod[0x10];

	u8         reserved_at_40[0x40];

	u8         table_type[0x8];
	u8         reserved_at_88[0x18];

	u8         reserved_at_a0[0x8];
	u8         table_id[0x18];

	u8         reserved_at_c0[0x140];
};

struct mlx5_ifc_query_fte_out_bits {
	u8         status[0x8];
	u8         reserved_at_8[0x18];

	u8         syndrome[0x20];

	u8         reserved_at_40[0x1c0];

	struct mlx5_ifc_flow_context_bits flow_context;
};

struct mlx5_ifc_query_fte_in_bits {
	u8         opcode[0x10];
	u8         reserved_at_10[0x10];

	u8         reserved_at_20[0x10];
	u8         op_mod[0x10];

	u8         reserved_at_40[0x40];

	u8         table_type[0x8];
	u8         reserved_at_88[0x18];

	u8         reserved_at_a0[0x8];
	u8         table_id[0x18];

	u8         reserved_at_c0[0x40];

	u8         flow_index[0x20];

	u8         reserved_at_120[0xe0];
};

struct mlx5_ifc_match_definer_format_0_bits {
	u8         reserved_at_0[0x100];

	u8         metadata_reg_c_0[0x20];

	u8         metadata_reg_c_1[0x20];

	u8         outer_dmac_47_16[0x20];

	u8         outer_dmac_15_0[0x10];
	u8         outer_ethertype[0x10];

	u8         reserved_at_180[0x1];
	u8         sx_sniffer[0x1];
	u8         functional_lb[0x1];
	u8         outer_ip_frag[0x1];
	u8         outer_qp_type[0x2];
	u8         outer_encap_type[0x2];
	u8         port_number[0x2];
	u8         outer_l3_type[0x2];
	u8         outer_l4_type[0x2];
	u8         outer_first_vlan_type[0x2];
	u8         outer_first_vlan_prio[0x3];
	u8         outer_first_vlan_cfi[0x1];
	u8         outer_first_vlan_vid[0xc];

	u8         outer_l4_type_ext[0x4];
	u8         reserved_at_1a4[0x2];
	u8         outer_ipsec_layer[0x2];
	u8         outer_l2_type[0x2];
	u8         force_lb[0x1];
	u8         outer_l2_ok[0x1];
	u8         outer_l3_ok[0x1];
	u8         outer_l4_ok[0x1];
	u8         outer_second_vlan_type[0x2];
	u8         outer_second_vlan_prio[0x3];
	u8         outer_second_vlan_cfi[0x1];
	u8         outer_second_vlan_vid[0xc];

	u8         outer_smac_47_16[0x20];

	u8         outer_smac_15_0[0x10];
	u8         inner_ipv4_checksum_ok[0x1];
	u8         inner_l4_checksum_ok[0x1];
	u8         outer_ipv4_checksum_ok[0x1];
	u8         outer_l4_checksum_ok[0x1];
	u8         inner_l3_ok[0x1];
	u8         inner_l4_ok[0x1];
	u8         outer_l3_ok_duplicate[0x1];
	u8         outer_l4_ok_duplicate[0x1];
	u8         outer_tcp_cwr[0x1];
	u8         outer_tcp_ece[0x1];
	u8         outer_tcp_urg[0x1];
	u8         outer_tcp_ack[0x1];
	u8         outer_tcp_psh[0x1];
	u8         outer_tcp_rst[0x1];
	u8         outer_tcp_syn[0x1];
	u8         outer_tcp_fin[0x1];
};

struct mlx5_ifc_match_definer_format_22_bits {
	u8         reserved_at_0[0x100];

	u8         outer_ip_src_addr[0x20];

	u8         outer_ip_dest_addr[0x20];

	u8         outer_l4_sport[0x10];
	u8         outer_l4_dport[0x10];

	u8         reserved_at_160[0x1];
	u8         sx_sniffer[0x1];
	u8         functional_lb[0x1];
	u8         outer_ip_frag[0x1];
	u8         outer_qp_type[0x2];
	u8         outer_encap_type[0x2];
	u8         port_number[0x2];
	u8         outer_l3_type[0x2];
	u8         outer_l4_type[0x2];
	u8         outer_first_vlan_type[0x2];
	u8         outer_first_vlan_prio[0x3];
	u8         outer_first_vlan_cfi[0x1];
	u8         outer_first_vlan_vid[0xc];

	u8         metadata_reg_c_0[0x20];

	u8         outer_dmac_47_16[0x20];

	u8         outer_smac_47_16[0x20];

	u8         outer_smac_15_0[0x10];
	u8         outer_dmac_15_0[0x10];
};

struct mlx5_ifc_match_definer_format_23_bits {
	u8         reserved_at_0[0x100];

	u8         inner_ip_src_addr[0x20];

	u8         inner_ip_dest_addr[0x20];

	u8         inner_l4_sport[0x10];
	u8         inner_l4_dport[0x10];

	u8         reserved_at_160[0x1];
	u8         sx_sniffer[0x1];
	u8         functional_lb[0x1];
	u8         inner_ip_frag[0x1];
	u8         inner_qp_type[0x2];
	u8         inner_encap_type[0x2];
	u8         port_number[0x2];
	u8         inner_l3_type[0x2];
	u8         inner_l4_type[0x2];
	u8         inner_first_vlan_type[0x2];
	u8         inner_first_vlan_prio[0x3];
	u8         inner_first_vlan_cfi[0x1];
	u8         inner_first_vlan_vid[0xc];

	u8         tunnel_header_0[0x20];

	u8         inner_dmac_47_16[0x20];

	u8         inner_smac_47_16[0x20];

	u8         inner_smac_15_0[0x10];
	u8         inner_dmac_15_0[0x10];
};

struct mlx5_ifc_match_definer_format_29_bits {
	u8         reserved_at_0[0xc0];

	u8         outer_ip_dest_addr[0x80];

	u8         outer_ip_src_addr[0x80];

	u8         outer_l4_sport[0x10];
	u8         outer_l4_dport[0x10];

	u8         reserved_at_1e0[0x20];
};

struct mlx5_ifc_match_definer_format_30_bits {
	u8         reserved_at_0[0xa0];

	u8         outer_ip_dest_addr[0x80];

	u8         outer_ip_src_addr[0x80];

	u8         outer_dmac_47_16[0x20];

	u8         outer_smac_47_16[0x20];

	u8         outer_smac_15_0[0x10];
	u8         outer_dmac_15_0[0x10];
};

struct mlx5_ifc_match_definer_format_31_bits {
	u8         reserved_at_0[0xc0];

	u8         inner_ip_dest_addr[0x80];

	u8         inner_ip_src_addr[0x80];

	u8         inner_l4_sport[0x10];
	u8         inner_l4_dport[0x10];

	u8         reserved_at_1e0[0x20];
};

struct mlx5_ifc_match_definer_format_32_bits {
	u8         reserved_at_0[0xa0];

	u8         inner_ip_dest_addr[0x80];

	u8         inner_ip_src_addr[0x80];

	u8         inner_dmac_47_16[0x20];

	u8         inner_smac_47_16[0x20];

	u8         inner_smac_15_0[0x10];
	u8         inner_dmac_15_0[0x10];
};

struct mlx5_ifc_match_definer_bits {
	u8         modify_field_select[0x40];

	u8         reserved_at_40[0x40];

	u8         reserved_at_80[0x10];
	u8         format_id[0x10];

	u8         reserved_at_a0[0x160];

	u8         match_mask[16][0x20];
};

struct mlx5_ifc_general_obj_in_cmd_hdr_bits {
	u8         opcode[0x10];
	u8         uid[0x10];

	u8         vhca_tunnel_id[0x10];
	u8         obj_type[0x10];

	u8         obj_id[0x20];

	u8         reserved_at_60[0x20];
};

struct mlx5_ifc_general_obj_out_cmd_hdr_bits {
	u8         status[0x8];
	u8         reserved_at_8[0x18];

	u8         syndrome[0x20];

	u8         obj_id[0x20];

	u8         reserved_at_60[0x20];
};

struct mlx5_ifc_create_match_definer_in_bits {
	struct mlx5_ifc_general_obj_in_cmd_hdr_bits general_obj_in_cmd_hdr;

	struct mlx5_ifc_match_definer_bits obj_context;
};

struct mlx5_ifc_create_match_definer_out_bits {
	struct mlx5_ifc_general_obj_out_cmd_hdr_bits general_obj_out_cmd_hdr;
};

enum {
	MLX5_QUERY_FLOW_GROUP_OUT_MATCH_CRITERIA_ENABLE_OUTER_HEADERS    = 0x0,
	MLX5_QUERY_FLOW_GROUP_OUT_MATCH_CRITERIA_ENABLE_MISC_PARAMETERS  = 0x1,
	MLX5_QUERY_FLOW_GROUP_OUT_MATCH_CRITERIA_ENABLE_INNER_HEADERS    = 0x2,
	MLX5_QUERY_FLOW_GROUP_IN_MATCH_CRITERIA_ENABLE_MISC_PARAMETERS_2 = 0x3,
	MLX5_QUERY_FLOW_GROUP_IN_MATCH_CRITERIA_ENABLE_MISC_PARAMETERS_3 = 0x4,
	MLX5_QUERY_FLOW_GROUP_IN_MATCH_CRITERIA_ENABLE_MISC_PARAMETERS_4 = 0x5,
	MLX5_QUERY_FLOW_GROUP_IN_MATCH_CRITERIA_ENABLE_MISC_PARAMETERS_5 = 0x6,
};

struct mlx5_ifc_query_flow_group_out_bits {
	u8         status[0x8];
	u8         reserved_at_8[0x18];

	u8         syndrome[0x20];

	u8         reserved_at_40[0xa0];

	u8         start_flow_index[0x20];

	u8         reserved_at_100[0x20];

	u8         end_flow_index[0x20];

	u8         reserved_at_140[0xa0];

	u8         reserved_at_1e0[0x18];
	u8         match_criteria_enable[0x8];

	struct mlx5_ifc_fte_match_param_bits match_criteria;

	u8         reserved_at_1200[0xe00];
};

struct mlx5_ifc_query_flow_group_in_bits {
	u8         opcode[0x10];
	u8         reserved_at_10[0x10];

	u8         reserved_at_20[0x10];
	u8         op_mod[0x10];

	u8         reserved_at_40[0x40];

	u8         table_type[0x8];
	u8         reserved_at_88[0x18];

	u8         reserved_at_a0[0x8];
	u8         table_id[0x18];

	u8         group_id[0x20];

	u8         reserved_at_e0[0x120];
};

struct mlx5_ifc_query_flow_counter_out_bits {
	u8         status[0x8];
	u8         reserved_at_8[0x18];

	u8         syndrome[0x20];

	u8         reserved_at_40[0x40];

	struct mlx5_ifc_traffic_counter_bits flow_statistics[];
};

struct mlx5_ifc_query_flow_counter_in_bits {
	u8         opcode[0x10];
	u8         reserved_at_10[0x10];

	u8         reserved_at_20[0x10];
	u8         op_mod[0x10];

	u8         reserved_at_40[0x80];

	u8         clear[0x1];
	u8         reserved_at_c1[0xf];
	u8         num_of_counters[0x10];

	u8         flow_counter_id[0x20];
};

struct mlx5_ifc_query_esw_vport_context_out_bits {
	u8         status[0x8];
	u8         reserved_at_8[0x18];

	u8         syndrome[0x20];

	u8         reserved_at_40[0x40];

	struct mlx5_ifc_esw_vport_context_bits esw_vport_context;
};

struct mlx5_ifc_query_esw_vport_context_in_bits {
	u8         opcode[0x10];
	u8         reserved_at_10[0x10];

	u8         reserved_at_20[0x10];
	u8         op_mod[0x10];

	u8         other_vport[0x1];
	u8         reserved_at_41[0xf];
	u8         vport_number[0x10];

	u8         reserved_at_60[0x20];
};

struct mlx5_ifc_modify_esw_vport_context_out_bits {
	u8         status[0x8];
	u8         reserved_at_8[0x18];

	u8         syndrome[0x20];

	u8         reserved_at_40[0x40];
};

struct mlx5_ifc_esw_vport_context_fields_select_bits {
	u8         reserved_at_0[0x1b];
	u8         fdb_to_vport_reg_c_id[0x1];
	u8         vport_cvlan_insert[0x1];
	u8         vport_svlan_insert[0x1];
	u8         vport_cvlan_strip[0x1];
	u8         vport_svlan_strip[0x1];
};

struct mlx5_ifc_modify_esw_vport_context_in_bits {
	u8         opcode[0x10];
	u8         reserved_at_10[0x10];

	u8         reserved_at_20[0x10];
	u8         op_mod[0x10];

	u8         other_vport[0x1];
	u8         reserved_at_41[0xf];
	u8         vport_number[0x10];

	struct mlx5_ifc_esw_vport_context_fields_select_bits field_select;

	struct mlx5_ifc_esw_vport_context_bits esw_vport_context;
};

struct mlx5_ifc_query_eq_out_bits {
	u8         status[0x8];
	u8         reserved_at_8[0x18];

	u8         syndrome[0x20];

	u8         reserved_at_40[0x40];

	struct mlx5_ifc_eqc_bits eq_context_entry;

	u8         reserved_at_280[0x40];

	u8         event_bitmask[0x40];

	u8         reserved_at_300[0x580];

	u8         pas[][0x40];
};

struct mlx5_ifc_query_eq_in_bits {
	u8         opcode[0x10];
	u8         reserved_at_10[0x10];

	u8         reserved_at_20[0x10];
	u8         op_mod[0x10];

	u8         reserved_at_40[0x18];
	u8         eq_number[0x8];

	u8         reserved_at_60[0x20];
};

struct mlx5_ifc_packet_reformat_context_in_bits {
	u8         reformat_type[0x8];
	u8         reserved_at_8[0x4];
	u8         reformat_param_0[0x4];
	u8         reserved_at_10[0x6];
	u8         reformat_data_size[0xa];

	u8         reformat_param_1[0x8];
	u8         reserved_at_28[0x8];
	u8         reformat_data[2][0x8];

	u8         more_reformat_data[][0x8];
};

struct mlx5_ifc_query_packet_reformat_context_out_bits {
	u8         status[0x8];
	u8         reserved_at_8[0x18];

	u8         syndrome[0x20];

	u8         reserved_at_40[0xa0];

	struct mlx5_ifc_packet_reformat_context_in_bits packet_reformat_context[];
};

struct mlx5_ifc_query_packet_reformat_context_in_bits {
	u8         opcode[0x10];
	u8         reserved_at_10[0x10];

	u8         reserved_at_20[0x10];
	u8         op_mod[0x10];

	u8         packet_reformat_id[0x20];

	u8         reserved_at_60[0xa0];
};

struct mlx5_ifc_alloc_packet_reformat_context_out_bits {
	u8         status[0x8];
	u8         reserved_at_8[0x18];

	u8         syndrome[0x20];

	u8         packet_reformat_id[0x20];

	u8         reserved_at_60[0x20];
};

enum {
	MLX5_REFORMAT_CONTEXT_ANCHOR_MAC_START = 0x1,
	MLX5_REFORMAT_CONTEXT_ANCHOR_IP_START = 0x7,
	MLX5_REFORMAT_CONTEXT_ANCHOR_TCP_UDP_START = 0x9,
};

enum mlx5_reformat_ctx_type {
	MLX5_REFORMAT_TYPE_L2_TO_VXLAN = 0x0,
	MLX5_REFORMAT_TYPE_L2_TO_NVGRE = 0x1,
	MLX5_REFORMAT_TYPE_L2_TO_L2_TUNNEL = 0x2,
	MLX5_REFORMAT_TYPE_L3_TUNNEL_TO_L2 = 0x3,
	MLX5_REFORMAT_TYPE_L2_TO_L3_TUNNEL = 0x4,
	MLX5_REFORMAT_TYPE_INSERT_HDR = 0xf,
	MLX5_REFORMAT_TYPE_REMOVE_HDR = 0x10,
};

struct mlx5_ifc_alloc_packet_reformat_context_in_bits {
	u8         opcode[0x10];
	u8         reserved_at_10[0x10];

	u8         reserved_at_20[0x10];
	u8         op_mod[0x10];

	u8         reserved_at_40[0xa0];

	struct mlx5_ifc_packet_reformat_context_in_bits packet_reformat_context;
};

struct mlx5_ifc_dealloc_packet_reformat_context_out_bits {
	u8         status[0x8];
	u8         reserved_at_8[0x18];

	u8         syndrome[0x20];

	u8         reserved_at_40[0x40];
};

struct mlx5_ifc_dealloc_packet_reformat_context_in_bits {
	u8         opcode[0x10];
	u8         reserved_at_10[0x10];

	u8         reserved_20[0x10];
	u8         op_mod[0x10];

	u8         packet_reformat_id[0x20];

	u8         reserved_60[0x20];
};

struct mlx5_ifc_set_action_in_bits {
	u8         action_type[0x4];
	u8         field[0xc];
	u8         reserved_at_10[0x3];
	u8         offset[0x5];
	u8         reserved_at_18[0x3];
	u8         length[0x5];

	u8         data[0x20];
};

struct mlx5_ifc_add_action_in_bits {
	u8         action_type[0x4];
	u8         field[0xc];
	u8         reserved_at_10[0x10];

	u8         data[0x20];
};

struct mlx5_ifc_copy_action_in_bits {
	u8         action_type[0x4];
	u8         src_field[0xc];
	u8         reserved_at_10[0x3];
	u8         src_offset[0x5];
	u8         reserved_at_18[0x3];
	u8         length[0x5];

	u8         reserved_at_20[0x4];
	u8         dst_field[0xc];
	u8         reserved_at_30[0x3];
	u8         dst_offset[0x5];
	u8         reserved_at_38[0x8];
};

union mlx5_ifc_set_add_copy_action_in_auto_bits {
	struct mlx5_ifc_set_action_in_bits  set_action_in;
	struct mlx5_ifc_add_action_in_bits  add_action_in;
	struct mlx5_ifc_copy_action_in_bits copy_action_in;
	u8         reserved_at_0[0x40];
};

enum {
	MLX5_ACTION_TYPE_SET   = 0x1,
	MLX5_ACTION_TYPE_ADD   = 0x2,
	MLX5_ACTION_TYPE_COPY  = 0x3,
};

enum {
	MLX5_ACTION_IN_FIELD_OUT_SMAC_47_16    = 0x1,
	MLX5_ACTION_IN_FIELD_OUT_SMAC_15_0     = 0x2,
	MLX5_ACTION_IN_FIELD_OUT_ETHERTYPE     = 0x3,
	MLX5_ACTION_IN_FIELD_OUT_DMAC_47_16    = 0x4,
	MLX5_ACTION_IN_FIELD_OUT_DMAC_15_0     = 0x5,
	MLX5_ACTION_IN_FIELD_OUT_IP_DSCP       = 0x6,
	MLX5_ACTION_IN_FIELD_OUT_TCP_FLAGS     = 0x7,
	MLX5_ACTION_IN_FIELD_OUT_TCP_SPORT     = 0x8,
	MLX5_ACTION_IN_FIELD_OUT_TCP_DPORT     = 0x9,
	MLX5_ACTION_IN_FIELD_OUT_IP_TTL        = 0xa,
	MLX5_ACTION_IN_FIELD_OUT_UDP_SPORT     = 0xb,
	MLX5_ACTION_IN_FIELD_OUT_UDP_DPORT     = 0xc,
	MLX5_ACTION_IN_FIELD_OUT_SIPV6_127_96  = 0xd,
	MLX5_ACTION_IN_FIELD_OUT_SIPV6_95_64   = 0xe,
	MLX5_ACTION_IN_FIELD_OUT_SIPV6_63_32   = 0xf,
	MLX5_ACTION_IN_FIELD_OUT_SIPV6_31_0    = 0x10,
	MLX5_ACTION_IN_FIELD_OUT_DIPV6_127_96  = 0x11,
	MLX5_ACTION_IN_FIELD_OUT_DIPV6_95_64   = 0x12,
	MLX5_ACTION_IN_FIELD_OUT_DIPV6_63_32   = 0x13,
	MLX5_ACTION_IN_FIELD_OUT_DIPV6_31_0    = 0x14,
	MLX5_ACTION_IN_FIELD_OUT_SIPV4         = 0x15,
	MLX5_ACTION_IN_FIELD_OUT_DIPV4         = 0x16,
	MLX5_ACTION_IN_FIELD_OUT_FIRST_VID     = 0x17,
	MLX5_ACTION_IN_FIELD_OUT_IPV6_HOPLIMIT = 0x47,
	MLX5_ACTION_IN_FIELD_METADATA_REG_A    = 0x49,
	MLX5_ACTION_IN_FIELD_METADATA_REG_B    = 0x50,
	MLX5_ACTION_IN_FIELD_METADATA_REG_C_0  = 0x51,
	MLX5_ACTION_IN_FIELD_METADATA_REG_C_1  = 0x52,
	MLX5_ACTION_IN_FIELD_METADATA_REG_C_2  = 0x53,
	MLX5_ACTION_IN_FIELD_METADATA_REG_C_3  = 0x54,
	MLX5_ACTION_IN_FIELD_METADATA_REG_C_4  = 0x55,
	MLX5_ACTION_IN_FIELD_METADATA_REG_C_5  = 0x56,
	MLX5_ACTION_IN_FIELD_METADATA_REG_C_6  = 0x57,
	MLX5_ACTION_IN_FIELD_METADATA_REG_C_7  = 0x58,
	MLX5_ACTION_IN_FIELD_OUT_TCP_SEQ_NUM   = 0x59,
	MLX5_ACTION_IN_FIELD_OUT_TCP_ACK_NUM   = 0x5B,
	MLX5_ACTION_IN_FIELD_IPSEC_SYNDROME    = 0x5D,
	MLX5_ACTION_IN_FIELD_OUT_EMD_47_32     = 0x6F,
	MLX5_ACTION_IN_FIELD_OUT_EMD_31_0      = 0x70,
};

struct mlx5_ifc_alloc_modify_header_context_out_bits {
	u8         status[0x8];
	u8         reserved_at_8[0x18];

	u8         syndrome[0x20];

	u8         modify_header_id[0x20];

	u8         reserved_at_60[0x20];
};

struct mlx5_ifc_alloc_modify_header_context_in_bits {
	u8         opcode[0x10];
	u8         reserved_at_10[0x10];

	u8         reserved_at_20[0x10];
	u8         op_mod[0x10];

	u8         reserved_at_40[0x20];

	u8         table_type[0x8];
	u8         reserved_at_68[0x10];
	u8         num_of_actions[0x8];

	union mlx5_ifc_set_add_copy_action_in_auto_bits actions[];
};

struct mlx5_ifc_dealloc_modify_header_context_out_bits {
	u8         status[0x8];
	u8         reserved_at_8[0x18];

	u8         syndrome[0x20];

	u8         reserved_at_40[0x40];
};

struct mlx5_ifc_dealloc_modify_header_context_in_bits {
	u8         opcode[0x10];
	u8         reserved_at_10[0x10];

	u8         reserved_at_20[0x10];
	u8         op_mod[0x10];

	u8         modify_header_id[0x20];

	u8         reserved_at_60[0x20];
};

struct mlx5_ifc_query_modify_header_context_in_bits {
	u8         opcode[0x10];
	u8         uid[0x10];

	u8         reserved_at_20[0x10];
	u8         op_mod[0x10];

	u8         modify_header_id[0x20];

	u8         reserved_at_60[0xa0];
};

struct mlx5_ifc_query_dct_out_bits {
	u8         status[0x8];
	u8         reserved_at_8[0x18];

	u8         syndrome[0x20];

	u8         reserved_at_40[0x40];

	struct mlx5_ifc_dctc_bits dct_context_entry;

	u8         reserved_at_280[0x180];
};

struct mlx5_ifc_query_dct_in_bits {
	u8         opcode[0x10];
	u8         reserved_at_10[0x10];

	u8         reserved_at_20[0x10];
	u8         op_mod[0x10];

	u8         reserved_at_40[0x8];
	u8         dctn[0x18];

	u8         reserved_at_60[0x20];
};

struct mlx5_ifc_query_cq_out_bits {
	u8         status[0x8];
	u8         reserved_at_8[0x18];

	u8         syndrome[0x20];

	u8         reserved_at_40[0x40];

	struct mlx5_ifc_cqc_bits cq_context;

	u8         reserved_at_280[0x600];

	u8         pas[][0x40];
};

struct mlx5_ifc_query_cq_in_bits {
	u8         opcode[0x10];
	u8         reserved_at_10[0x10];

	u8         reserved_at_20[0x10];
	u8         op_mod[0x10];

	u8         reserved_at_40[0x8];
	u8         cqn[0x18];

	u8         reserved_at_60[0x20];
};

struct mlx5_ifc_query_cong_status_out_bits {
	u8         status[0x8];
	u8         reserved_at_8[0x18];

	u8         syndrome[0x20];

	u8         reserved_at_40[0x20];

	u8         enable[0x1];
	u8         tag_enable[0x1];
	u8         reserved_at_62[0x1e];
};

struct mlx5_ifc_query_cong_status_in_bits {
	u8         opcode[0x10];
	u8         reserved_at_10[0x10];

	u8         reserved_at_20[0x10];
	u8         op_mod[0x10];

	u8         reserved_at_40[0x18];
	u8         priority[0x4];
	u8         cong_protocol[0x4];

	u8         reserved_at_60[0x20];
};

struct mlx5_ifc_query_cong_statistics_out_bits {
	u8         status[0x8];
	u8         reserved_at_8[0x18];

	u8         syndrome[0x20];

	u8         reserved_at_40[0x40];

	u8         rp_cur_flows[0x20];

	u8         sum_flows[0x20];

	u8         rp_cnp_ignored_high[0x20];

	u8         rp_cnp_ignored_low[0x20];

	u8         rp_cnp_handled_high[0x20];

	u8         rp_cnp_handled_low[0x20];

	u8         reserved_at_140[0x100];

	u8         time_stamp_high[0x20];

	u8         time_stamp_low[0x20];

	u8         accumulators_period[0x20];

	u8         np_ecn_marked_roce_packets_high[0x20];

	u8         np_ecn_marked_roce_packets_low[0x20];

	u8         np_cnp_sent_high[0x20];

	u8         np_cnp_sent_low[0x20];

	u8         reserved_at_320[0x560];
};

struct mlx5_ifc_query_cong_statistics_in_bits {
	u8         opcode[0x10];
	u8         reserved_at_10[0x10];

	u8         reserved_at_20[0x10];
	u8         op_mod[0x10];

	u8         clear[0x1];
	u8         reserved_at_41[0x1f];

	u8         reserved_at_60[0x20];
};

struct mlx5_ifc_query_cong_params_out_bits {
	u8         status[0x8];
	u8         reserved_at_8[0x18];

	u8         syndrome[0x20];

	u8         reserved_at_40[0x40];

	union mlx5_ifc_cong_control_roce_ecn_auto_bits congestion_parameters;
};

struct mlx5_ifc_query_cong_params_in_bits {
	u8         opcode[0x10];
	u8         reserved_at_10[0x10];

	u8         reserved_at_20[0x10];
	u8         op_mod[0x10];

	u8         reserved_at_40[0x1c];
	u8         cong_protocol[0x4];

	u8         reserved_at_60[0x20];
};

struct mlx5_ifc_query_adapter_out_bits {
	u8         status[0x8];
	u8         reserved_at_8[0x18];

	u8         syndrome[0x20];

	u8         reserved_at_40[0x40];

	struct mlx5_ifc_query_adapter_param_block_bits query_adapter_struct;
};

struct mlx5_ifc_query_adapter_in_bits {
	u8         opcode[0x10];
	u8         reserved_at_10[0x10];

	u8         reserved_at_20[0x10];
	u8         op_mod[0x10];

	u8         reserved_at_40[0x40];
};

struct mlx5_ifc_qp_2rst_out_bits {
	u8         status[0x8];
	u8         reserved_at_8[0x18];

	u8         syndrome[0x20];

	u8         reserved_at_40[0x40];
};

struct mlx5_ifc_qp_2rst_in_bits {
	u8         opcode[0x10];
	u8         uid[0x10];

	u8         reserved_at_20[0x10];
	u8         op_mod[0x10];

	u8         reserved_at_40[0x8];
	u8         qpn[0x18];

	u8         reserved_at_60[0x20];
};

struct mlx5_ifc_qp_2err_out_bits {
	u8         status[0x8];
	u8         reserved_at_8[0x18];

	u8         syndrome[0x20];

	u8         reserved_at_40[0x40];
};

struct mlx5_ifc_qp_2err_in_bits {
	u8         opcode[0x10];
	u8         uid[0x10];

	u8         reserved_at_20[0x10];
	u8         op_mod[0x10];

	u8         reserved_at_40[0x8];
	u8         qpn[0x18];

	u8         reserved_at_60[0x20];
};

struct mlx5_ifc_page_fault_resume_out_bits {
	u8         status[0x8];
	u8         reserved_at_8[0x18];

	u8         syndrome[0x20];

	u8         reserved_at_40[0x40];
};

struct mlx5_ifc_page_fault_resume_in_bits {
	u8         opcode[0x10];
	u8         reserved_at_10[0x10];

	u8         reserved_at_20[0x10];
	u8         op_mod[0x10];

	u8         error[0x1];
	u8         reserved_at_41[0x4];
	u8         page_fault_type[0x3];
	u8         wq_number[0x18];

	u8         reserved_at_60[0x8];
	u8         token[0x18];
};

struct mlx5_ifc_nop_out_bits {
	u8         status[0x8];
	u8         reserved_at_8[0x18];

	u8         syndrome[0x20];

	u8         reserved_at_40[0x40];
};

struct mlx5_ifc_nop_in_bits {
	u8         opcode[0x10];
	u8         reserved_at_10[0x10];

	u8         reserved_at_20[0x10];
	u8         op_mod[0x10];

	u8         reserved_at_40[0x40];
};

struct mlx5_ifc_modify_vport_state_out_bits {
	u8         status[0x8];
	u8         reserved_at_8[0x18];

	u8         syndrome[0x20];

	u8         reserved_at_40[0x40];
};

struct mlx5_ifc_modify_vport_state_in_bits {
	u8         opcode[0x10];
	u8         reserved_at_10[0x10];

	u8         reserved_at_20[0x10];
	u8         op_mod[0x10];

	u8         other_vport[0x1];
	u8         reserved_at_41[0xf];
	u8         vport_number[0x10];

	u8         reserved_at_60[0x18];
	u8         admin_state[0x4];
	u8         reserved_at_7c[0x4];
};

struct mlx5_ifc_modify_tis_out_bits {
	u8         status[0x8];
	u8         reserved_at_8[0x18];

	u8         syndrome[0x20];

	u8         reserved_at_40[0x40];
};

struct mlx5_ifc_modify_tis_bitmask_bits {
	u8         reserved_at_0[0x20];

	u8         reserved_at_20[0x1d];
	u8         lag_tx_port_affinity[0x1];
	u8         strict_lag_tx_port_affinity[0x1];
	u8         prio[0x1];
};

struct mlx5_ifc_modify_tis_in_bits {
	u8         opcode[0x10];
	u8         uid[0x10];

	u8         reserved_at_20[0x10];
	u8         op_mod[0x10];

	u8         reserved_at_40[0x8];
	u8         tisn[0x18];

	u8         reserved_at_60[0x20];

	struct mlx5_ifc_modify_tis_bitmask_bits bitmask;

	u8         reserved_at_c0[0x40];

	struct mlx5_ifc_tisc_bits ctx;
};

struct mlx5_ifc_modify_tir_bitmask_bits {
	u8	   reserved_at_0[0x20];

	u8         reserved_at_20[0x1b];
	u8         self_lb_en[0x1];
	u8         reserved_at_3c[0x1];
	u8         hash[0x1];
	u8         reserved_at_3e[0x1];
	u8         packet_merge[0x1];
};

struct mlx5_ifc_modify_tir_out_bits {
	u8         status[0x8];
	u8         reserved_at_8[0x18];

	u8         syndrome[0x20];

	u8         reserved_at_40[0x40];
};

struct mlx5_ifc_modify_tir_in_bits {
	u8         opcode[0x10];
	u8         uid[0x10];

	u8         reserved_at_20[0x10];
	u8         op_mod[0x10];

	u8         reserved_at_40[0x8];
	u8         tirn[0x18];

	u8         reserved_at_60[0x20];

	struct mlx5_ifc_modify_tir_bitmask_bits bitmask;

	u8         reserved_at_c0[0x40];

	struct mlx5_ifc_tirc_bits ctx;
};

struct mlx5_ifc_modify_sq_out_bits {
	u8         status[0x8];
	u8         reserved_at_8[0x18];

	u8         syndrome[0x20];

	u8         reserved_at_40[0x40];
};

struct mlx5_ifc_modify_sq_in_bits {
	u8         opcode[0x10];
	u8         uid[0x10];

	u8         reserved_at_20[0x10];
	u8         op_mod[0x10];

	u8         sq_state[0x4];
	u8         reserved_at_44[0x4];
	u8         sqn[0x18];

	u8         reserved_at_60[0x20];

	u8         modify_bitmask[0x40];

	u8         reserved_at_c0[0x40];

	struct mlx5_ifc_sqc_bits ctx;
};

struct mlx5_ifc_modify_scheduling_element_out_bits {
	u8         status[0x8];
	u8         reserved_at_8[0x18];

	u8         syndrome[0x20];

	u8         reserved_at_40[0x1c0];
};

enum {
	MODIFY_SCHEDULING_ELEMENT_IN_MODIFY_BITMASK_BW_SHARE = 0x1,
	MODIFY_SCHEDULING_ELEMENT_IN_MODIFY_BITMASK_MAX_AVERAGE_BW = 0x2,
};

struct mlx5_ifc_modify_scheduling_element_in_bits {
	u8         opcode[0x10];
	u8         reserved_at_10[0x10];

	u8         reserved_at_20[0x10];
	u8         op_mod[0x10];

	u8         scheduling_hierarchy[0x8];
	u8         reserved_at_48[0x18];

	u8         scheduling_element_id[0x20];

	u8         reserved_at_80[0x20];

	u8         modify_bitmask[0x20];

	u8         reserved_at_c0[0x40];

	struct mlx5_ifc_scheduling_context_bits scheduling_context;

	u8         reserved_at_300[0x100];
};

struct mlx5_ifc_modify_rqt_out_bits {
	u8         status[0x8];
	u8         reserved_at_8[0x18];

	u8         syndrome[0x20];

	u8         reserved_at_40[0x40];
};

struct mlx5_ifc_rqt_bitmask_bits {
	u8	   reserved_at_0[0x20];

	u8         reserved_at_20[0x1f];
	u8         rqn_list[0x1];
};

struct mlx5_ifc_modify_rqt_in_bits {
	u8         opcode[0x10];
	u8         uid[0x10];

	u8         reserved_at_20[0x10];
	u8         op_mod[0x10];

	u8         reserved_at_40[0x8];
	u8         rqtn[0x18];

	u8         reserved_at_60[0x20];

	struct mlx5_ifc_rqt_bitmask_bits bitmask;

	u8         reserved_at_c0[0x40];

	struct mlx5_ifc_rqtc_bits ctx;
};

struct mlx5_ifc_modify_rq_out_bits {
	u8         status[0x8];
	u8         reserved_at_8[0x18];

	u8         syndrome[0x20];

	u8         reserved_at_40[0x40];
};

enum {
	MLX5_MODIFY_RQ_IN_MODIFY_BITMASK_VSD = 1ULL << 1,
	MLX5_MODIFY_RQ_IN_MODIFY_BITMASK_SCATTER_FCS = 1ULL << 2,
	MLX5_MODIFY_RQ_IN_MODIFY_BITMASK_RQ_COUNTER_SET_ID = 1ULL << 3,
};

struct mlx5_ifc_modify_rq_in_bits {
	u8         opcode[0x10];
	u8         uid[0x10];

	u8         reserved_at_20[0x10];
	u8         op_mod[0x10];

	u8         rq_state[0x4];
	u8         reserved_at_44[0x4];
	u8         rqn[0x18];

	u8         reserved_at_60[0x20];

	u8         modify_bitmask[0x40];

	u8         reserved_at_c0[0x40];

	struct mlx5_ifc_rqc_bits ctx;
};

struct mlx5_ifc_modify_rmp_out_bits {
	u8         status[0x8];
	u8         reserved_at_8[0x18];

	u8         syndrome[0x20];

	u8         reserved_at_40[0x40];
};

struct mlx5_ifc_rmp_bitmask_bits {
	u8	   reserved_at_0[0x20];

	u8         reserved_at_20[0x1f];
	u8         lwm[0x1];
};

struct mlx5_ifc_modify_rmp_in_bits {
	u8         opcode[0x10];
	u8         uid[0x10];

	u8         reserved_at_20[0x10];
	u8         op_mod[0x10];

	u8         rmp_state[0x4];
	u8         reserved_at_44[0x4];
	u8         rmpn[0x18];

	u8         reserved_at_60[0x20];

	struct mlx5_ifc_rmp_bitmask_bits bitmask;

	u8         reserved_at_c0[0x40];

	struct mlx5_ifc_rmpc_bits ctx;
};

struct mlx5_ifc_modify_nic_vport_context_out_bits {
	u8         status[0x8];
	u8         reserved_at_8[0x18];

	u8         syndrome[0x20];

	u8         reserved_at_40[0x40];
};

struct mlx5_ifc_modify_nic_vport_field_select_bits {
	u8         reserved_at_0[0x12];
	u8	   affiliation[0x1];
	u8	   reserved_at_13[0x1];
	u8         disable_uc_local_lb[0x1];
	u8         disable_mc_local_lb[0x1];
	u8         node_guid[0x1];
	u8         port_guid[0x1];
	u8         min_inline[0x1];
	u8         mtu[0x1];
	u8         change_event[0x1];
	u8         promisc[0x1];
	u8         permanent_address[0x1];
	u8         addresses_list[0x1];
	u8         roce_en[0x1];
	u8         reserved_at_1f[0x1];
};

struct mlx5_ifc_modify_nic_vport_context_in_bits {
	u8         opcode[0x10];
	u8         reserved_at_10[0x10];

	u8         reserved_at_20[0x10];
	u8         op_mod[0x10];

	u8         other_vport[0x1];
	u8         reserved_at_41[0xf];
	u8         vport_number[0x10];

	struct mlx5_ifc_modify_nic_vport_field_select_bits field_select;

	u8         reserved_at_80[0x780];

	struct mlx5_ifc_nic_vport_context_bits nic_vport_context;
};

struct mlx5_ifc_modify_hca_vport_context_out_bits {
	u8         status[0x8];
	u8         reserved_at_8[0x18];

	u8         syndrome[0x20];

	u8         reserved_at_40[0x40];
};

struct mlx5_ifc_modify_hca_vport_context_in_bits {
	u8         opcode[0x10];
	u8         reserved_at_10[0x10];

	u8         reserved_at_20[0x10];
	u8         op_mod[0x10];

	u8         other_vport[0x1];
	u8         reserved_at_41[0xb];
	u8         port_num[0x4];
	u8         vport_number[0x10];

	u8         reserved_at_60[0x20];

	struct mlx5_ifc_hca_vport_context_bits hca_vport_context;
};

struct mlx5_ifc_modify_cq_out_bits {
	u8         status[0x8];
	u8         reserved_at_8[0x18];

	u8         syndrome[0x20];

	u8         reserved_at_40[0x40];
};

enum {
	MLX5_MODIFY_CQ_IN_OP_MOD_MODIFY_CQ  = 0x0,
	MLX5_MODIFY_CQ_IN_OP_MOD_RESIZE_CQ  = 0x1,
};

struct mlx5_ifc_modify_cq_in_bits {
	u8         opcode[0x10];
	u8         uid[0x10];

	u8         reserved_at_20[0x10];
	u8         op_mod[0x10];

	u8         reserved_at_40[0x8];
	u8         cqn[0x18];

	union mlx5_ifc_modify_field_select_resize_field_select_auto_bits modify_field_select_resize_field_select;

	struct mlx5_ifc_cqc_bits cq_context;

	u8         reserved_at_280[0x60];

	u8         cq_umem_valid[0x1];
	u8         reserved_at_2e1[0x1f];

	u8         reserved_at_300[0x580];

	u8         pas[][0x40];
};

struct mlx5_ifc_modify_cong_status_out_bits {
	u8         status[0x8];
	u8         reserved_at_8[0x18];

	u8         syndrome[0x20];

	u8         reserved_at_40[0x40];
};

struct mlx5_ifc_modify_cong_status_in_bits {
	u8         opcode[0x10];
	u8         reserved_at_10[0x10];

	u8         reserved_at_20[0x10];
	u8         op_mod[0x10];

	u8         reserved_at_40[0x18];
	u8         priority[0x4];
	u8         cong_protocol[0x4];

	u8         enable[0x1];
	u8         tag_enable[0x1];
	u8         reserved_at_62[0x1e];
};

struct mlx5_ifc_modify_cong_params_out_bits {
	u8         status[0x8];
	u8         reserved_at_8[0x18];

	u8         syndrome[0x20];

	u8         reserved_at_40[0x40];
};

struct mlx5_ifc_modify_cong_params_in_bits {
	u8         opcode[0x10];
	u8         reserved_at_10[0x10];

	u8         reserved_at_20[0x10];
	u8         op_mod[0x10];

	u8         reserved_at_40[0x1c];
	u8         cong_protocol[0x4];

	union mlx5_ifc_field_select_802_1_r_roce_auto_bits field_select;

	u8         reserved_at_80[0x80];

	union mlx5_ifc_cong_control_roce_ecn_auto_bits congestion_parameters;
};

struct mlx5_ifc_manage_pages_out_bits {
	u8         status[0x8];
	u8         reserved_at_8[0x18];

	u8         syndrome[0x20];

	u8         output_num_entries[0x20];

	u8         reserved_at_60[0x20];

	u8         pas[][0x40];
};

enum {
	MLX5_MANAGE_PAGES_IN_OP_MOD_ALLOCATION_FAIL     = 0x0,
	MLX5_MANAGE_PAGES_IN_OP_MOD_ALLOCATION_SUCCESS  = 0x1,
	MLX5_MANAGE_PAGES_IN_OP_MOD_HCA_RETURN_PAGES    = 0x2,
};

struct mlx5_ifc_manage_pages_in_bits {
	u8         opcode[0x10];
	u8         reserved_at_10[0x10];

	u8         reserved_at_20[0x10];
	u8         op_mod[0x10];

	u8         embedded_cpu_function[0x1];
	u8         reserved_at_41[0xf];
	u8         function_id[0x10];

	u8         input_num_entries[0x20];

	u8         pas[][0x40];
};

struct mlx5_ifc_mad_ifc_out_bits {
	u8         status[0x8];
	u8         reserved_at_8[0x18];

	u8         syndrome[0x20];

	u8         reserved_at_40[0x40];

	u8         response_mad_packet[256][0x8];
};

struct mlx5_ifc_mad_ifc_in_bits {
	u8         opcode[0x10];
	u8         reserved_at_10[0x10];

	u8         reserved_at_20[0x10];
	u8         op_mod[0x10];

	u8         remote_lid[0x10];
	u8         reserved_at_50[0x8];
	u8         port[0x8];

	u8         reserved_at_60[0x20];

	u8         mad[256][0x8];
};

struct mlx5_ifc_init_hca_out_bits {
	u8         status[0x8];
	u8         reserved_at_8[0x18];

	u8         syndrome[0x20];

	u8         reserved_at_40[0x40];
};

struct mlx5_ifc_init_hca_in_bits {
	u8         opcode[0x10];
	u8         reserved_at_10[0x10];

	u8         reserved_at_20[0x10];
	u8         op_mod[0x10];

	u8         reserved_at_40[0x40];
	u8	   sw_owner_id[4][0x20];
};

struct mlx5_ifc_init2rtr_qp_out_bits {
	u8         status[0x8];
	u8         reserved_at_8[0x18];

	u8         syndrome[0x20];

	u8         reserved_at_40[0x20];
	u8         ece[0x20];
};

struct mlx5_ifc_init2rtr_qp_in_bits {
	u8         opcode[0x10];
	u8         uid[0x10];

	u8         reserved_at_20[0x10];
	u8         op_mod[0x10];

	u8         reserved_at_40[0x8];
	u8         qpn[0x18];

	u8         reserved_at_60[0x20];

	u8         opt_param_mask[0x20];

	u8         ece[0x20];

	struct mlx5_ifc_qpc_bits qpc;

	u8         reserved_at_800[0x80];
};

struct mlx5_ifc_init2init_qp_out_bits {
	u8         status[0x8];
	u8         reserved_at_8[0x18];

	u8         syndrome[0x20];

	u8         reserved_at_40[0x20];
	u8         ece[0x20];
};

struct mlx5_ifc_init2init_qp_in_bits {
	u8         opcode[0x10];
	u8         uid[0x10];

	u8         reserved_at_20[0x10];
	u8         op_mod[0x10];

	u8         reserved_at_40[0x8];
	u8         qpn[0x18];

	u8         reserved_at_60[0x20];

	u8         opt_param_mask[0x20];

	u8         ece[0x20];

	struct mlx5_ifc_qpc_bits qpc;

	u8         reserved_at_800[0x80];
};

struct mlx5_ifc_get_dropped_packet_log_out_bits {
	u8         status[0x8];
	u8         reserved_at_8[0x18];

	u8         syndrome[0x20];

	u8         reserved_at_40[0x40];

	u8         packet_headers_log[128][0x8];

	u8         packet_syndrome[64][0x8];
};

struct mlx5_ifc_get_dropped_packet_log_in_bits {
	u8         opcode[0x10];
	u8         reserved_at_10[0x10];

	u8         reserved_at_20[0x10];
	u8         op_mod[0x10];

	u8         reserved_at_40[0x40];
};

struct mlx5_ifc_gen_eqe_in_bits {
	u8         opcode[0x10];
	u8         reserved_at_10[0x10];

	u8         reserved_at_20[0x10];
	u8         op_mod[0x10];

	u8         reserved_at_40[0x18];
	u8         eq_number[0x8];

	u8         reserved_at_60[0x20];

	u8         eqe[64][0x8];
};

struct mlx5_ifc_gen_eq_out_bits {
	u8         status[0x8];
	u8         reserved_at_8[0x18];

	u8         syndrome[0x20];

	u8         reserved_at_40[0x40];
};

struct mlx5_ifc_enable_hca_out_bits {
	u8         status[0x8];
	u8         reserved_at_8[0x18];

	u8         syndrome[0x20];

	u8         reserved_at_40[0x20];
};

struct mlx5_ifc_enable_hca_in_bits {
	u8         opcode[0x10];
	u8         reserved_at_10[0x10];

	u8         reserved_at_20[0x10];
	u8         op_mod[0x10];

	u8         embedded_cpu_function[0x1];
	u8         reserved_at_41[0xf];
	u8         function_id[0x10];

	u8         reserved_at_60[0x20];
};

struct mlx5_ifc_drain_dct_out_bits {
	u8         status[0x8];
	u8         reserved_at_8[0x18];

	u8         syndrome[0x20];

	u8         reserved_at_40[0x40];
};

struct mlx5_ifc_drain_dct_in_bits {
	u8         opcode[0x10];
	u8         uid[0x10];

	u8         reserved_at_20[0x10];
	u8         op_mod[0x10];

	u8         reserved_at_40[0x8];
	u8         dctn[0x18];

	u8         reserved_at_60[0x20];
};

struct mlx5_ifc_disable_hca_out_bits {
	u8         status[0x8];
	u8         reserved_at_8[0x18];

	u8         syndrome[0x20];

	u8         reserved_at_40[0x20];
};

struct mlx5_ifc_disable_hca_in_bits {
	u8         opcode[0x10];
	u8         reserved_at_10[0x10];

	u8         reserved_at_20[0x10];
	u8         op_mod[0x10];

	u8         embedded_cpu_function[0x1];
	u8         reserved_at_41[0xf];
	u8         function_id[0x10];

	u8         reserved_at_60[0x20];
};

struct mlx5_ifc_detach_from_mcg_out_bits {
	u8         status[0x8];
	u8         reserved_at_8[0x18];

	u8         syndrome[0x20];

	u8         reserved_at_40[0x40];
};

struct mlx5_ifc_detach_from_mcg_in_bits {
	u8         opcode[0x10];
	u8         uid[0x10];

	u8         reserved_at_20[0x10];
	u8         op_mod[0x10];

	u8         reserved_at_40[0x8];
	u8         qpn[0x18];

	u8         reserved_at_60[0x20];

	u8         multicast_gid[16][0x8];
};

struct mlx5_ifc_destroy_xrq_out_bits {
	u8         status[0x8];
	u8         reserved_at_8[0x18];

	u8         syndrome[0x20];

	u8         reserved_at_40[0x40];
};

struct mlx5_ifc_destroy_xrq_in_bits {
	u8         opcode[0x10];
	u8         uid[0x10];

	u8         reserved_at_20[0x10];
	u8         op_mod[0x10];

	u8         reserved_at_40[0x8];
	u8         xrqn[0x18];

	u8         reserved_at_60[0x20];
};

struct mlx5_ifc_destroy_xrc_srq_out_bits {
	u8         status[0x8];
	u8         reserved_at_8[0x18];

	u8         syndrome[0x20];

	u8         reserved_at_40[0x40];
};

struct mlx5_ifc_destroy_xrc_srq_in_bits {
	u8         opcode[0x10];
	u8         uid[0x10];

	u8         reserved_at_20[0x10];
	u8         op_mod[0x10];

	u8         reserved_at_40[0x8];
	u8         xrc_srqn[0x18];

	u8         reserved_at_60[0x20];
};

struct mlx5_ifc_destroy_tis_out_bits {
	u8         status[0x8];
	u8         reserved_at_8[0x18];

	u8         syndrome[0x20];

	u8         reserved_at_40[0x40];
};

struct mlx5_ifc_destroy_tis_in_bits {
	u8         opcode[0x10];
	u8         uid[0x10];

	u8         reserved_at_20[0x10];
	u8         op_mod[0x10];

	u8         reserved_at_40[0x8];
	u8         tisn[0x18];

	u8         reserved_at_60[0x20];
};

struct mlx5_ifc_destroy_tir_out_bits {
	u8         status[0x8];
	u8         reserved_at_8[0x18];

	u8         syndrome[0x20];

	u8         reserved_at_40[0x40];
};

struct mlx5_ifc_destroy_tir_in_bits {
	u8         opcode[0x10];
	u8         uid[0x10];

	u8         reserved_at_20[0x10];
	u8         op_mod[0x10];

	u8         reserved_at_40[0x8];
	u8         tirn[0x18];

	u8         reserved_at_60[0x20];
};

struct mlx5_ifc_destroy_srq_out_bits {
	u8         status[0x8];
	u8         reserved_at_8[0x18];

	u8         syndrome[0x20];

	u8         reserved_at_40[0x40];
};

struct mlx5_ifc_destroy_srq_in_bits {
	u8         opcode[0x10];
	u8         uid[0x10];

	u8         reserved_at_20[0x10];
	u8         op_mod[0x10];

	u8         reserved_at_40[0x8];
	u8         srqn[0x18];

	u8         reserved_at_60[0x20];
};

struct mlx5_ifc_destroy_sq_out_bits {
	u8         status[0x8];
	u8         reserved_at_8[0x18];

	u8         syndrome[0x20];

	u8         reserved_at_40[0x40];
};

struct mlx5_ifc_destroy_sq_in_bits {
	u8         opcode[0x10];
	u8         uid[0x10];

	u8         reserved_at_20[0x10];
	u8         op_mod[0x10];

	u8         reserved_at_40[0x8];
	u8         sqn[0x18];

	u8         reserved_at_60[0x20];
};

struct mlx5_ifc_destroy_scheduling_element_out_bits {
	u8         status[0x8];
	u8         reserved_at_8[0x18];

	u8         syndrome[0x20];

	u8         reserved_at_40[0x1c0];
};

struct mlx5_ifc_destroy_scheduling_element_in_bits {
	u8         opcode[0x10];
	u8         reserved_at_10[0x10];

	u8         reserved_at_20[0x10];
	u8         op_mod[0x10];

	u8         scheduling_hierarchy[0x8];
	u8         reserved_at_48[0x18];

	u8         scheduling_element_id[0x20];

	u8         reserved_at_80[0x180];
};

struct mlx5_ifc_destroy_rqt_out_bits {
	u8         status[0x8];
	u8         reserved_at_8[0x18];

	u8         syndrome[0x20];

	u8         reserved_at_40[0x40];
};

struct mlx5_ifc_destroy_rqt_in_bits {
	u8         opcode[0x10];
	u8         uid[0x10];

	u8         reserved_at_20[0x10];
	u8         op_mod[0x10];

	u8         reserved_at_40[0x8];
	u8         rqtn[0x18];

	u8         reserved_at_60[0x20];
};

struct mlx5_ifc_destroy_rq_out_bits {
	u8         status[0x8];
	u8         reserved_at_8[0x18];

	u8         syndrome[0x20];

	u8         reserved_at_40[0x40];
};

struct mlx5_ifc_destroy_rq_in_bits {
	u8         opcode[0x10];
	u8         uid[0x10];

	u8         reserved_at_20[0x10];
	u8         op_mod[0x10];

	u8         reserved_at_40[0x8];
	u8         rqn[0x18];

	u8         reserved_at_60[0x20];
};

struct mlx5_ifc_set_delay_drop_params_in_bits {
	u8         opcode[0x10];
	u8         reserved_at_10[0x10];

	u8         reserved_at_20[0x10];
	u8         op_mod[0x10];

	u8         reserved_at_40[0x20];

	u8         reserved_at_60[0x10];
	u8         delay_drop_timeout[0x10];
};

struct mlx5_ifc_set_delay_drop_params_out_bits {
	u8         status[0x8];
	u8         reserved_at_8[0x18];

	u8         syndrome[0x20];

	u8         reserved_at_40[0x40];
};

struct mlx5_ifc_destroy_rmp_out_bits {
	u8         status[0x8];
	u8         reserved_at_8[0x18];

	u8         syndrome[0x20];

	u8         reserved_at_40[0x40];
};

struct mlx5_ifc_destroy_rmp_in_bits {
	u8         opcode[0x10];
	u8         uid[0x10];

	u8         reserved_at_20[0x10];
	u8         op_mod[0x10];

	u8         reserved_at_40[0x8];
	u8         rmpn[0x18];

	u8         reserved_at_60[0x20];
};

struct mlx5_ifc_destroy_qp_out_bits {
	u8         status[0x8];
	u8         reserved_at_8[0x18];

	u8         syndrome[0x20];

	u8         reserved_at_40[0x40];
};

struct mlx5_ifc_destroy_qp_in_bits {
	u8         opcode[0x10];
	u8         uid[0x10];

	u8         reserved_at_20[0x10];
	u8         op_mod[0x10];

	u8         reserved_at_40[0x8];
	u8         qpn[0x18];

	u8         reserved_at_60[0x20];
};

struct mlx5_ifc_destroy_psv_out_bits {
	u8         status[0x8];
	u8         reserved_at_8[0x18];

	u8         syndrome[0x20];

	u8         reserved_at_40[0x40];
};

struct mlx5_ifc_destroy_psv_in_bits {
	u8         opcode[0x10];
	u8         reserved_at_10[0x10];

	u8         reserved_at_20[0x10];
	u8         op_mod[0x10];

	u8         reserved_at_40[0x8];
	u8         psvn[0x18];

	u8         reserved_at_60[0x20];
};

struct mlx5_ifc_destroy_mkey_out_bits {
	u8         status[0x8];
	u8         reserved_at_8[0x18];

	u8         syndrome[0x20];

	u8         reserved_at_40[0x40];
};

struct mlx5_ifc_destroy_mkey_in_bits {
	u8         opcode[0x10];
	u8         uid[0x10];

	u8         reserved_at_20[0x10];
	u8         op_mod[0x10];

	u8         reserved_at_40[0x8];
	u8         mkey_index[0x18];

	u8         reserved_at_60[0x20];
};

struct mlx5_ifc_destroy_flow_table_out_bits {
	u8         status[0x8];
	u8         reserved_at_8[0x18];

	u8         syndrome[0x20];

	u8         reserved_at_40[0x40];
};

struct mlx5_ifc_destroy_flow_table_in_bits {
	u8         opcode[0x10];
	u8         reserved_at_10[0x10];

	u8         reserved_at_20[0x10];
	u8         op_mod[0x10];

	u8         other_vport[0x1];
	u8         reserved_at_41[0xf];
	u8         vport_number[0x10];

	u8         reserved_at_60[0x20];

	u8         table_type[0x8];
	u8         reserved_at_88[0x18];

	u8         reserved_at_a0[0x8];
	u8         table_id[0x18];

	u8         reserved_at_c0[0x140];
};

struct mlx5_ifc_destroy_flow_group_out_bits {
	u8         status[0x8];
	u8         reserved_at_8[0x18];

	u8         syndrome[0x20];

	u8         reserved_at_40[0x40];
};

struct mlx5_ifc_destroy_flow_group_in_bits {
	u8         opcode[0x10];
	u8         reserved_at_10[0x10];

	u8         reserved_at_20[0x10];
	u8         op_mod[0x10];

	u8         other_vport[0x1];
	u8         reserved_at_41[0xf];
	u8         vport_number[0x10];

	u8         reserved_at_60[0x20];

	u8         table_type[0x8];
	u8         reserved_at_88[0x18];

	u8         reserved_at_a0[0x8];
	u8         table_id[0x18];

	u8         group_id[0x20];

	u8         reserved_at_e0[0x120];
};

struct mlx5_ifc_destroy_eq_out_bits {
	u8         status[0x8];
	u8         reserved_at_8[0x18];

	u8         syndrome[0x20];

	u8         reserved_at_40[0x40];
};

struct mlx5_ifc_destroy_eq_in_bits {
	u8         opcode[0x10];
	u8         reserved_at_10[0x10];

	u8         reserved_at_20[0x10];
	u8         op_mod[0x10];

	u8         reserved_at_40[0x18];
	u8         eq_number[0x8];

	u8         reserved_at_60[0x20];
};

struct mlx5_ifc_destroy_dct_out_bits {
	u8         status[0x8];
	u8         reserved_at_8[0x18];

	u8         syndrome[0x20];

	u8         reserved_at_40[0x40];
};

struct mlx5_ifc_destroy_dct_in_bits {
	u8         opcode[0x10];
	u8         uid[0x10];

	u8         reserved_at_20[0x10];
	u8         op_mod[0x10];

	u8         reserved_at_40[0x8];
	u8         dctn[0x18];

	u8         reserved_at_60[0x20];
};

struct mlx5_ifc_destroy_cq_out_bits {
	u8         status[0x8];
	u8         reserved_at_8[0x18];

	u8         syndrome[0x20];

	u8         reserved_at_40[0x40];
};

struct mlx5_ifc_destroy_cq_in_bits {
	u8         opcode[0x10];
	u8         uid[0x10];

	u8         reserved_at_20[0x10];
	u8         op_mod[0x10];

	u8         reserved_at_40[0x8];
	u8         cqn[0x18];

	u8         reserved_at_60[0x20];
};

struct mlx5_ifc_delete_vxlan_udp_dport_out_bits {
	u8         status[0x8];
	u8         reserved_at_8[0x18];

	u8         syndrome[0x20];

	u8         reserved_at_40[0x40];
};

struct mlx5_ifc_delete_vxlan_udp_dport_in_bits {
	u8         opcode[0x10];
	u8         reserved_at_10[0x10];

	u8         reserved_at_20[0x10];
	u8         op_mod[0x10];

	u8         reserved_at_40[0x20];

	u8         reserved_at_60[0x10];
	u8         vxlan_udp_port[0x10];
};

struct mlx5_ifc_delete_l2_table_entry_out_bits {
	u8         status[0x8];
	u8         reserved_at_8[0x18];

	u8         syndrome[0x20];

	u8         reserved_at_40[0x40];
};

struct mlx5_ifc_delete_l2_table_entry_in_bits {
	u8         opcode[0x10];
	u8         reserved_at_10[0x10];

	u8         reserved_at_20[0x10];
	u8         op_mod[0x10];

	u8         reserved_at_40[0x60];

	u8         reserved_at_a0[0x8];
	u8         table_index[0x18];

	u8         reserved_at_c0[0x140];
};

struct mlx5_ifc_delete_fte_out_bits {
	u8         status[0x8];
	u8         reserved_at_8[0x18];

	u8         syndrome[0x20];

	u8         reserved_at_40[0x40];
};

struct mlx5_ifc_delete_fte_in_bits {
	u8         opcode[0x10];
	u8         reserved_at_10[0x10];

	u8         reserved_at_20[0x10];
	u8         op_mod[0x10];

	u8         other_vport[0x1];
	u8         reserved_at_41[0xf];
	u8         vport_number[0x10];

	u8         reserved_at_60[0x20];

	u8         table_type[0x8];
	u8         reserved_at_88[0x18];

	u8         reserved_at_a0[0x8];
	u8         table_id[0x18];

	u8         reserved_at_c0[0x40];

	u8         flow_index[0x20];

	u8         reserved_at_120[0xe0];
};

struct mlx5_ifc_dealloc_xrcd_out_bits {
	u8         status[0x8];
	u8         reserved_at_8[0x18];

	u8         syndrome[0x20];

	u8         reserved_at_40[0x40];
};

struct mlx5_ifc_dealloc_xrcd_in_bits {
	u8         opcode[0x10];
	u8         uid[0x10];

	u8         reserved_at_20[0x10];
	u8         op_mod[0x10];

	u8         reserved_at_40[0x8];
	u8         xrcd[0x18];

	u8         reserved_at_60[0x20];
};

struct mlx5_ifc_dealloc_uar_out_bits {
	u8         status[0x8];
	u8         reserved_at_8[0x18];

	u8         syndrome[0x20];

	u8         reserved_at_40[0x40];
};

struct mlx5_ifc_dealloc_uar_in_bits {
	u8         opcode[0x10];
	u8         uid[0x10];

	u8         reserved_at_20[0x10];
	u8         op_mod[0x10];

	u8         reserved_at_40[0x8];
	u8         uar[0x18];

	u8         reserved_at_60[0x20];
};

struct mlx5_ifc_dealloc_transport_domain_out_bits {
	u8         status[0x8];
	u8         reserved_at_8[0x18];

	u8         syndrome[0x20];

	u8         reserved_at_40[0x40];
};

struct mlx5_ifc_dealloc_transport_domain_in_bits {
	u8         opcode[0x10];
	u8         uid[0x10];

	u8         reserved_at_20[0x10];
	u8         op_mod[0x10];

	u8         reserved_at_40[0x8];
	u8         transport_domain[0x18];

	u8         reserved_at_60[0x20];
};

struct mlx5_ifc_dealloc_q_counter_out_bits {
	u8         status[0x8];
	u8         reserved_at_8[0x18];

	u8         syndrome[0x20];

	u8         reserved_at_40[0x40];
};

struct mlx5_ifc_dealloc_q_counter_in_bits {
	u8         opcode[0x10];
	u8         reserved_at_10[0x10];

	u8         reserved_at_20[0x10];
	u8         op_mod[0x10];

	u8         reserved_at_40[0x18];
	u8         counter_set_id[0x8];

	u8         reserved_at_60[0x20];
};

struct mlx5_ifc_dealloc_pd_out_bits {
	u8         status[0x8];
	u8         reserved_at_8[0x18];

	u8         syndrome[0x20];

	u8         reserved_at_40[0x40];
};

struct mlx5_ifc_dealloc_pd_in_bits {
	u8         opcode[0x10];
	u8         uid[0x10];

	u8         reserved_at_20[0x10];
	u8         op_mod[0x10];

	u8         reserved_at_40[0x8];
	u8         pd[0x18];

	u8         reserved_at_60[0x20];
};

struct mlx5_ifc_dealloc_flow_counter_out_bits {
	u8         status[0x8];
	u8         reserved_at_8[0x18];

	u8         syndrome[0x20];

	u8         reserved_at_40[0x40];
};

struct mlx5_ifc_dealloc_flow_counter_in_bits {
	u8         opcode[0x10];
	u8         reserved_at_10[0x10];

	u8         reserved_at_20[0x10];
	u8         op_mod[0x10];

	u8         flow_counter_id[0x20];

	u8         reserved_at_60[0x20];
};

struct mlx5_ifc_create_xrq_out_bits {
	u8         status[0x8];
	u8         reserved_at_8[0x18];

	u8         syndrome[0x20];

	u8         reserved_at_40[0x8];
	u8         xrqn[0x18];

	u8         reserved_at_60[0x20];
};

struct mlx5_ifc_create_xrq_in_bits {
	u8         opcode[0x10];
	u8         uid[0x10];

	u8         reserved_at_20[0x10];
	u8         op_mod[0x10];

	u8         reserved_at_40[0x40];

	struct mlx5_ifc_xrqc_bits xrq_context;
};

struct mlx5_ifc_create_xrc_srq_out_bits {
	u8         status[0x8];
	u8         reserved_at_8[0x18];

	u8         syndrome[0x20];

	u8         reserved_at_40[0x8];
	u8         xrc_srqn[0x18];

	u8         reserved_at_60[0x20];
};

struct mlx5_ifc_create_xrc_srq_in_bits {
	u8         opcode[0x10];
	u8         uid[0x10];

	u8         reserved_at_20[0x10];
	u8         op_mod[0x10];

	u8         reserved_at_40[0x40];

	struct mlx5_ifc_xrc_srqc_bits xrc_srq_context_entry;

	u8         reserved_at_280[0x60];

	u8         xrc_srq_umem_valid[0x1];
	u8         reserved_at_2e1[0x1f];

	u8         reserved_at_300[0x580];

	u8         pas[][0x40];
};

struct mlx5_ifc_create_tis_out_bits {
	u8         status[0x8];
	u8         reserved_at_8[0x18];

	u8         syndrome[0x20];

	u8         reserved_at_40[0x8];
	u8         tisn[0x18];

	u8         reserved_at_60[0x20];
};

struct mlx5_ifc_create_tis_in_bits {
	u8         opcode[0x10];
	u8         uid[0x10];

	u8         reserved_at_20[0x10];
	u8         op_mod[0x10];

	u8         reserved_at_40[0xc0];

	struct mlx5_ifc_tisc_bits ctx;
};

struct mlx5_ifc_create_tir_out_bits {
	u8         status[0x8];
	u8         icm_address_63_40[0x18];

	u8         syndrome[0x20];

	u8         icm_address_39_32[0x8];
	u8         tirn[0x18];

	u8         icm_address_31_0[0x20];
};

struct mlx5_ifc_create_tir_in_bits {
	u8         opcode[0x10];
	u8         uid[0x10];

	u8         reserved_at_20[0x10];
	u8         op_mod[0x10];

	u8         reserved_at_40[0xc0];

	struct mlx5_ifc_tirc_bits ctx;
};

struct mlx5_ifc_create_srq_out_bits {
	u8         status[0x8];
	u8         reserved_at_8[0x18];

	u8         syndrome[0x20];

	u8         reserved_at_40[0x8];
	u8         srqn[0x18];

	u8         reserved_at_60[0x20];
};

struct mlx5_ifc_create_srq_in_bits {
	u8         opcode[0x10];
	u8         uid[0x10];

	u8         reserved_at_20[0x10];
	u8         op_mod[0x10];

	u8         reserved_at_40[0x40];

	struct mlx5_ifc_srqc_bits srq_context_entry;

	u8         reserved_at_280[0x600];

	u8         pas[][0x40];
};

struct mlx5_ifc_create_sq_out_bits {
	u8         status[0x8];
	u8         reserved_at_8[0x18];

	u8         syndrome[0x20];

	u8         reserved_at_40[0x8];
	u8         sqn[0x18];

	u8         reserved_at_60[0x20];
};

struct mlx5_ifc_create_sq_in_bits {
	u8         opcode[0x10];
	u8         uid[0x10];

	u8         reserved_at_20[0x10];
	u8         op_mod[0x10];

	u8         reserved_at_40[0xc0];

	struct mlx5_ifc_sqc_bits ctx;
};

struct mlx5_ifc_create_scheduling_element_out_bits {
	u8         status[0x8];
	u8         reserved_at_8[0x18];

	u8         syndrome[0x20];

	u8         reserved_at_40[0x40];

	u8         scheduling_element_id[0x20];

	u8         reserved_at_a0[0x160];
};

struct mlx5_ifc_create_scheduling_element_in_bits {
	u8         opcode[0x10];
	u8         reserved_at_10[0x10];

	u8         reserved_at_20[0x10];
	u8         op_mod[0x10];

	u8         scheduling_hierarchy[0x8];
	u8         reserved_at_48[0x18];

	u8         reserved_at_60[0xa0];

	struct mlx5_ifc_scheduling_context_bits scheduling_context;

	u8         reserved_at_300[0x100];
};

struct mlx5_ifc_create_rqt_out_bits {
	u8         status[0x8];
	u8         reserved_at_8[0x18];

	u8         syndrome[0x20];

	u8         reserved_at_40[0x8];
	u8         rqtn[0x18];

	u8         reserved_at_60[0x20];
};

struct mlx5_ifc_create_rqt_in_bits {
	u8         opcode[0x10];
	u8         uid[0x10];

	u8         reserved_at_20[0x10];
	u8         op_mod[0x10];

	u8         reserved_at_40[0xc0];

	struct mlx5_ifc_rqtc_bits rqt_context;
};

struct mlx5_ifc_create_rq_out_bits {
	u8         status[0x8];
	u8         reserved_at_8[0x18];

	u8         syndrome[0x20];

	u8         reserved_at_40[0x8];
	u8         rqn[0x18];

	u8         reserved_at_60[0x20];
};

struct mlx5_ifc_create_rq_in_bits {
	u8         opcode[0x10];
	u8         uid[0x10];

	u8         reserved_at_20[0x10];
	u8         op_mod[0x10];

	u8         reserved_at_40[0xc0];

	struct mlx5_ifc_rqc_bits ctx;
};

struct mlx5_ifc_create_rmp_out_bits {
	u8         status[0x8];
	u8         reserved_at_8[0x18];

	u8         syndrome[0x20];

	u8         reserved_at_40[0x8];
	u8         rmpn[0x18];

	u8         reserved_at_60[0x20];
};

struct mlx5_ifc_create_rmp_in_bits {
	u8         opcode[0x10];
	u8         uid[0x10];

	u8         reserved_at_20[0x10];
	u8         op_mod[0x10];

	u8         reserved_at_40[0xc0];

	struct mlx5_ifc_rmpc_bits ctx;
};

struct mlx5_ifc_create_qp_out_bits {
	u8         status[0x8];
	u8         reserved_at_8[0x18];

	u8         syndrome[0x20];

	u8         reserved_at_40[0x8];
	u8         qpn[0x18];

	u8         ece[0x20];
};

struct mlx5_ifc_create_qp_in_bits {
	u8         opcode[0x10];
	u8         uid[0x10];

	u8         reserved_at_20[0x10];
	u8         op_mod[0x10];

	u8         reserved_at_40[0x8];
	u8         input_qpn[0x18];

	u8         reserved_at_60[0x20];
	u8         opt_param_mask[0x20];

	u8         ece[0x20];

	struct mlx5_ifc_qpc_bits qpc;

	u8         reserved_at_800[0x60];

	u8         wq_umem_valid[0x1];
	u8         reserved_at_861[0x1f];

	u8         pas[][0x40];
};

struct mlx5_ifc_create_psv_out_bits {
	u8         status[0x8];
	u8         reserved_at_8[0x18];

	u8         syndrome[0x20];

	u8         reserved_at_40[0x40];

	u8         reserved_at_80[0x8];
	u8         psv0_index[0x18];

	u8         reserved_at_a0[0x8];
	u8         psv1_index[0x18];

	u8         reserved_at_c0[0x8];
	u8         psv2_index[0x18];

	u8         reserved_at_e0[0x8];
	u8         psv3_index[0x18];
};

struct mlx5_ifc_create_psv_in_bits {
	u8         opcode[0x10];
	u8         reserved_at_10[0x10];

	u8         reserved_at_20[0x10];
	u8         op_mod[0x10];

	u8         num_psv[0x4];
	u8         reserved_at_44[0x4];
	u8         pd[0x18];

	u8         reserved_at_60[0x20];
};

struct mlx5_ifc_create_mkey_out_bits {
	u8         status[0x8];
	u8         reserved_at_8[0x18];

	u8         syndrome[0x20];

	u8         reserved_at_40[0x8];
	u8         mkey_index[0x18];

	u8         reserved_at_60[0x20];
};

struct mlx5_ifc_create_mkey_in_bits {
	u8         opcode[0x10];
	u8         uid[0x10];

	u8         reserved_at_20[0x10];
	u8         op_mod[0x10];

	u8         reserved_at_40[0x20];

	u8         pg_access[0x1];
	u8         mkey_umem_valid[0x1];
	u8         reserved_at_62[0x1e];

	struct mlx5_ifc_mkc_bits memory_key_mkey_entry;

	u8         reserved_at_280[0x80];

	u8         translations_octword_actual_size[0x20];

	u8         reserved_at_320[0x560];

	u8         klm_pas_mtt[][0x20];
};

enum {
	MLX5_FLOW_TABLE_TYPE_NIC_RX		= 0x0,
	MLX5_FLOW_TABLE_TYPE_NIC_TX		= 0x1,
	MLX5_FLOW_TABLE_TYPE_ESW_EGRESS_ACL	= 0x2,
	MLX5_FLOW_TABLE_TYPE_ESW_INGRESS_ACL	= 0x3,
	MLX5_FLOW_TABLE_TYPE_FDB		= 0X4,
	MLX5_FLOW_TABLE_TYPE_SNIFFER_RX		= 0X5,
	MLX5_FLOW_TABLE_TYPE_SNIFFER_TX		= 0X6,
};

struct mlx5_ifc_create_flow_table_out_bits {
	u8         status[0x8];
	u8         icm_address_63_40[0x18];

	u8         syndrome[0x20];

	u8         icm_address_39_32[0x8];
	u8         table_id[0x18];

	u8         icm_address_31_0[0x20];
};

struct mlx5_ifc_create_flow_table_in_bits {
	u8         opcode[0x10];
	u8         reserved_at_10[0x10];

	u8         reserved_at_20[0x10];
	u8         op_mod[0x10];

	u8         other_vport[0x1];
	u8         reserved_at_41[0xf];
	u8         vport_number[0x10];

	u8         reserved_at_60[0x20];

	u8         table_type[0x8];
	u8         reserved_at_88[0x18];

	u8         reserved_at_a0[0x20];

	struct mlx5_ifc_flow_table_context_bits flow_table_context;
};

struct mlx5_ifc_create_flow_group_out_bits {
	u8         status[0x8];
	u8         reserved_at_8[0x18];

	u8         syndrome[0x20];

	u8         reserved_at_40[0x8];
	u8         group_id[0x18];

	u8         reserved_at_60[0x20];
};

enum {
	MLX5_CREATE_FLOW_GROUP_IN_GROUP_TYPE_TCAM_SUBTABLE  = 0x0,
	MLX5_CREATE_FLOW_GROUP_IN_GROUP_TYPE_HASH_SPLIT     = 0x1,
};

enum {
	MLX5_CREATE_FLOW_GROUP_IN_MATCH_CRITERIA_ENABLE_OUTER_HEADERS     = 0x0,
	MLX5_CREATE_FLOW_GROUP_IN_MATCH_CRITERIA_ENABLE_MISC_PARAMETERS   = 0x1,
	MLX5_CREATE_FLOW_GROUP_IN_MATCH_CRITERIA_ENABLE_INNER_HEADERS     = 0x2,
	MLX5_CREATE_FLOW_GROUP_IN_MATCH_CRITERIA_ENABLE_MISC_PARAMETERS_2 = 0x3,
};

struct mlx5_ifc_create_flow_group_in_bits {
	u8         opcode[0x10];
	u8         reserved_at_10[0x10];

	u8         reserved_at_20[0x10];
	u8         op_mod[0x10];

	u8         other_vport[0x1];
	u8         reserved_at_41[0xf];
	u8         vport_number[0x10];

	u8         reserved_at_60[0x20];

	u8         table_type[0x8];
	u8         reserved_at_88[0x4];
	u8         group_type[0x4];
	u8         reserved_at_90[0x10];

	u8         reserved_at_a0[0x8];
	u8         table_id[0x18];

	u8         source_eswitch_owner_vhca_id_valid[0x1];

	u8         reserved_at_c1[0x1f];

	u8         start_flow_index[0x20];

	u8         reserved_at_100[0x20];

	u8         end_flow_index[0x20];

	u8         reserved_at_140[0x10];
	u8         match_definer_id[0x10];

	u8         reserved_at_160[0x80];

	u8         reserved_at_1e0[0x18];
	u8         match_criteria_enable[0x8];

	struct mlx5_ifc_fte_match_param_bits match_criteria;

	u8         reserved_at_1200[0xe00];
};

struct mlx5_ifc_create_eq_out_bits {
	u8         status[0x8];
	u8         reserved_at_8[0x18];

	u8         syndrome[0x20];

	u8         reserved_at_40[0x18];
	u8         eq_number[0x8];

	u8         reserved_at_60[0x20];
};

struct mlx5_ifc_create_eq_in_bits {
	u8         opcode[0x10];
	u8         uid[0x10];

	u8         reserved_at_20[0x10];
	u8         op_mod[0x10];

	u8         reserved_at_40[0x40];

	struct mlx5_ifc_eqc_bits eq_context_entry;

	u8         reserved_at_280[0x40];

	u8         event_bitmask[4][0x40];

	u8         reserved_at_3c0[0x4c0];

	u8         pas[][0x40];
};

struct mlx5_ifc_create_dct_out_bits {
	u8         status[0x8];
	u8         reserved_at_8[0x18];

	u8         syndrome[0x20];

	u8         reserved_at_40[0x8];
	u8         dctn[0x18];

	u8         ece[0x20];
};

struct mlx5_ifc_create_dct_in_bits {
	u8         opcode[0x10];
	u8         uid[0x10];

	u8         reserved_at_20[0x10];
	u8         op_mod[0x10];

	u8         reserved_at_40[0x40];

	struct mlx5_ifc_dctc_bits dct_context_entry;

	u8         reserved_at_280[0x180];
};

struct mlx5_ifc_create_cq_out_bits {
	u8         status[0x8];
	u8         reserved_at_8[0x18];

	u8         syndrome[0x20];

	u8         reserved_at_40[0x8];
	u8         cqn[0x18];

	u8         reserved_at_60[0x20];
};

struct mlx5_ifc_create_cq_in_bits {
	u8         opcode[0x10];
	u8         uid[0x10];

	u8         reserved_at_20[0x10];
	u8         op_mod[0x10];

	u8         reserved_at_40[0x40];

	struct mlx5_ifc_cqc_bits cq_context;

	u8         reserved_at_280[0x60];

	u8         cq_umem_valid[0x1];
	u8         reserved_at_2e1[0x59f];

	u8         pas[][0x40];
};

struct mlx5_ifc_config_int_moderation_out_bits {
	u8         status[0x8];
	u8         reserved_at_8[0x18];

	u8         syndrome[0x20];

	u8         reserved_at_40[0x4];
	u8         min_delay[0xc];
	u8         int_vector[0x10];

	u8         reserved_at_60[0x20];
};

enum {
	MLX5_CONFIG_INT_MODERATION_IN_OP_MOD_WRITE  = 0x0,
	MLX5_CONFIG_INT_MODERATION_IN_OP_MOD_READ   = 0x1,
};

struct mlx5_ifc_config_int_moderation_in_bits {
	u8         opcode[0x10];
	u8         reserved_at_10[0x10];

	u8         reserved_at_20[0x10];
	u8         op_mod[0x10];

	u8         reserved_at_40[0x4];
	u8         min_delay[0xc];
	u8         int_vector[0x10];

	u8         reserved_at_60[0x20];
};

struct mlx5_ifc_attach_to_mcg_out_bits {
	u8         status[0x8];
	u8         reserved_at_8[0x18];

	u8         syndrome[0x20];

	u8         reserved_at_40[0x40];
};

struct mlx5_ifc_attach_to_mcg_in_bits {
	u8         opcode[0x10];
	u8         uid[0x10];

	u8         reserved_at_20[0x10];
	u8         op_mod[0x10];

	u8         reserved_at_40[0x8];
	u8         qpn[0x18];

	u8         reserved_at_60[0x20];

	u8         multicast_gid[16][0x8];
};

struct mlx5_ifc_arm_xrq_out_bits {
	u8         status[0x8];
	u8         reserved_at_8[0x18];

	u8         syndrome[0x20];

	u8         reserved_at_40[0x40];
};

struct mlx5_ifc_arm_xrq_in_bits {
	u8         opcode[0x10];
	u8         reserved_at_10[0x10];

	u8         reserved_at_20[0x10];
	u8         op_mod[0x10];

	u8         reserved_at_40[0x8];
	u8         xrqn[0x18];

	u8         reserved_at_60[0x10];
	u8         lwm[0x10];
};

struct mlx5_ifc_arm_xrc_srq_out_bits {
	u8         status[0x8];
	u8         reserved_at_8[0x18];

	u8         syndrome[0x20];

	u8         reserved_at_40[0x40];
};

enum {
	MLX5_ARM_XRC_SRQ_IN_OP_MOD_XRC_SRQ  = 0x1,
};

struct mlx5_ifc_arm_xrc_srq_in_bits {
	u8         opcode[0x10];
	u8         uid[0x10];

	u8         reserved_at_20[0x10];
	u8         op_mod[0x10];

	u8         reserved_at_40[0x8];
	u8         xrc_srqn[0x18];

	u8         reserved_at_60[0x10];
	u8         lwm[0x10];
};

struct mlx5_ifc_arm_rq_out_bits {
	u8         status[0x8];
	u8         reserved_at_8[0x18];

	u8         syndrome[0x20];

	u8         reserved_at_40[0x40];
};

enum {
	MLX5_ARM_RQ_IN_OP_MOD_SRQ = 0x1,
	MLX5_ARM_RQ_IN_OP_MOD_XRQ = 0x2,
};

struct mlx5_ifc_arm_rq_in_bits {
	u8         opcode[0x10];
	u8         uid[0x10];

	u8         reserved_at_20[0x10];
	u8         op_mod[0x10];

	u8         reserved_at_40[0x8];
	u8         srq_number[0x18];

	u8         reserved_at_60[0x10];
	u8         lwm[0x10];
};

struct mlx5_ifc_arm_dct_out_bits {
	u8         status[0x8];
	u8         reserved_at_8[0x18];

	u8         syndrome[0x20];

	u8         reserved_at_40[0x40];
};

struct mlx5_ifc_arm_dct_in_bits {
	u8         opcode[0x10];
	u8         reserved_at_10[0x10];

	u8         reserved_at_20[0x10];
	u8         op_mod[0x10];

	u8         reserved_at_40[0x8];
	u8         dct_number[0x18];

	u8         reserved_at_60[0x20];
};

struct mlx5_ifc_alloc_xrcd_out_bits {
	u8         status[0x8];
	u8         reserved_at_8[0x18];

	u8         syndrome[0x20];

	u8         reserved_at_40[0x8];
	u8         xrcd[0x18];

	u8         reserved_at_60[0x20];
};

struct mlx5_ifc_alloc_xrcd_in_bits {
	u8         opcode[0x10];
	u8         uid[0x10];

	u8         reserved_at_20[0x10];
	u8         op_mod[0x10];

	u8         reserved_at_40[0x40];
};

struct mlx5_ifc_alloc_uar_out_bits {
	u8         status[0x8];
	u8         reserved_at_8[0x18];

	u8         syndrome[0x20];

	u8         reserved_at_40[0x8];
	u8         uar[0x18];

	u8         reserved_at_60[0x20];
};

struct mlx5_ifc_alloc_uar_in_bits {
	u8         opcode[0x10];
	u8         uid[0x10];

	u8         reserved_at_20[0x10];
	u8         op_mod[0x10];

	u8         reserved_at_40[0x40];
};

struct mlx5_ifc_alloc_transport_domain_out_bits {
	u8         status[0x8];
	u8         reserved_at_8[0x18];

	u8         syndrome[0x20];

	u8         reserved_at_40[0x8];
	u8         transport_domain[0x18];

	u8         reserved_at_60[0x20];
};

struct mlx5_ifc_alloc_transport_domain_in_bits {
	u8         opcode[0x10];
	u8         uid[0x10];

	u8         reserved_at_20[0x10];
	u8         op_mod[0x10];

	u8         reserved_at_40[0x40];
};

struct mlx5_ifc_alloc_q_counter_out_bits {
	u8         status[0x8];
	u8         reserved_at_8[0x18];

	u8         syndrome[0x20];

	u8         reserved_at_40[0x18];
	u8         counter_set_id[0x8];

	u8         reserved_at_60[0x20];
};

struct mlx5_ifc_alloc_q_counter_in_bits {
	u8         opcode[0x10];
	u8         uid[0x10];

	u8         reserved_at_20[0x10];
	u8         op_mod[0x10];

	u8         reserved_at_40[0x40];
};

struct mlx5_ifc_alloc_pd_out_bits {
	u8         status[0x8];
	u8         reserved_at_8[0x18];

	u8         syndrome[0x20];

	u8         reserved_at_40[0x8];
	u8         pd[0x18];

	u8         reserved_at_60[0x20];
};

struct mlx5_ifc_alloc_pd_in_bits {
	u8         opcode[0x10];
	u8         uid[0x10];

	u8         reserved_at_20[0x10];
	u8         op_mod[0x10];

	u8         reserved_at_40[0x40];
};

struct mlx5_ifc_alloc_flow_counter_out_bits {
	u8         status[0x8];
	u8         reserved_at_8[0x18];

	u8         syndrome[0x20];

	u8         flow_counter_id[0x20];

	u8         reserved_at_60[0x20];
};

struct mlx5_ifc_alloc_flow_counter_in_bits {
	u8         opcode[0x10];
	u8         reserved_at_10[0x10];

	u8         reserved_at_20[0x10];
	u8         op_mod[0x10];

	u8         reserved_at_40[0x38];
	u8         flow_counter_bulk[0x8];
};

struct mlx5_ifc_add_vxlan_udp_dport_out_bits {
	u8         status[0x8];
	u8         reserved_at_8[0x18];

	u8         syndrome[0x20];

	u8         reserved_at_40[0x40];
};

struct mlx5_ifc_add_vxlan_udp_dport_in_bits {
	u8         opcode[0x10];
	u8         reserved_at_10[0x10];

	u8         reserved_at_20[0x10];
	u8         op_mod[0x10];

	u8         reserved_at_40[0x20];

	u8         reserved_at_60[0x10];
	u8         vxlan_udp_port[0x10];
};

struct mlx5_ifc_set_pp_rate_limit_out_bits {
	u8         status[0x8];
	u8         reserved_at_8[0x18];

	u8         syndrome[0x20];

	u8         reserved_at_40[0x40];
};

struct mlx5_ifc_set_pp_rate_limit_context_bits {
	u8         rate_limit[0x20];

	u8	   burst_upper_bound[0x20];

	u8         reserved_at_40[0x10];
	u8	   typical_packet_size[0x10];

	u8         reserved_at_60[0x120];
};

struct mlx5_ifc_set_pp_rate_limit_in_bits {
	u8         opcode[0x10];
	u8         uid[0x10];

	u8         reserved_at_20[0x10];
	u8         op_mod[0x10];

	u8         reserved_at_40[0x10];
	u8         rate_limit_index[0x10];

	u8         reserved_at_60[0x20];

	struct mlx5_ifc_set_pp_rate_limit_context_bits ctx;
};

struct mlx5_ifc_access_register_out_bits {
	u8         status[0x8];
	u8         reserved_at_8[0x18];

	u8         syndrome[0x20];

	u8         reserved_at_40[0x40];

	u8         register_data[][0x20];
};

enum {
	MLX5_ACCESS_REGISTER_IN_OP_MOD_WRITE  = 0x0,
	MLX5_ACCESS_REGISTER_IN_OP_MOD_READ   = 0x1,
};

struct mlx5_ifc_access_register_in_bits {
	u8         opcode[0x10];
	u8         reserved_at_10[0x10];

	u8         reserved_at_20[0x10];
	u8         op_mod[0x10];

	u8         reserved_at_40[0x10];
	u8         register_id[0x10];

	u8         argument[0x20];

	u8         register_data[][0x20];
};

struct mlx5_ifc_sltp_reg_bits {
	u8         status[0x4];
	u8         version[0x4];
	u8         local_port[0x8];
	u8         pnat[0x2];
	u8         reserved_at_12[0x2];
	u8         lane[0x4];
	u8         reserved_at_18[0x8];

	u8         reserved_at_20[0x20];

	u8         reserved_at_40[0x7];
	u8         polarity[0x1];
	u8         ob_tap0[0x8];
	u8         ob_tap1[0x8];
	u8         ob_tap2[0x8];

	u8         reserved_at_60[0xc];
	u8         ob_preemp_mode[0x4];
	u8         ob_reg[0x8];
	u8         ob_bias[0x8];

	u8         reserved_at_80[0x20];
};

struct mlx5_ifc_slrg_reg_bits {
	u8         status[0x4];
	u8         version[0x4];
	u8         local_port[0x8];
	u8         pnat[0x2];
	u8         reserved_at_12[0x2];
	u8         lane[0x4];
	u8         reserved_at_18[0x8];

	u8         time_to_link_up[0x10];
	u8         reserved_at_30[0xc];
	u8         grade_lane_speed[0x4];

	u8         grade_version[0x8];
	u8         grade[0x18];

	u8         reserved_at_60[0x4];
	u8         height_grade_type[0x4];
	u8         height_grade[0x18];

	u8         height_dz[0x10];
	u8         height_dv[0x10];

	u8         reserved_at_a0[0x10];
	u8         height_sigma[0x10];

	u8         reserved_at_c0[0x20];

	u8         reserved_at_e0[0x4];
	u8         phase_grade_type[0x4];
	u8         phase_grade[0x18];

	u8         reserved_at_100[0x8];
	u8         phase_eo_pos[0x8];
	u8         reserved_at_110[0x8];
	u8         phase_eo_neg[0x8];

	u8         ffe_set_tested[0x10];
	u8         test_errors_per_lane[0x10];
};

struct mlx5_ifc_pvlc_reg_bits {
	u8         reserved_at_0[0x8];
	u8         local_port[0x8];
	u8         reserved_at_10[0x10];

	u8         reserved_at_20[0x1c];
	u8         vl_hw_cap[0x4];

	u8         reserved_at_40[0x1c];
	u8         vl_admin[0x4];

	u8         reserved_at_60[0x1c];
	u8         vl_operational[0x4];
};

struct mlx5_ifc_pude_reg_bits {
	u8         swid[0x8];
	u8         local_port[0x8];
	u8         reserved_at_10[0x4];
	u8         admin_status[0x4];
	u8         reserved_at_18[0x4];
	u8         oper_status[0x4];

	u8         reserved_at_20[0x60];
};

struct mlx5_ifc_ptys_reg_bits {
	u8         reserved_at_0[0x1];
	u8         an_disable_admin[0x1];
	u8         an_disable_cap[0x1];
	u8         reserved_at_3[0x5];
	u8         local_port[0x8];
	u8         reserved_at_10[0xd];
	u8         proto_mask[0x3];

	u8         an_status[0x4];
	u8         reserved_at_24[0xc];
	u8         data_rate_oper[0x10];

	u8         ext_eth_proto_capability[0x20];

	u8         eth_proto_capability[0x20];

	u8         ib_link_width_capability[0x10];
	u8         ib_proto_capability[0x10];

	u8         ext_eth_proto_admin[0x20];

	u8         eth_proto_admin[0x20];

	u8         ib_link_width_admin[0x10];
	u8         ib_proto_admin[0x10];

	u8         ext_eth_proto_oper[0x20];

	u8         eth_proto_oper[0x20];

	u8         ib_link_width_oper[0x10];
	u8         ib_proto_oper[0x10];

	u8         reserved_at_160[0x1c];
	u8         connector_type[0x4];

	u8         eth_proto_lp_advertise[0x20];

	u8         reserved_at_1a0[0x60];
};

struct mlx5_ifc_mlcr_reg_bits {
	u8         reserved_at_0[0x8];
	u8         local_port[0x8];
	u8         reserved_at_10[0x20];

	u8         beacon_duration[0x10];
	u8         reserved_at_40[0x10];

	u8         beacon_remain[0x10];
};

struct mlx5_ifc_ptas_reg_bits {
	u8         reserved_at_0[0x20];

	u8         algorithm_options[0x10];
	u8         reserved_at_30[0x4];
	u8         repetitions_mode[0x4];
	u8         num_of_repetitions[0x8];

	u8         grade_version[0x8];
	u8         height_grade_type[0x4];
	u8         phase_grade_type[0x4];
	u8         height_grade_weight[0x8];
	u8         phase_grade_weight[0x8];

	u8         gisim_measure_bits[0x10];
	u8         adaptive_tap_measure_bits[0x10];

	u8         ber_bath_high_error_threshold[0x10];
	u8         ber_bath_mid_error_threshold[0x10];

	u8         ber_bath_low_error_threshold[0x10];
	u8         one_ratio_high_threshold[0x10];

	u8         one_ratio_high_mid_threshold[0x10];
	u8         one_ratio_low_mid_threshold[0x10];

	u8         one_ratio_low_threshold[0x10];
	u8         ndeo_error_threshold[0x10];

	u8         mixer_offset_step_size[0x10];
	u8         reserved_at_110[0x8];
	u8         mix90_phase_for_voltage_bath[0x8];

	u8         mixer_offset_start[0x10];
	u8         mixer_offset_end[0x10];

	u8         reserved_at_140[0x15];
	u8         ber_test_time[0xb];
};

struct mlx5_ifc_pspa_reg_bits {
	u8         swid[0x8];
	u8         local_port[0x8];
	u8         sub_port[0x8];
	u8         reserved_at_18[0x8];

	u8         reserved_at_20[0x20];
};

struct mlx5_ifc_pqdr_reg_bits {
	u8         reserved_at_0[0x8];
	u8         local_port[0x8];
	u8         reserved_at_10[0x5];
	u8         prio[0x3];
	u8         reserved_at_18[0x6];
	u8         mode[0x2];

	u8         reserved_at_20[0x20];

	u8         reserved_at_40[0x10];
	u8         min_threshold[0x10];

	u8         reserved_at_60[0x10];
	u8         max_threshold[0x10];

	u8         reserved_at_80[0x10];
	u8         mark_probability_denominator[0x10];

	u8         reserved_at_a0[0x60];
};

struct mlx5_ifc_ppsc_reg_bits {
	u8         reserved_at_0[0x8];
	u8         local_port[0x8];
	u8         reserved_at_10[0x10];

	u8         reserved_at_20[0x60];

	u8         reserved_at_80[0x1c];
	u8         wrps_admin[0x4];

	u8         reserved_at_a0[0x1c];
	u8         wrps_status[0x4];

	u8         reserved_at_c0[0x8];
	u8         up_threshold[0x8];
	u8         reserved_at_d0[0x8];
	u8         down_threshold[0x8];

	u8         reserved_at_e0[0x20];

	u8         reserved_at_100[0x1c];
	u8         srps_admin[0x4];

	u8         reserved_at_120[0x1c];
	u8         srps_status[0x4];

	u8         reserved_at_140[0x40];
};

struct mlx5_ifc_pplr_reg_bits {
	u8         reserved_at_0[0x8];
	u8         local_port[0x8];
	u8         reserved_at_10[0x10];

	u8         reserved_at_20[0x8];
	u8         lb_cap[0x8];
	u8         reserved_at_30[0x8];
	u8         lb_en[0x8];
};

struct mlx5_ifc_pplm_reg_bits {
	u8         reserved_at_0[0x8];
	u8	   local_port[0x8];
	u8	   reserved_at_10[0x10];

	u8	   reserved_at_20[0x20];

	u8	   port_profile_mode[0x8];
	u8	   static_port_profile[0x8];
	u8	   active_port_profile[0x8];
	u8	   reserved_at_58[0x8];

	u8	   retransmission_active[0x8];
	u8	   fec_mode_active[0x18];

	u8	   rs_fec_correction_bypass_cap[0x4];
	u8	   reserved_at_84[0x8];
	u8	   fec_override_cap_56g[0x4];
	u8	   fec_override_cap_100g[0x4];
	u8	   fec_override_cap_50g[0x4];
	u8	   fec_override_cap_25g[0x4];
	u8	   fec_override_cap_10g_40g[0x4];

	u8	   rs_fec_correction_bypass_admin[0x4];
	u8	   reserved_at_a4[0x8];
	u8	   fec_override_admin_56g[0x4];
	u8	   fec_override_admin_100g[0x4];
	u8	   fec_override_admin_50g[0x4];
	u8	   fec_override_admin_25g[0x4];
	u8	   fec_override_admin_10g_40g[0x4];

	u8         fec_override_cap_400g_8x[0x10];
	u8         fec_override_cap_200g_4x[0x10];

	u8         fec_override_cap_100g_2x[0x10];
	u8         fec_override_cap_50g_1x[0x10];

	u8         fec_override_admin_400g_8x[0x10];
	u8         fec_override_admin_200g_4x[0x10];

	u8         fec_override_admin_100g_2x[0x10];
	u8         fec_override_admin_50g_1x[0x10];

	u8         reserved_at_140[0x140];
};

struct mlx5_ifc_ppcnt_reg_bits {
	u8         swid[0x8];
	u8         local_port[0x8];
	u8         pnat[0x2];
	u8         reserved_at_12[0x8];
	u8         grp[0x6];

	u8         clr[0x1];
	u8         reserved_at_21[0x1c];
	u8         prio_tc[0x3];

	union mlx5_ifc_eth_cntrs_grp_data_layout_auto_bits counter_set;
};

struct mlx5_ifc_mpein_reg_bits {
	u8         reserved_at_0[0x2];
	u8         depth[0x6];
	u8         pcie_index[0x8];
	u8         node[0x8];
	u8         reserved_at_18[0x8];

	u8         capability_mask[0x20];

	u8         reserved_at_40[0x8];
	u8         link_width_enabled[0x8];
	u8         link_speed_enabled[0x10];

	u8         lane0_physical_position[0x8];
	u8         link_width_active[0x8];
	u8         link_speed_active[0x10];

	u8         num_of_pfs[0x10];
	u8         num_of_vfs[0x10];

	u8         bdf0[0x10];
	u8         reserved_at_b0[0x10];

	u8         max_read_request_size[0x4];
	u8         max_payload_size[0x4];
	u8         reserved_at_c8[0x5];
	u8         pwr_status[0x3];
	u8         port_type[0x4];
	u8         reserved_at_d4[0xb];
	u8         lane_reversal[0x1];

	u8         reserved_at_e0[0x14];
	u8         pci_power[0xc];

	u8         reserved_at_100[0x20];

	u8         device_status[0x10];
	u8         port_state[0x8];
	u8         reserved_at_138[0x8];

	u8         reserved_at_140[0x10];
	u8         receiver_detect_result[0x10];

	u8         reserved_at_160[0x20];
};

struct mlx5_ifc_mpcnt_reg_bits {
	u8         reserved_at_0[0x8];
	u8         pcie_index[0x8];
	u8         reserved_at_10[0xa];
	u8         grp[0x6];

	u8         clr[0x1];
	u8         reserved_at_21[0x1f];

	union mlx5_ifc_pcie_cntrs_grp_data_layout_auto_bits counter_set;
};

struct mlx5_ifc_ppad_reg_bits {
	u8         reserved_at_0[0x3];
	u8         single_mac[0x1];
	u8         reserved_at_4[0x4];
	u8         local_port[0x8];
	u8         mac_47_32[0x10];

	u8         mac_31_0[0x20];

	u8         reserved_at_40[0x40];
};

struct mlx5_ifc_pmtu_reg_bits {
	u8         reserved_at_0[0x8];
	u8         local_port[0x8];
	u8         reserved_at_10[0x10];

	u8         max_mtu[0x10];
	u8         reserved_at_30[0x10];

	u8         admin_mtu[0x10];
	u8         reserved_at_50[0x10];

	u8         oper_mtu[0x10];
	u8         reserved_at_70[0x10];
};

struct mlx5_ifc_pmpr_reg_bits {
	u8         reserved_at_0[0x8];
	u8         module[0x8];
	u8         reserved_at_10[0x10];

	u8         reserved_at_20[0x18];
	u8         attenuation_5g[0x8];

	u8         reserved_at_40[0x18];
	u8         attenuation_7g[0x8];

	u8         reserved_at_60[0x18];
	u8         attenuation_12g[0x8];
};

struct mlx5_ifc_pmpe_reg_bits {
	u8         reserved_at_0[0x8];
	u8         module[0x8];
	u8         reserved_at_10[0xc];
	u8         module_status[0x4];

	u8         reserved_at_20[0x60];
};

struct mlx5_ifc_pmpc_reg_bits {
	u8         module_state_updated[32][0x8];
};

struct mlx5_ifc_pmlpn_reg_bits {
	u8         reserved_at_0[0x4];
	u8         mlpn_status[0x4];
	u8         local_port[0x8];
	u8         reserved_at_10[0x10];

	u8         e[0x1];
	u8         reserved_at_21[0x1f];
};

struct mlx5_ifc_pmlp_reg_bits {
	u8         rxtx[0x1];
	u8         reserved_at_1[0x7];
	u8         local_port[0x8];
	u8         reserved_at_10[0x8];
	u8         width[0x8];

	u8         lane0_module_mapping[0x20];

	u8         lane1_module_mapping[0x20];

	u8         lane2_module_mapping[0x20];

	u8         lane3_module_mapping[0x20];

	u8         reserved_at_a0[0x160];
};

struct mlx5_ifc_pmaos_reg_bits {
	u8         reserved_at_0[0x8];
	u8         module[0x8];
	u8         reserved_at_10[0x4];
	u8         admin_status[0x4];
	u8         reserved_at_18[0x4];
	u8         oper_status[0x4];

	u8         ase[0x1];
	u8         ee[0x1];
	u8         reserved_at_22[0x1c];
	u8         e[0x2];

	u8         reserved_at_40[0x40];
};

struct mlx5_ifc_plpc_reg_bits {
	u8         reserved_at_0[0x4];
	u8         profile_id[0xc];
	u8         reserved_at_10[0x4];
	u8         proto_mask[0x4];
	u8         reserved_at_18[0x8];

	u8         reserved_at_20[0x10];
	u8         lane_speed[0x10];

	u8         reserved_at_40[0x17];
	u8         lpbf[0x1];
	u8         fec_mode_policy[0x8];

	u8         retransmission_capability[0x8];
	u8         fec_mode_capability[0x18];

	u8         retransmission_support_admin[0x8];
	u8         fec_mode_support_admin[0x18];

	u8         retransmission_request_admin[0x8];
	u8         fec_mode_request_admin[0x18];

	u8         reserved_at_c0[0x80];
};

struct mlx5_ifc_plib_reg_bits {
	u8         reserved_at_0[0x8];
	u8         local_port[0x8];
	u8         reserved_at_10[0x8];
	u8         ib_port[0x8];

	u8         reserved_at_20[0x60];
};

struct mlx5_ifc_plbf_reg_bits {
	u8         reserved_at_0[0x8];
	u8         local_port[0x8];
	u8         reserved_at_10[0xd];
	u8         lbf_mode[0x3];

	u8         reserved_at_20[0x20];
};

struct mlx5_ifc_pipg_reg_bits {
	u8         reserved_at_0[0x8];
	u8         local_port[0x8];
	u8         reserved_at_10[0x10];

	u8         dic[0x1];
	u8         reserved_at_21[0x19];
	u8         ipg[0x4];
	u8         reserved_at_3e[0x2];
};

struct mlx5_ifc_pifr_reg_bits {
	u8         reserved_at_0[0x8];
	u8         local_port[0x8];
	u8         reserved_at_10[0x10];

	u8         reserved_at_20[0xe0];

	u8         port_filter[8][0x20];

	u8         port_filter_update_en[8][0x20];
};

struct mlx5_ifc_pfcc_reg_bits {
	u8         reserved_at_0[0x8];
	u8         local_port[0x8];
	u8         reserved_at_10[0xb];
	u8         ppan_mask_n[0x1];
	u8         minor_stall_mask[0x1];
	u8         critical_stall_mask[0x1];
	u8         reserved_at_1e[0x2];

	u8         ppan[0x4];
	u8         reserved_at_24[0x4];
	u8         prio_mask_tx[0x8];
	u8         reserved_at_30[0x8];
	u8         prio_mask_rx[0x8];

	u8         pptx[0x1];
	u8         aptx[0x1];
	u8         pptx_mask_n[0x1];
	u8         reserved_at_43[0x5];
	u8         pfctx[0x8];
	u8         reserved_at_50[0x10];

	u8         pprx[0x1];
	u8         aprx[0x1];
	u8         pprx_mask_n[0x1];
	u8         reserved_at_63[0x5];
	u8         pfcrx[0x8];
	u8         reserved_at_70[0x10];

	u8         device_stall_minor_watermark[0x10];
	u8         device_stall_critical_watermark[0x10];

	u8         reserved_at_a0[0x60];
};

struct mlx5_ifc_pelc_reg_bits {
	u8         op[0x4];
	u8         reserved_at_4[0x4];
	u8         local_port[0x8];
	u8         reserved_at_10[0x10];

	u8         op_admin[0x8];
	u8         op_capability[0x8];
	u8         op_request[0x8];
	u8         op_active[0x8];

	u8         admin[0x40];

	u8         capability[0x40];

	u8         request[0x40];

	u8         active[0x40];

	u8         reserved_at_140[0x80];
};

struct mlx5_ifc_peir_reg_bits {
	u8         reserved_at_0[0x8];
	u8         local_port[0x8];
	u8         reserved_at_10[0x10];

	u8         reserved_at_20[0xc];
	u8         error_count[0x4];
	u8         reserved_at_30[0x10];

	u8         reserved_at_40[0xc];
	u8         lane[0x4];
	u8         reserved_at_50[0x8];
	u8         error_type[0x8];
};

struct mlx5_ifc_mpegc_reg_bits {
	u8         reserved_at_0[0x30];
	u8         field_select[0x10];

	u8         tx_overflow_sense[0x1];
	u8         mark_cqe[0x1];
	u8         mark_cnp[0x1];
	u8         reserved_at_43[0x1b];
	u8         tx_lossy_overflow_oper[0x2];

	u8         reserved_at_60[0x100];
};

enum {
	MLX5_MTUTC_OPERATION_SET_TIME_IMMEDIATE   = 0x1,
	MLX5_MTUTC_OPERATION_ADJUST_TIME          = 0x2,
	MLX5_MTUTC_OPERATION_ADJUST_FREQ_UTC      = 0x3,
};

struct mlx5_ifc_mtutc_reg_bits {
	u8         reserved_at_0[0x1c];
	u8         operation[0x4];

	u8         freq_adjustment[0x20];

	u8         reserved_at_40[0x40];

	u8         utc_sec[0x20];

	u8         reserved_at_a0[0x2];
	u8         utc_nsec[0x1e];

	u8         time_adjustment[0x20];
};

struct mlx5_ifc_pcam_enhanced_features_bits {
	u8         reserved_at_0[0x68];
	u8         fec_50G_per_lane_in_pplm[0x1];
	u8         reserved_at_69[0x4];
	u8         rx_icrc_encapsulated_counter[0x1];
	u8	   reserved_at_6e[0x4];
	u8         ptys_extended_ethernet[0x1];
	u8	   reserved_at_73[0x3];
	u8         pfcc_mask[0x1];
	u8         reserved_at_77[0x3];
	u8         per_lane_error_counters[0x1];
	u8         rx_buffer_fullness_counters[0x1];
	u8         ptys_connector_type[0x1];
	u8         reserved_at_7d[0x1];
	u8         ppcnt_discard_group[0x1];
	u8         ppcnt_statistical_group[0x1];
};

struct mlx5_ifc_pcam_regs_5000_to_507f_bits {
	u8         port_access_reg_cap_mask_127_to_96[0x20];
	u8         port_access_reg_cap_mask_95_to_64[0x20];

	u8         port_access_reg_cap_mask_63_to_36[0x1c];
	u8         pplm[0x1];
	u8         port_access_reg_cap_mask_34_to_32[0x3];

	u8         port_access_reg_cap_mask_31_to_13[0x13];
	u8         pbmc[0x1];
	u8         pptb[0x1];
	u8         port_access_reg_cap_mask_10_to_09[0x2];
	u8         ppcnt[0x1];
	u8         port_access_reg_cap_mask_07_to_00[0x8];
};

struct mlx5_ifc_pcam_reg_bits {
	u8         reserved_at_0[0x8];
	u8         feature_group[0x8];
	u8         reserved_at_10[0x8];
	u8         access_reg_group[0x8];

	u8         reserved_at_20[0x20];

	union {
		struct mlx5_ifc_pcam_regs_5000_to_507f_bits regs_5000_to_507f;
		u8         reserved_at_0[0x80];
	} port_access_reg_cap_mask;

	u8         reserved_at_c0[0x80];

	union {
		struct mlx5_ifc_pcam_enhanced_features_bits enhanced_features;
		u8         reserved_at_0[0x80];
	} feature_cap_mask;

	u8         reserved_at_1c0[0xc0];
};

struct mlx5_ifc_mcam_enhanced_features_bits {
	u8         reserved_at_0[0x6b];
	u8         ptpcyc2realtime_modify[0x1];
	u8         reserved_at_6c[0x2];
	u8         pci_status_and_power[0x1];
	u8         reserved_at_6f[0x5];
	u8         mark_tx_action_cnp[0x1];
	u8         mark_tx_action_cqe[0x1];
	u8         dynamic_tx_overflow[0x1];
	u8         reserved_at_77[0x4];
	u8         pcie_outbound_stalled[0x1];
	u8         tx_overflow_buffer_pkt[0x1];
	u8         mtpps_enh_out_per_adj[0x1];
	u8         mtpps_fs[0x1];
	u8         pcie_performance_group[0x1];
};

struct mlx5_ifc_mcam_access_reg_bits {
	u8         reserved_at_0[0x1c];
	u8         mcda[0x1];
	u8         mcc[0x1];
	u8         mcqi[0x1];
	u8         mcqs[0x1];

	u8         regs_95_to_87[0x9];
	u8         mpegc[0x1];
	u8         mtutc[0x1];
	u8         regs_84_to_68[0x11];
	u8         tracer_registers[0x4];

	u8         regs_63_to_46[0x12];
	u8         mrtc[0x1];
	u8         regs_44_to_32[0xd];

	u8         regs_31_to_0[0x20];
};

struct mlx5_ifc_mcam_access_reg_bits1 {
	u8         regs_127_to_96[0x20];

	u8         regs_95_to_64[0x20];

	u8         regs_63_to_32[0x20];

	u8         regs_31_to_0[0x20];
};

struct mlx5_ifc_mcam_access_reg_bits2 {
	u8         regs_127_to_99[0x1d];
	u8         mirc[0x1];
	u8         regs_97_to_96[0x2];

	u8         regs_95_to_64[0x20];

	u8         regs_63_to_32[0x20];

	u8         regs_31_to_0[0x20];
};

struct mlx5_ifc_mcam_reg_bits {
	u8         reserved_at_0[0x8];
	u8         feature_group[0x8];
	u8         reserved_at_10[0x8];
	u8         access_reg_group[0x8];

	u8         reserved_at_20[0x20];

	union {
		struct mlx5_ifc_mcam_access_reg_bits access_regs;
		struct mlx5_ifc_mcam_access_reg_bits1 access_regs1;
		struct mlx5_ifc_mcam_access_reg_bits2 access_regs2;
		u8         reserved_at_0[0x80];
	} mng_access_reg_cap_mask;

	u8         reserved_at_c0[0x80];

	union {
		struct mlx5_ifc_mcam_enhanced_features_bits enhanced_features;
		u8         reserved_at_0[0x80];
	} mng_feature_cap_mask;

	u8         reserved_at_1c0[0x80];
};

struct mlx5_ifc_qcam_access_reg_cap_mask {
	u8         qcam_access_reg_cap_mask_127_to_20[0x6C];
	u8         qpdpm[0x1];
	u8         qcam_access_reg_cap_mask_18_to_4[0x0F];
	u8         qdpm[0x1];
	u8         qpts[0x1];
	u8         qcap[0x1];
	u8         qcam_access_reg_cap_mask_0[0x1];
};

struct mlx5_ifc_qcam_qos_feature_cap_mask {
	u8         qcam_qos_feature_cap_mask_127_to_1[0x7F];
	u8         qpts_trust_both[0x1];
};

struct mlx5_ifc_qcam_reg_bits {
	u8         reserved_at_0[0x8];
	u8         feature_group[0x8];
	u8         reserved_at_10[0x8];
	u8         access_reg_group[0x8];
	u8         reserved_at_20[0x20];

	union {
		struct mlx5_ifc_qcam_access_reg_cap_mask reg_cap;
		u8  reserved_at_0[0x80];
	} qos_access_reg_cap_mask;

	u8         reserved_at_c0[0x80];

	union {
		struct mlx5_ifc_qcam_qos_feature_cap_mask feature_cap;
		u8  reserved_at_0[0x80];
	} qos_feature_cap_mask;

	u8         reserved_at_1c0[0x80];
};

struct mlx5_ifc_core_dump_reg_bits {
	u8         reserved_at_0[0x18];
	u8         core_dump_type[0x8];

	u8         reserved_at_20[0x30];
	u8         vhca_id[0x10];

	u8         reserved_at_60[0x8];
	u8         qpn[0x18];
	u8         reserved_at_80[0x180];
};

struct mlx5_ifc_pcap_reg_bits {
	u8         reserved_at_0[0x8];
	u8         local_port[0x8];
	u8         reserved_at_10[0x10];

	u8         port_capability_mask[4][0x20];
};

struct mlx5_ifc_paos_reg_bits {
	u8         swid[0x8];
	u8         local_port[0x8];
	u8         reserved_at_10[0x4];
	u8         admin_status[0x4];
	u8         reserved_at_18[0x4];
	u8         oper_status[0x4];

	u8         ase[0x1];
	u8         ee[0x1];
	u8         reserved_at_22[0x1c];
	u8         e[0x2];

	u8         reserved_at_40[0x40];
};

struct mlx5_ifc_pamp_reg_bits {
	u8         reserved_at_0[0x8];
	u8         opamp_group[0x8];
	u8         reserved_at_10[0xc];
	u8         opamp_group_type[0x4];

	u8         start_index[0x10];
	u8         reserved_at_30[0x4];
	u8         num_of_indices[0xc];

	u8         index_data[18][0x10];
};

struct mlx5_ifc_pcmr_reg_bits {
	u8         reserved_at_0[0x8];
	u8         local_port[0x8];
	u8         reserved_at_10[0x10];

	u8         entropy_force_cap[0x1];
	u8         entropy_calc_cap[0x1];
	u8         entropy_gre_calc_cap[0x1];
	u8         reserved_at_23[0xf];
	u8         rx_ts_over_crc_cap[0x1];
	u8         reserved_at_33[0xb];
	u8         fcs_cap[0x1];
	u8         reserved_at_3f[0x1];

	u8         entropy_force[0x1];
	u8         entropy_calc[0x1];
	u8         entropy_gre_calc[0x1];
	u8         reserved_at_43[0xf];
	u8         rx_ts_over_crc[0x1];
	u8         reserved_at_53[0xb];
	u8         fcs_chk[0x1];
	u8         reserved_at_5f[0x1];
};

struct mlx5_ifc_lane_2_module_mapping_bits {
	u8         reserved_at_0[0x6];
	u8         rx_lane[0x2];
	u8         reserved_at_8[0x6];
	u8         tx_lane[0x2];
	u8         reserved_at_10[0x8];
	u8         module[0x8];
};

struct mlx5_ifc_bufferx_reg_bits {
	u8         reserved_at_0[0x6];
	u8         lossy[0x1];
	u8         epsb[0x1];
	u8         reserved_at_8[0xc];
	u8         size[0xc];

	u8         xoff_threshold[0x10];
	u8         xon_threshold[0x10];
};

struct mlx5_ifc_set_node_in_bits {
	u8         node_description[64][0x8];
};

struct mlx5_ifc_register_power_settings_bits {
	u8         reserved_at_0[0x18];
	u8         power_settings_level[0x8];

	u8         reserved_at_20[0x60];
};

struct mlx5_ifc_register_host_endianness_bits {
	u8         he[0x1];
	u8         reserved_at_1[0x1f];

	u8         reserved_at_20[0x60];
};

struct mlx5_ifc_umr_pointer_desc_argument_bits {
	u8         reserved_at_0[0x20];

	u8         mkey[0x20];

	u8         addressh_63_32[0x20];

	u8         addressl_31_0[0x20];
};

struct mlx5_ifc_ud_adrs_vector_bits {
	u8         dc_key[0x40];

	u8         ext[0x1];
	u8         reserved_at_41[0x7];
	u8         destination_qp_dct[0x18];

	u8         static_rate[0x4];
	u8         sl_eth_prio[0x4];
	u8         fl[0x1];
	u8         mlid[0x7];
	u8         rlid_udp_sport[0x10];

	u8         reserved_at_80[0x20];

	u8         rmac_47_16[0x20];

	u8         rmac_15_0[0x10];
	u8         tclass[0x8];
	u8         hop_limit[0x8];

	u8         reserved_at_e0[0x1];
	u8         grh[0x1];
	u8         reserved_at_e2[0x2];
	u8         src_addr_index[0x8];
	u8         flow_label[0x14];

	u8         rgid_rip[16][0x8];
};

struct mlx5_ifc_pages_req_event_bits {
	u8         reserved_at_0[0x10];
	u8         function_id[0x10];

	u8         num_pages[0x20];

	u8         reserved_at_40[0xa0];
};

struct mlx5_ifc_eqe_bits {
	u8         reserved_at_0[0x8];
	u8         event_type[0x8];
	u8         reserved_at_10[0x8];
	u8         event_sub_type[0x8];

	u8         reserved_at_20[0xe0];

	union mlx5_ifc_event_auto_bits event_data;

	u8         reserved_at_1e0[0x10];
	u8         signature[0x8];
	u8         reserved_at_1f8[0x7];
	u8         owner[0x1];
};

enum {
	MLX5_CMD_QUEUE_ENTRY_TYPE_PCIE_CMD_IF_TRANSPORT  = 0x7,
};

struct mlx5_ifc_cmd_queue_entry_bits {
	u8         type[0x8];
	u8         reserved_at_8[0x18];

	u8         input_length[0x20];

	u8         input_mailbox_pointer_63_32[0x20];

	u8         input_mailbox_pointer_31_9[0x17];
	u8         reserved_at_77[0x9];

	u8         command_input_inline_data[16][0x8];

	u8         command_output_inline_data[16][0x8];

	u8         output_mailbox_pointer_63_32[0x20];

	u8         output_mailbox_pointer_31_9[0x17];
	u8         reserved_at_1b7[0x9];

	u8         output_length[0x20];

	u8         token[0x8];
	u8         signature[0x8];
	u8         reserved_at_1f0[0x8];
	u8         status[0x7];
	u8         ownership[0x1];
};

struct mlx5_ifc_cmd_out_bits {
	u8         status[0x8];
	u8         reserved_at_8[0x18];

	u8         syndrome[0x20];

	u8         command_output[0x20];
};

struct mlx5_ifc_cmd_in_bits {
	u8         opcode[0x10];
	u8         reserved_at_10[0x10];

	u8         reserved_at_20[0x10];
	u8         op_mod[0x10];

	u8         command[][0x20];
};

struct mlx5_ifc_cmd_if_box_bits {
	u8         mailbox_data[512][0x8];

	u8         reserved_at_1000[0x180];

	u8         next_pointer_63_32[0x20];

	u8         next_pointer_31_10[0x16];
	u8         reserved_at_11b6[0xa];

	u8         block_number[0x20];

	u8         reserved_at_11e0[0x8];
	u8         token[0x8];
	u8         ctrl_signature[0x8];
	u8         signature[0x8];
};

struct mlx5_ifc_mtt_bits {
	u8         ptag_63_32[0x20];

	u8         ptag_31_8[0x18];
	u8         reserved_at_38[0x6];
	u8         wr_en[0x1];
	u8         rd_en[0x1];
};

struct mlx5_ifc_query_wol_rol_out_bits {
	u8         status[0x8];
	u8         reserved_at_8[0x18];

	u8         syndrome[0x20];

	u8         reserved_at_40[0x10];
	u8         rol_mode[0x8];
	u8         wol_mode[0x8];

	u8         reserved_at_60[0x20];
};

struct mlx5_ifc_query_wol_rol_in_bits {
	u8         opcode[0x10];
	u8         reserved_at_10[0x10];

	u8         reserved_at_20[0x10];
	u8         op_mod[0x10];

	u8         reserved_at_40[0x40];
};

struct mlx5_ifc_set_wol_rol_out_bits {
	u8         status[0x8];
	u8         reserved_at_8[0x18];

	u8         syndrome[0x20];

	u8         reserved_at_40[0x40];
};

struct mlx5_ifc_set_wol_rol_in_bits {
	u8         opcode[0x10];
	u8         reserved_at_10[0x10];

	u8         reserved_at_20[0x10];
	u8         op_mod[0x10];

	u8         rol_mode_valid[0x1];
	u8         wol_mode_valid[0x1];
	u8         reserved_at_42[0xe];
	u8         rol_mode[0x8];
	u8         wol_mode[0x8];

	u8         reserved_at_60[0x20];
};

enum {
	MLX5_INITIAL_SEG_NIC_INTERFACE_FULL_DRIVER  = 0x0,
	MLX5_INITIAL_SEG_NIC_INTERFACE_DISABLED     = 0x1,
	MLX5_INITIAL_SEG_NIC_INTERFACE_NO_DRAM_NIC  = 0x2,
};

enum {
	MLX5_INITIAL_SEG_NIC_INTERFACE_SUPPORTED_FULL_DRIVER  = 0x0,
	MLX5_INITIAL_SEG_NIC_INTERFACE_SUPPORTED_DISABLED     = 0x1,
	MLX5_INITIAL_SEG_NIC_INTERFACE_SUPPORTED_NO_DRAM_NIC  = 0x2,
};

enum {
	MLX5_INITIAL_SEG_HEALTH_SYNDROME_FW_INTERNAL_ERR              = 0x1,
	MLX5_INITIAL_SEG_HEALTH_SYNDROME_DEAD_IRISC                   = 0x7,
	MLX5_INITIAL_SEG_HEALTH_SYNDROME_HW_FATAL_ERR                 = 0x8,
	MLX5_INITIAL_SEG_HEALTH_SYNDROME_FW_CRC_ERR                   = 0x9,
	MLX5_INITIAL_SEG_HEALTH_SYNDROME_ICM_FETCH_PCI_ERR            = 0xa,
	MLX5_INITIAL_SEG_HEALTH_SYNDROME_ICM_PAGE_ERR                 = 0xb,
	MLX5_INITIAL_SEG_HEALTH_SYNDROME_ASYNCHRONOUS_EQ_BUF_OVERRUN  = 0xc,
	MLX5_INITIAL_SEG_HEALTH_SYNDROME_EQ_IN_ERR                    = 0xd,
	MLX5_INITIAL_SEG_HEALTH_SYNDROME_EQ_INV                       = 0xe,
	MLX5_INITIAL_SEG_HEALTH_SYNDROME_FFSER_ERR                    = 0xf,
	MLX5_INITIAL_SEG_HEALTH_SYNDROME_HIGH_TEMP_ERR                = 0x10,
};

struct mlx5_ifc_initial_seg_bits {
	u8         fw_rev_minor[0x10];
	u8         fw_rev_major[0x10];

	u8         cmd_interface_rev[0x10];
	u8         fw_rev_subminor[0x10];

	u8         reserved_at_40[0x40];

	u8         cmdq_phy_addr_63_32[0x20];

	u8         cmdq_phy_addr_31_12[0x14];
	u8         reserved_at_b4[0x2];
	u8         nic_interface[0x2];
	u8         log_cmdq_size[0x4];
	u8         log_cmdq_stride[0x4];

	u8         command_doorbell_vector[0x20];

	u8         reserved_at_e0[0xf00];

	u8         initializing[0x1];
	u8         reserved_at_fe1[0x4];
	u8         nic_interface_supported[0x3];
	u8         embedded_cpu[0x1];
	u8         reserved_at_fe9[0x17];

	struct mlx5_ifc_health_buffer_bits health_buffer;

	u8         no_dram_nic_offset[0x20];

	u8         reserved_at_1220[0x6e40];

	u8         reserved_at_8060[0x1f];
	u8         clear_int[0x1];

	u8         health_syndrome[0x8];
	u8         health_counter[0x18];

	u8         reserved_at_80a0[0x17fc0];
};

struct mlx5_ifc_mtpps_reg_bits {
	u8         reserved_at_0[0xc];
	u8         cap_number_of_pps_pins[0x4];
	u8         reserved_at_10[0x4];
	u8         cap_max_num_of_pps_in_pins[0x4];
	u8         reserved_at_18[0x4];
	u8         cap_max_num_of_pps_out_pins[0x4];

	u8         reserved_at_20[0x24];
	u8         cap_pin_3_mode[0x4];
	u8         reserved_at_48[0x4];
	u8         cap_pin_2_mode[0x4];
	u8         reserved_at_50[0x4];
	u8         cap_pin_1_mode[0x4];
	u8         reserved_at_58[0x4];
	u8         cap_pin_0_mode[0x4];

	u8         reserved_at_60[0x4];
	u8         cap_pin_7_mode[0x4];
	u8         reserved_at_68[0x4];
	u8         cap_pin_6_mode[0x4];
	u8         reserved_at_70[0x4];
	u8         cap_pin_5_mode[0x4];
	u8         reserved_at_78[0x4];
	u8         cap_pin_4_mode[0x4];

	u8         field_select[0x20];
	u8         reserved_at_a0[0x60];

	u8         enable[0x1];
	u8         reserved_at_101[0xb];
	u8         pattern[0x4];
	u8         reserved_at_110[0x4];
	u8         pin_mode[0x4];
	u8         pin[0x8];

	u8         reserved_at_120[0x20];

	u8         time_stamp[0x40];

	u8         out_pulse_duration[0x10];
	u8         out_periodic_adjustment[0x10];
	u8         enhanced_out_periodic_adjustment[0x20];

	u8         reserved_at_1c0[0x20];
};

struct mlx5_ifc_mtppse_reg_bits {
	u8         reserved_at_0[0x18];
	u8         pin[0x8];
	u8         event_arm[0x1];
	u8         reserved_at_21[0x1b];
	u8         event_generation_mode[0x4];
	u8         reserved_at_40[0x40];
};

struct mlx5_ifc_mcqs_reg_bits {
	u8         last_index_flag[0x1];
	u8         reserved_at_1[0x7];
	u8         fw_device[0x8];
	u8         component_index[0x10];

	u8         reserved_at_20[0x10];
	u8         identifier[0x10];

	u8         reserved_at_40[0x17];
	u8         component_status[0x5];
	u8         component_update_state[0x4];

	u8         last_update_state_changer_type[0x4];
	u8         last_update_state_changer_host_id[0x4];
	u8         reserved_at_68[0x18];
};

struct mlx5_ifc_mcqi_cap_bits {
	u8         supported_info_bitmask[0x20];

	u8         component_size[0x20];

	u8         max_component_size[0x20];

	u8         log_mcda_word_size[0x4];
	u8         reserved_at_64[0xc];
	u8         mcda_max_write_size[0x10];

	u8         rd_en[0x1];
	u8         reserved_at_81[0x1];
	u8         match_chip_id[0x1];
	u8         match_psid[0x1];
	u8         check_user_timestamp[0x1];
	u8         match_base_guid_mac[0x1];
	u8         reserved_at_86[0x1a];
};

struct mlx5_ifc_mcqi_version_bits {
	u8         reserved_at_0[0x2];
	u8         build_time_valid[0x1];
	u8         user_defined_time_valid[0x1];
	u8         reserved_at_4[0x14];
	u8         version_string_length[0x8];

	u8         version[0x20];

	u8         build_time[0x40];

	u8         user_defined_time[0x40];

	u8         build_tool_version[0x20];

	u8         reserved_at_e0[0x20];

	u8         version_string[92][0x8];
};

struct mlx5_ifc_mcqi_activation_method_bits {
	u8         pending_server_ac_power_cycle[0x1];
	u8         pending_server_dc_power_cycle[0x1];
	u8         pending_server_reboot[0x1];
	u8         pending_fw_reset[0x1];
	u8         auto_activate[0x1];
	u8         all_hosts_sync[0x1];
	u8         device_hw_reset[0x1];
	u8         reserved_at_7[0x19];
};

union mlx5_ifc_mcqi_reg_data_bits {
	struct mlx5_ifc_mcqi_cap_bits               mcqi_caps;
	struct mlx5_ifc_mcqi_version_bits           mcqi_version;
	struct mlx5_ifc_mcqi_activation_method_bits mcqi_activation_mathod;
};

struct mlx5_ifc_mcqi_reg_bits {
	u8         read_pending_component[0x1];
	u8         reserved_at_1[0xf];
	u8         component_index[0x10];

	u8         reserved_at_20[0x20];

	u8         reserved_at_40[0x1b];
	u8         info_type[0x5];

	u8         info_size[0x20];

	u8         offset[0x20];

	u8         reserved_at_a0[0x10];
	u8         data_size[0x10];

	union mlx5_ifc_mcqi_reg_data_bits data[];
};

struct mlx5_ifc_mcc_reg_bits {
	u8         reserved_at_0[0x4];
	u8         time_elapsed_since_last_cmd[0xc];
	u8         reserved_at_10[0x8];
	u8         instruction[0x8];

	u8         reserved_at_20[0x10];
	u8         component_index[0x10];

	u8         reserved_at_40[0x8];
	u8         update_handle[0x18];

	u8         handle_owner_type[0x4];
	u8         handle_owner_host_id[0x4];
	u8         reserved_at_68[0x1];
	u8         control_progress[0x7];
	u8         error_code[0x8];
	u8         reserved_at_78[0x4];
	u8         control_state[0x4];

	u8         component_size[0x20];

	u8         reserved_at_a0[0x60];
};

struct mlx5_ifc_mcda_reg_bits {
	u8         reserved_at_0[0x8];
	u8         update_handle[0x18];

	u8         offset[0x20];

	u8         reserved_at_40[0x10];
	u8         size[0x10];

	u8         reserved_at_60[0x20];

	u8         data[][0x20];
};

enum {
	MLX5_MFRL_REG_RESET_TYPE_FULL_CHIP = BIT(0),
	MLX5_MFRL_REG_RESET_TYPE_NET_PORT_ALIVE = BIT(1),
};

enum {
	MLX5_MFRL_REG_RESET_LEVEL0 = BIT(0),
	MLX5_MFRL_REG_RESET_LEVEL3 = BIT(3),
	MLX5_MFRL_REG_RESET_LEVEL6 = BIT(6),
};

struct mlx5_ifc_mfrl_reg_bits {
	u8         reserved_at_0[0x20];

	u8         reserved_at_20[0x2];
	u8         pci_sync_for_fw_update_start[0x1];
	u8         pci_sync_for_fw_update_resp[0x2];
	u8         rst_type_sel[0x3];
	u8         reserved_at_28[0x8];
	u8         reset_type[0x8];
	u8         reset_level[0x8];
};

struct mlx5_ifc_mirc_reg_bits {
	u8         reserved_at_0[0x18];
	u8         status_code[0x8];

	u8         reserved_at_20[0x20];
};

struct mlx5_ifc_pddr_monitor_opcode_bits {
	u8         reserved_at_0[0x10];
	u8         monitor_opcode[0x10];
};

union mlx5_ifc_pddr_troubleshooting_page_status_opcode_auto_bits {
	struct mlx5_ifc_pddr_monitor_opcode_bits pddr_monitor_opcode;
	u8         reserved_at_0[0x20];
};

enum {
	/* Monitor opcodes */
	MLX5_PDDR_REG_TRBLSH_GROUP_OPCODE_MONITOR = 0x0,
};

struct mlx5_ifc_pddr_troubleshooting_page_bits {
	u8         reserved_at_0[0x10];
	u8         group_opcode[0x10];

	union mlx5_ifc_pddr_troubleshooting_page_status_opcode_auto_bits status_opcode;

	u8         reserved_at_40[0x20];

	u8         status_message[59][0x20];
};

union mlx5_ifc_pddr_reg_page_data_auto_bits {
	struct mlx5_ifc_pddr_troubleshooting_page_bits pddr_troubleshooting_page;
	u8         reserved_at_0[0x7c0];
};

enum {
	MLX5_PDDR_REG_PAGE_SELECT_TROUBLESHOOTING_INFO_PAGE      = 0x1,
};

struct mlx5_ifc_pddr_reg_bits {
	u8         reserved_at_0[0x8];
	u8         local_port[0x8];
	u8         pnat[0x2];
	u8         reserved_at_12[0xe];

	u8         reserved_at_20[0x18];
	u8         page_select[0x8];

	union mlx5_ifc_pddr_reg_page_data_auto_bits page_data;
};

struct mlx5_ifc_mrtc_reg_bits {
	u8         time_synced[0x1];
	u8         reserved_at_1[0x1f];

	u8         reserved_at_20[0x20];

	u8         time_h[0x20];

	u8         time_l[0x20];
};

union mlx5_ifc_ports_control_registers_document_bits {
	struct mlx5_ifc_bufferx_reg_bits bufferx_reg;
	struct mlx5_ifc_eth_2819_cntrs_grp_data_layout_bits eth_2819_cntrs_grp_data_layout;
	struct mlx5_ifc_eth_2863_cntrs_grp_data_layout_bits eth_2863_cntrs_grp_data_layout;
	struct mlx5_ifc_eth_3635_cntrs_grp_data_layout_bits eth_3635_cntrs_grp_data_layout;
	struct mlx5_ifc_eth_802_3_cntrs_grp_data_layout_bits eth_802_3_cntrs_grp_data_layout;
	struct mlx5_ifc_eth_extended_cntrs_grp_data_layout_bits eth_extended_cntrs_grp_data_layout;
	struct mlx5_ifc_eth_per_prio_grp_data_layout_bits eth_per_prio_grp_data_layout;
	struct mlx5_ifc_eth_per_tc_prio_grp_data_layout_bits eth_per_tc_prio_grp_data_layout;
	struct mlx5_ifc_eth_per_tc_congest_prio_grp_data_layout_bits eth_per_tc_congest_prio_grp_data_layout;
	struct mlx5_ifc_lane_2_module_mapping_bits lane_2_module_mapping;
	struct mlx5_ifc_pamp_reg_bits pamp_reg;
	struct mlx5_ifc_paos_reg_bits paos_reg;
	struct mlx5_ifc_pcap_reg_bits pcap_reg;
	struct mlx5_ifc_pddr_monitor_opcode_bits pddr_monitor_opcode;
	struct mlx5_ifc_pddr_reg_bits pddr_reg;
	struct mlx5_ifc_pddr_troubleshooting_page_bits pddr_troubleshooting_page;
	struct mlx5_ifc_peir_reg_bits peir_reg;
	struct mlx5_ifc_pelc_reg_bits pelc_reg;
	struct mlx5_ifc_pfcc_reg_bits pfcc_reg;
	struct mlx5_ifc_ib_port_cntrs_grp_data_layout_bits ib_port_cntrs_grp_data_layout;
	struct mlx5_ifc_phys_layer_cntrs_bits phys_layer_cntrs;
	struct mlx5_ifc_pifr_reg_bits pifr_reg;
	struct mlx5_ifc_pipg_reg_bits pipg_reg;
	struct mlx5_ifc_plbf_reg_bits plbf_reg;
	struct mlx5_ifc_plib_reg_bits plib_reg;
	struct mlx5_ifc_plpc_reg_bits plpc_reg;
	struct mlx5_ifc_pmaos_reg_bits pmaos_reg;
	struct mlx5_ifc_pmlp_reg_bits pmlp_reg;
	struct mlx5_ifc_pmlpn_reg_bits pmlpn_reg;
	struct mlx5_ifc_pmpc_reg_bits pmpc_reg;
	struct mlx5_ifc_pmpe_reg_bits pmpe_reg;
	struct mlx5_ifc_pmpr_reg_bits pmpr_reg;
	struct mlx5_ifc_pmtu_reg_bits pmtu_reg;
	struct mlx5_ifc_ppad_reg_bits ppad_reg;
	struct mlx5_ifc_ppcnt_reg_bits ppcnt_reg;
	struct mlx5_ifc_mpein_reg_bits mpein_reg;
	struct mlx5_ifc_mpcnt_reg_bits mpcnt_reg;
	struct mlx5_ifc_pplm_reg_bits pplm_reg;
	struct mlx5_ifc_pplr_reg_bits pplr_reg;
	struct mlx5_ifc_ppsc_reg_bits ppsc_reg;
	struct mlx5_ifc_pqdr_reg_bits pqdr_reg;
	struct mlx5_ifc_pspa_reg_bits pspa_reg;
	struct mlx5_ifc_ptas_reg_bits ptas_reg;
	struct mlx5_ifc_ptys_reg_bits ptys_reg;
	struct mlx5_ifc_mlcr_reg_bits mlcr_reg;
	struct mlx5_ifc_pude_reg_bits pude_reg;
	struct mlx5_ifc_pvlc_reg_bits pvlc_reg;
	struct mlx5_ifc_slrg_reg_bits slrg_reg;
	struct mlx5_ifc_sltp_reg_bits sltp_reg;
	struct mlx5_ifc_mtpps_reg_bits mtpps_reg;
	struct mlx5_ifc_mtppse_reg_bits mtppse_reg;
	struct mlx5_ifc_fpga_access_reg_bits fpga_access_reg;
	struct mlx5_ifc_fpga_ctrl_bits fpga_ctrl_bits;
	struct mlx5_ifc_fpga_cap_bits fpga_cap_bits;
	struct mlx5_ifc_mcqi_reg_bits mcqi_reg;
	struct mlx5_ifc_mcc_reg_bits mcc_reg;
	struct mlx5_ifc_mcda_reg_bits mcda_reg;
	struct mlx5_ifc_mirc_reg_bits mirc_reg;
	struct mlx5_ifc_mfrl_reg_bits mfrl_reg;
	struct mlx5_ifc_mtutc_reg_bits mtutc_reg;
	struct mlx5_ifc_mrtc_reg_bits mrtc_reg;
	u8         reserved_at_0[0x60e0];
};

union mlx5_ifc_debug_enhancements_document_bits {
	struct mlx5_ifc_health_buffer_bits health_buffer;
	u8         reserved_at_0[0x200];
};

union mlx5_ifc_uplink_pci_interface_document_bits {
	struct mlx5_ifc_initial_seg_bits initial_seg;
	u8         reserved_at_0[0x20060];
};

struct mlx5_ifc_set_flow_table_root_out_bits {
	u8         status[0x8];
	u8         reserved_at_8[0x18];

	u8         syndrome[0x20];

	u8         reserved_at_40[0x40];
};

struct mlx5_ifc_set_flow_table_root_in_bits {
	u8         opcode[0x10];
	u8         reserved_at_10[0x10];

	u8         reserved_at_20[0x10];
	u8         op_mod[0x10];

	u8         other_vport[0x1];
	u8         reserved_at_41[0xf];
	u8         vport_number[0x10];

	u8         reserved_at_60[0x20];

	u8         table_type[0x8];
	u8         reserved_at_88[0x7];
	u8         table_of_other_vport[0x1];
	u8         table_vport_number[0x10];

	u8         reserved_at_a0[0x8];
	u8         table_id[0x18];

	u8         reserved_at_c0[0x8];
	u8         underlay_qpn[0x18];
	u8         table_eswitch_owner_vhca_id_valid[0x1];
	u8         reserved_at_e1[0xf];
	u8         table_eswitch_owner_vhca_id[0x10];
	u8         reserved_at_100[0x100];
};

enum {
	MLX5_MODIFY_FLOW_TABLE_MISS_TABLE_ID     = (1UL << 0),
	MLX5_MODIFY_FLOW_TABLE_LAG_NEXT_TABLE_ID = (1UL << 15),
};

struct mlx5_ifc_modify_flow_table_out_bits {
	u8         status[0x8];
	u8         reserved_at_8[0x18];

	u8         syndrome[0x20];

	u8         reserved_at_40[0x40];
};

struct mlx5_ifc_modify_flow_table_in_bits {
	u8         opcode[0x10];
	u8         reserved_at_10[0x10];

	u8         reserved_at_20[0x10];
	u8         op_mod[0x10];

	u8         other_vport[0x1];
	u8         reserved_at_41[0xf];
	u8         vport_number[0x10];

	u8         reserved_at_60[0x10];
	u8         modify_field_select[0x10];

	u8         table_type[0x8];
	u8         reserved_at_88[0x18];

	u8         reserved_at_a0[0x8];
	u8         table_id[0x18];

	struct mlx5_ifc_flow_table_context_bits flow_table_context;
};

struct mlx5_ifc_ets_tcn_config_reg_bits {
	u8         g[0x1];
	u8         b[0x1];
	u8         r[0x1];
	u8         reserved_at_3[0x9];
	u8         group[0x4];
	u8         reserved_at_10[0x9];
	u8         bw_allocation[0x7];

	u8         reserved_at_20[0xc];
	u8         max_bw_units[0x4];
	u8         reserved_at_30[0x8];
	u8         max_bw_value[0x8];
};

struct mlx5_ifc_ets_global_config_reg_bits {
	u8         reserved_at_0[0x2];
	u8         r[0x1];
	u8         reserved_at_3[0x1d];

	u8         reserved_at_20[0xc];
	u8         max_bw_units[0x4];
	u8         reserved_at_30[0x8];
	u8         max_bw_value[0x8];
};

struct mlx5_ifc_qetc_reg_bits {
	u8                                         reserved_at_0[0x8];
	u8                                         port_number[0x8];
	u8                                         reserved_at_10[0x30];

	struct mlx5_ifc_ets_tcn_config_reg_bits    tc_configuration[0x8];
	struct mlx5_ifc_ets_global_config_reg_bits global_configuration;
};

struct mlx5_ifc_qpdpm_dscp_reg_bits {
	u8         e[0x1];
	u8         reserved_at_01[0x0b];
	u8         prio[0x04];
};

struct mlx5_ifc_qpdpm_reg_bits {
	u8                                     reserved_at_0[0x8];
	u8                                     local_port[0x8];
	u8                                     reserved_at_10[0x10];
	struct mlx5_ifc_qpdpm_dscp_reg_bits    dscp[64];
};

struct mlx5_ifc_qpts_reg_bits {
	u8         reserved_at_0[0x8];
	u8         local_port[0x8];
	u8         reserved_at_10[0x2d];
	u8         trust_state[0x3];
};

struct mlx5_ifc_pptb_reg_bits {
	u8         reserved_at_0[0x2];
	u8         mm[0x2];
	u8         reserved_at_4[0x4];
	u8         local_port[0x8];
	u8         reserved_at_10[0x6];
	u8         cm[0x1];
	u8         um[0x1];
	u8         pm[0x8];

	u8         prio_x_buff[0x20];

	u8         pm_msb[0x8];
	u8         reserved_at_48[0x10];
	u8         ctrl_buff[0x4];
	u8         untagged_buff[0x4];
};

struct mlx5_ifc_sbcam_reg_bits {
	u8         reserved_at_0[0x8];
	u8         feature_group[0x8];
	u8         reserved_at_10[0x8];
	u8         access_reg_group[0x8];

	u8         reserved_at_20[0x20];

	u8         sb_access_reg_cap_mask[4][0x20];

	u8         reserved_at_c0[0x80];

	u8         sb_feature_cap_mask[4][0x20];

	u8         reserved_at_1c0[0x40];

	u8         cap_total_buffer_size[0x20];

	u8         cap_cell_size[0x10];
	u8         cap_max_pg_buffers[0x8];
	u8         cap_num_pool_supported[0x8];

	u8         reserved_at_240[0x8];
	u8         cap_sbsr_stat_size[0x8];
	u8         cap_max_tclass_data[0x8];
	u8         cap_max_cpu_ingress_tclass_sb[0x8];
};

struct mlx5_ifc_pbmc_reg_bits {
	u8         reserved_at_0[0x8];
	u8         local_port[0x8];
	u8         reserved_at_10[0x10];

	u8         xoff_timer_value[0x10];
	u8         xoff_refresh[0x10];

	u8         reserved_at_40[0x9];
	u8         fullness_threshold[0x7];
	u8         port_buffer_size[0x10];

	struct mlx5_ifc_bufferx_reg_bits buffer[10];

	u8         reserved_at_2e0[0x80];
};

struct mlx5_ifc_qtct_reg_bits {
	u8         reserved_at_0[0x8];
	u8         port_number[0x8];
	u8         reserved_at_10[0xd];
	u8         prio[0x3];

	u8         reserved_at_20[0x1d];
	u8         tclass[0x3];
};

struct mlx5_ifc_mcia_reg_bits {
	u8         l[0x1];
	u8         reserved_at_1[0x7];
	u8         module[0x8];
	u8         reserved_at_10[0x8];
	u8         status[0x8];

	u8         i2c_device_address[0x8];
	u8         page_number[0x8];
	u8         device_address[0x10];

	u8         reserved_at_40[0x10];
	u8         size[0x10];

	u8         reserved_at_60[0x20];

	u8         dword_0[0x20];
	u8         dword_1[0x20];
	u8         dword_2[0x20];
	u8         dword_3[0x20];
	u8         dword_4[0x20];
	u8         dword_5[0x20];
	u8         dword_6[0x20];
	u8         dword_7[0x20];
	u8         dword_8[0x20];
	u8         dword_9[0x20];
	u8         dword_10[0x20];
	u8         dword_11[0x20];
};

struct mlx5_ifc_dcbx_param_bits {
	u8         dcbx_cee_cap[0x1];
	u8         dcbx_ieee_cap[0x1];
	u8         dcbx_standby_cap[0x1];
	u8         reserved_at_3[0x5];
	u8         port_number[0x8];
	u8         reserved_at_10[0xa];
	u8         max_application_table_size[6];
	u8         reserved_at_20[0x15];
	u8         version_oper[0x3];
	u8         reserved_at_38[5];
	u8         version_admin[0x3];
	u8         willing_admin[0x1];
	u8         reserved_at_41[0x3];
	u8         pfc_cap_oper[0x4];
	u8         reserved_at_48[0x4];
	u8         pfc_cap_admin[0x4];
	u8         reserved_at_50[0x4];
	u8         num_of_tc_oper[0x4];
	u8         reserved_at_58[0x4];
	u8         num_of_tc_admin[0x4];
	u8         remote_willing[0x1];
	u8         reserved_at_61[3];
	u8         remote_pfc_cap[4];
	u8         reserved_at_68[0x14];
	u8         remote_num_of_tc[0x4];
	u8         reserved_at_80[0x18];
	u8         error[0x8];
	u8         reserved_at_a0[0x160];
};

enum {
	MLX5_LAG_PORT_SELECT_MODE_QUEUE_AFFINITY = 0,
	MLX5_LAG_PORT_SELECT_MODE_PORT_SELECT_FT,
};

struct mlx5_ifc_lagc_bits {
	u8         fdb_selection_mode[0x1];
	u8         reserved_at_1[0x14];
	u8         port_select_mode[0x3];
	u8         reserved_at_18[0x5];
	u8         lag_state[0x3];

	u8         reserved_at_20[0x14];
	u8         tx_remap_affinity_2[0x4];
	u8         reserved_at_38[0x4];
	u8         tx_remap_affinity_1[0x4];
};

struct mlx5_ifc_create_lag_out_bits {
	u8         status[0x8];
	u8         reserved_at_8[0x18];

	u8         syndrome[0x20];

	u8         reserved_at_40[0x40];
};

struct mlx5_ifc_create_lag_in_bits {
	u8         opcode[0x10];
	u8         reserved_at_10[0x10];

	u8         reserved_at_20[0x10];
	u8         op_mod[0x10];

	struct mlx5_ifc_lagc_bits ctx;
};

struct mlx5_ifc_modify_lag_out_bits {
	u8         status[0x8];
	u8         reserved_at_8[0x18];

	u8         syndrome[0x20];

	u8         reserved_at_40[0x40];
};

struct mlx5_ifc_modify_lag_in_bits {
	u8         opcode[0x10];
	u8         reserved_at_10[0x10];

	u8         reserved_at_20[0x10];
	u8         op_mod[0x10];

	u8         reserved_at_40[0x20];
	u8         field_select[0x20];

	struct mlx5_ifc_lagc_bits ctx;
};

struct mlx5_ifc_query_lag_out_bits {
	u8         status[0x8];
	u8         reserved_at_8[0x18];

	u8         syndrome[0x20];

	struct mlx5_ifc_lagc_bits ctx;
};

struct mlx5_ifc_query_lag_in_bits {
	u8         opcode[0x10];
	u8         reserved_at_10[0x10];

	u8         reserved_at_20[0x10];
	u8         op_mod[0x10];

	u8         reserved_at_40[0x40];
};

struct mlx5_ifc_destroy_lag_out_bits {
	u8         status[0x8];
	u8         reserved_at_8[0x18];

	u8         syndrome[0x20];

	u8         reserved_at_40[0x40];
};

struct mlx5_ifc_destroy_lag_in_bits {
	u8         opcode[0x10];
	u8         reserved_at_10[0x10];

	u8         reserved_at_20[0x10];
	u8         op_mod[0x10];

	u8         reserved_at_40[0x40];
};

struct mlx5_ifc_create_vport_lag_out_bits {
	u8         status[0x8];
	u8         reserved_at_8[0x18];

	u8         syndrome[0x20];

	u8         reserved_at_40[0x40];
};

struct mlx5_ifc_create_vport_lag_in_bits {
	u8         opcode[0x10];
	u8         reserved_at_10[0x10];

	u8         reserved_at_20[0x10];
	u8         op_mod[0x10];

	u8         reserved_at_40[0x40];
};

struct mlx5_ifc_destroy_vport_lag_out_bits {
	u8         status[0x8];
	u8         reserved_at_8[0x18];

	u8         syndrome[0x20];

	u8         reserved_at_40[0x40];
};

struct mlx5_ifc_destroy_vport_lag_in_bits {
	u8         opcode[0x10];
	u8         reserved_at_10[0x10];

	u8         reserved_at_20[0x10];
	u8         op_mod[0x10];

	u8         reserved_at_40[0x40];
};

enum {
	MLX5_MODIFY_MEMIC_OP_MOD_ALLOC,
	MLX5_MODIFY_MEMIC_OP_MOD_DEALLOC,
};

struct mlx5_ifc_modify_memic_in_bits {
	u8         opcode[0x10];
	u8         uid[0x10];

	u8         reserved_at_20[0x10];
	u8         op_mod[0x10];

	u8         reserved_at_40[0x20];

	u8         reserved_at_60[0x18];
	u8         memic_operation_type[0x8];

	u8         memic_start_addr[0x40];

	u8         reserved_at_c0[0x140];
};

struct mlx5_ifc_modify_memic_out_bits {
	u8         status[0x8];
	u8         reserved_at_8[0x18];

	u8         syndrome[0x20];

	u8         reserved_at_40[0x40];

	u8         memic_operation_addr[0x40];

	u8         reserved_at_c0[0x140];
};

struct mlx5_ifc_alloc_memic_in_bits {
	u8         opcode[0x10];
	u8         reserved_at_10[0x10];

	u8         reserved_at_20[0x10];
	u8         op_mod[0x10];

	u8         reserved_at_30[0x20];

	u8	   reserved_at_40[0x18];
	u8	   log_memic_addr_alignment[0x8];

	u8         range_start_addr[0x40];

	u8         range_size[0x20];

	u8         memic_size[0x20];
};

struct mlx5_ifc_alloc_memic_out_bits {
	u8         status[0x8];
	u8         reserved_at_8[0x18];

	u8         syndrome[0x20];

	u8         memic_start_addr[0x40];
};

struct mlx5_ifc_dealloc_memic_in_bits {
	u8         opcode[0x10];
	u8         reserved_at_10[0x10];

	u8         reserved_at_20[0x10];
	u8         op_mod[0x10];

	u8         reserved_at_40[0x40];

	u8         memic_start_addr[0x40];

	u8         memic_size[0x20];

	u8         reserved_at_e0[0x20];
};

struct mlx5_ifc_dealloc_memic_out_bits {
	u8         status[0x8];
	u8         reserved_at_8[0x18];

	u8         syndrome[0x20];

	u8         reserved_at_40[0x40];
};

struct mlx5_ifc_umem_bits {
	u8         reserved_at_0[0x80];

	u8         reserved_at_80[0x1b];
	u8         log_page_size[0x5];

	u8         page_offset[0x20];

	u8         num_of_mtt[0x40];

	struct mlx5_ifc_mtt_bits  mtt[];
};

struct mlx5_ifc_uctx_bits {
	u8         cap[0x20];

	u8         reserved_at_20[0x160];
};

struct mlx5_ifc_sw_icm_bits {
	u8         modify_field_select[0x40];

	u8	   reserved_at_40[0x18];
	u8         log_sw_icm_size[0x8];

	u8         reserved_at_60[0x20];

	u8         sw_icm_start_addr[0x40];

	u8         reserved_at_c0[0x140];
};

struct mlx5_ifc_geneve_tlv_option_bits {
	u8         modify_field_select[0x40];

	u8         reserved_at_40[0x18];
	u8         geneve_option_fte_index[0x8];

	u8         option_class[0x10];
	u8         option_type[0x8];
	u8         reserved_at_78[0x3];
	u8         option_data_length[0x5];

	u8         reserved_at_80[0x180];
};

struct mlx5_ifc_create_umem_in_bits {
	u8         opcode[0x10];
	u8         uid[0x10];

	u8         reserved_at_20[0x10];
	u8         op_mod[0x10];

	u8         reserved_at_40[0x40];

	struct mlx5_ifc_umem_bits  umem;
};

struct mlx5_ifc_create_umem_out_bits {
	u8         status[0x8];
	u8         reserved_at_8[0x18];

	u8         syndrome[0x20];

	u8         reserved_at_40[0x8];
	u8         umem_id[0x18];

	u8         reserved_at_60[0x20];
};

struct mlx5_ifc_destroy_umem_in_bits {
	u8        opcode[0x10];
	u8        uid[0x10];

	u8        reserved_at_20[0x10];
	u8        op_mod[0x10];

	u8        reserved_at_40[0x8];
	u8        umem_id[0x18];

	u8        reserved_at_60[0x20];
};

struct mlx5_ifc_destroy_umem_out_bits {
	u8        status[0x8];
	u8        reserved_at_8[0x18];

	u8        syndrome[0x20];

	u8        reserved_at_40[0x40];
};

struct mlx5_ifc_create_uctx_in_bits {
	u8         opcode[0x10];
	u8         reserved_at_10[0x10];

	u8         reserved_at_20[0x10];
	u8         op_mod[0x10];

	u8         reserved_at_40[0x40];

	struct mlx5_ifc_uctx_bits  uctx;
};

struct mlx5_ifc_create_uctx_out_bits {
	u8         status[0x8];
	u8         reserved_at_8[0x18];

	u8         syndrome[0x20];

	u8         reserved_at_40[0x10];
	u8         uid[0x10];

	u8         reserved_at_60[0x20];
};

struct mlx5_ifc_destroy_uctx_in_bits {
	u8         opcode[0x10];
	u8         reserved_at_10[0x10];

	u8         reserved_at_20[0x10];
	u8         op_mod[0x10];

	u8         reserved_at_40[0x10];
	u8         uid[0x10];

	u8         reserved_at_60[0x20];
};

struct mlx5_ifc_destroy_uctx_out_bits {
	u8         status[0x8];
	u8         reserved_at_8[0x18];

	u8         syndrome[0x20];

	u8          reserved_at_40[0x40];
};

struct mlx5_ifc_create_sw_icm_in_bits {
	struct mlx5_ifc_general_obj_in_cmd_hdr_bits   hdr;
	struct mlx5_ifc_sw_icm_bits		      sw_icm;
};

struct mlx5_ifc_create_geneve_tlv_option_in_bits {
	struct mlx5_ifc_general_obj_in_cmd_hdr_bits   hdr;
	struct mlx5_ifc_geneve_tlv_option_bits        geneve_tlv_opt;
};

struct mlx5_ifc_mtrc_string_db_param_bits {
	u8         string_db_base_address[0x20];

	u8         reserved_at_20[0x8];
	u8         string_db_size[0x18];
};

struct mlx5_ifc_mtrc_cap_bits {
	u8         trace_owner[0x1];
	u8         trace_to_memory[0x1];
	u8         reserved_at_2[0x4];
	u8         trc_ver[0x2];
	u8         reserved_at_8[0x14];
	u8         num_string_db[0x4];

	u8         first_string_trace[0x8];
	u8         num_string_trace[0x8];
	u8         reserved_at_30[0x28];

	u8         log_max_trace_buffer_size[0x8];

	u8         reserved_at_60[0x20];

	struct mlx5_ifc_mtrc_string_db_param_bits string_db_param[8];

	u8         reserved_at_280[0x180];
};

struct mlx5_ifc_mtrc_conf_bits {
	u8         reserved_at_0[0x1c];
	u8         trace_mode[0x4];
	u8         reserved_at_20[0x18];
	u8         log_trace_buffer_size[0x8];
	u8         trace_mkey[0x20];
	u8         reserved_at_60[0x3a0];
};

struct mlx5_ifc_mtrc_stdb_bits {
	u8         string_db_index[0x4];
	u8         reserved_at_4[0x4];
	u8         read_size[0x18];
	u8         start_offset[0x20];
	u8         string_db_data[];
};

struct mlx5_ifc_mtrc_ctrl_bits {
	u8         trace_status[0x2];
	u8         reserved_at_2[0x2];
	u8         arm_event[0x1];
	u8         reserved_at_5[0xb];
	u8         modify_field_select[0x10];
	u8         reserved_at_20[0x2b];
	u8         current_timestamp52_32[0x15];
	u8         current_timestamp31_0[0x20];
	u8         reserved_at_80[0x180];
};

struct mlx5_ifc_host_params_context_bits {
	u8         host_number[0x8];
	u8         reserved_at_8[0x7];
	u8         host_pf_disabled[0x1];
	u8         host_num_of_vfs[0x10];

	u8         host_total_vfs[0x10];
	u8         host_pci_bus[0x10];

	u8         reserved_at_40[0x10];
	u8         host_pci_device[0x10];

	u8         reserved_at_60[0x10];
	u8         host_pci_function[0x10];

	u8         reserved_at_80[0x180];
};

struct mlx5_ifc_query_esw_functions_in_bits {
	u8         opcode[0x10];
	u8         reserved_at_10[0x10];

	u8         reserved_at_20[0x10];
	u8         op_mod[0x10];

	u8         reserved_at_40[0x40];
};

struct mlx5_ifc_query_esw_functions_out_bits {
	u8         status[0x8];
	u8         reserved_at_8[0x18];

	u8         syndrome[0x20];

	u8         reserved_at_40[0x40];

	struct mlx5_ifc_host_params_context_bits host_params_context;

	u8         reserved_at_280[0x180];
	u8         host_sf_enable[][0x40];
};

struct mlx5_ifc_sf_partition_bits {
	u8         reserved_at_0[0x10];
	u8         log_num_sf[0x8];
	u8         log_sf_bar_size[0x8];
};

struct mlx5_ifc_query_sf_partitions_out_bits {
	u8         status[0x8];
	u8         reserved_at_8[0x18];

	u8         syndrome[0x20];

	u8         reserved_at_40[0x18];
	u8         num_sf_partitions[0x8];

	u8         reserved_at_60[0x20];

	struct mlx5_ifc_sf_partition_bits sf_partition[];
};

struct mlx5_ifc_query_sf_partitions_in_bits {
	u8         opcode[0x10];
	u8         reserved_at_10[0x10];

	u8         reserved_at_20[0x10];
	u8         op_mod[0x10];

	u8         reserved_at_40[0x40];
};

struct mlx5_ifc_dealloc_sf_out_bits {
	u8         status[0x8];
	u8         reserved_at_8[0x18];

	u8         syndrome[0x20];

	u8         reserved_at_40[0x40];
};

struct mlx5_ifc_dealloc_sf_in_bits {
	u8         opcode[0x10];
	u8         reserved_at_10[0x10];

	u8         reserved_at_20[0x10];
	u8         op_mod[0x10];

	u8         reserved_at_40[0x10];
	u8         function_id[0x10];

	u8         reserved_at_60[0x20];
};

struct mlx5_ifc_alloc_sf_out_bits {
	u8         status[0x8];
	u8         reserved_at_8[0x18];

	u8         syndrome[0x20];

	u8         reserved_at_40[0x40];
};

struct mlx5_ifc_alloc_sf_in_bits {
	u8         opcode[0x10];
	u8         reserved_at_10[0x10];

	u8         reserved_at_20[0x10];
	u8         op_mod[0x10];

	u8         reserved_at_40[0x10];
	u8         function_id[0x10];

	u8         reserved_at_60[0x20];
};

struct mlx5_ifc_affiliated_event_header_bits {
	u8         reserved_at_0[0x10];
	u8         obj_type[0x10];

	u8         obj_id[0x20];
};

enum {
	MLX5_HCA_CAP_GENERAL_OBJECT_TYPES_ENCRYPTION_KEY = BIT_ULL(0xc),
	MLX5_HCA_CAP_GENERAL_OBJECT_TYPES_IPSEC = BIT_ULL(0x13),
	MLX5_HCA_CAP_GENERAL_OBJECT_TYPES_SAMPLER = BIT_ULL(0x20),
};

enum {
	MLX5_GENERAL_OBJECT_TYPES_ENCRYPTION_KEY = 0xc,
	MLX5_GENERAL_OBJECT_TYPES_IPSEC = 0x13,
	MLX5_GENERAL_OBJECT_TYPES_SAMPLER = 0x20,
};

enum {
	MLX5_IPSEC_OBJECT_ICV_LEN_16B,
	MLX5_IPSEC_OBJECT_ICV_LEN_12B,
	MLX5_IPSEC_OBJECT_ICV_LEN_8B,
};

struct mlx5_ifc_ipsec_obj_bits {
	u8         modify_field_select[0x40];
	u8         full_offload[0x1];
	u8         reserved_at_41[0x1];
	u8         esn_en[0x1];
	u8         esn_overlap[0x1];
	u8         reserved_at_44[0x2];
	u8         icv_length[0x2];
	u8         reserved_at_48[0x4];
	u8         aso_return_reg[0x4];
	u8         reserved_at_50[0x10];

	u8         esn_msb[0x20];

	u8         reserved_at_80[0x8];
	u8         dekn[0x18];

	u8         salt[0x20];

	u8         implicit_iv[0x40];

	u8         reserved_at_100[0x700];
};

struct mlx5_ifc_create_ipsec_obj_in_bits {
	struct mlx5_ifc_general_obj_in_cmd_hdr_bits general_obj_in_cmd_hdr;
	struct mlx5_ifc_ipsec_obj_bits ipsec_object;
};

enum {
	MLX5_MODIFY_IPSEC_BITMASK_ESN_OVERLAP = BIT(0),
	MLX5_MODIFY_IPSEC_BITMASK_ESN_MSB = BIT(1),
};

struct mlx5_ifc_query_ipsec_obj_out_bits {
	struct mlx5_ifc_general_obj_out_cmd_hdr_bits general_obj_out_cmd_hdr;
	struct mlx5_ifc_ipsec_obj_bits ipsec_object;
};

struct mlx5_ifc_modify_ipsec_obj_in_bits {
	struct mlx5_ifc_general_obj_in_cmd_hdr_bits general_obj_in_cmd_hdr;
	struct mlx5_ifc_ipsec_obj_bits ipsec_object;
};

struct mlx5_ifc_encryption_key_obj_bits {
	u8         modify_field_select[0x40];

	u8         reserved_at_40[0x14];
	u8         key_size[0x4];
	u8         reserved_at_58[0x4];
	u8         key_type[0x4];

	u8         reserved_at_60[0x8];
	u8         pd[0x18];

	u8         reserved_at_80[0x180];
	u8         key[8][0x20];

	u8         reserved_at_300[0x500];
};

struct mlx5_ifc_create_encryption_key_in_bits {
	struct mlx5_ifc_general_obj_in_cmd_hdr_bits general_obj_in_cmd_hdr;
	struct mlx5_ifc_encryption_key_obj_bits encryption_key_object;
};

struct mlx5_ifc_sampler_obj_bits {
	u8         modify_field_select[0x40];

	u8         table_type[0x8];
	u8         level[0x8];
	u8         reserved_at_50[0xf];
	u8         ignore_flow_level[0x1];

	u8         sample_ratio[0x20];

	u8         reserved_at_80[0x8];
	u8         sample_table_id[0x18];

	u8         reserved_at_a0[0x8];
	u8         default_table_id[0x18];

	u8         sw_steering_icm_address_rx[0x40];
	u8         sw_steering_icm_address_tx[0x40];

	u8         reserved_at_140[0xa0];
};

struct mlx5_ifc_create_sampler_obj_in_bits {
	struct mlx5_ifc_general_obj_in_cmd_hdr_bits general_obj_in_cmd_hdr;
	struct mlx5_ifc_sampler_obj_bits sampler_object;
};

struct mlx5_ifc_query_sampler_obj_out_bits {
	struct mlx5_ifc_general_obj_out_cmd_hdr_bits general_obj_out_cmd_hdr;
	struct mlx5_ifc_sampler_obj_bits sampler_object;
};

enum {
	MLX5_GENERAL_OBJECT_TYPE_ENCRYPTION_KEY_KEY_SIZE_128 = 0x0,
	MLX5_GENERAL_OBJECT_TYPE_ENCRYPTION_KEY_KEY_SIZE_256 = 0x1,
};

enum {
	MLX5_GENERAL_OBJECT_TYPE_ENCRYPTION_KEY_TYPE_TLS = 0x1,
	MLX5_GENERAL_OBJECT_TYPE_ENCRYPTION_KEY_TYPE_IPSEC = 0x2,
};

struct mlx5_ifc_tls_static_params_bits {
	u8         const_2[0x2];
	u8         tls_version[0x4];
	u8         const_1[0x2];
	u8         reserved_at_8[0x14];
	u8         encryption_standard[0x4];

	u8         reserved_at_20[0x20];

	u8         initial_record_number[0x40];

	u8         resync_tcp_sn[0x20];

	u8         gcm_iv[0x20];

	u8         implicit_iv[0x40];

	u8         reserved_at_100[0x8];
	u8         dek_index[0x18];

	u8         reserved_at_120[0xe0];
};

struct mlx5_ifc_tls_progress_params_bits {
	u8         next_record_tcp_sn[0x20];

	u8         hw_resync_tcp_sn[0x20];

	u8         record_tracker_state[0x2];
	u8         auth_state[0x2];
	u8         reserved_at_44[0x4];
	u8         hw_offset_record_number[0x18];
};

enum {
	MLX5_MTT_PERM_READ	= 1 << 0,
	MLX5_MTT_PERM_WRITE	= 1 << 1,
	MLX5_MTT_PERM_RW	= MLX5_MTT_PERM_READ | MLX5_MTT_PERM_WRITE,
};

#endif /* MLX5_IFC_H */<|MERGE_RESOLUTION|>--- conflicted
+++ resolved
@@ -1643,11 +1643,7 @@
 
 	u8         ext_stride_num_range[0x1];
 	u8         roce_rw_supported[0x1];
-<<<<<<< HEAD
-	u8         reserved_at_3a2[0x1];
-=======
 	u8         log_max_current_uc_list_wr_supported[0x1];
->>>>>>> 754e0b0e
 	u8         log_max_stride_sz_rq[0x5];
 	u8         reserved_at_3a8[0x3];
 	u8         log_min_stride_sz_rq[0x5];
