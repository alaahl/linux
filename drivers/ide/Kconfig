--- conflicted
+++ resolved
@@ -681,13 +681,8 @@
        select IDE_XFER_MODE
 choice
        prompt "IDE Mode for AMD Alchemy Au1200"
-<<<<<<< HEAD
        default BLK_DEV_IDE_AU1XXX_PIO_DBDMA
-       depends on SOC_AU1200 && BLK_DEV_IDE_AU1XXX
-=======
-       default CONFIG_BLK_DEV_IDE_AU1XXX_PIO_DBDMA
        depends on BLK_DEV_IDE_AU1XXX
->>>>>>> 3ba1e543
 
 config BLK_DEV_IDE_AU1XXX_PIO_DBDMA
        bool "PIO+DbDMA IDE for AMD Alchemy Au1200"
