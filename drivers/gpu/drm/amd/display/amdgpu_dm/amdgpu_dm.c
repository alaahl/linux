/*
 * Copyright 2015 Advanced Micro Devices, Inc.
 *
 * Permission is hereby granted, free of charge, to any person obtaining a
 * copy of this software and associated documentation files (the "Software"),
 * to deal in the Software without restriction, including without limitation
 * the rights to use, copy, modify, merge, publish, distribute, sublicense,
 * and/or sell copies of the Software, and to permit persons to whom the
 * Software is furnished to do so, subject to the following conditions:
 *
 * The above copyright notice and this permission notice shall be included in
 * all copies or substantial portions of the Software.
 *
 * THE SOFTWARE IS PROVIDED "AS IS", WITHOUT WARRANTY OF ANY KIND, EXPRESS OR
 * IMPLIED, INCLUDING BUT NOT LIMITED TO THE WARRANTIES OF MERCHANTABILITY,
 * FITNESS FOR A PARTICULAR PURPOSE AND NONINFRINGEMENT.  IN NO EVENT SHALL
 * THE COPYRIGHT HOLDER(S) OR AUTHOR(S) BE LIABLE FOR ANY CLAIM, DAMAGES OR
 * OTHER LIABILITY, WHETHER IN AN ACTION OF CONTRACT, TORT OR OTHERWISE,
 * ARISING FROM, OUT OF OR IN CONNECTION WITH THE SOFTWARE OR THE USE OR
 * OTHER DEALINGS IN THE SOFTWARE.
 *
 * Authors: AMD
 *
 */

/* The caprices of the preprocessor require that this be declared right here */
#define CREATE_TRACE_POINTS

#include "dm_services_types.h"
#include "dc.h"
#include "dc/inc/core_types.h"
#include "dal_asic_id.h"
#include "dmub/dmub_srv.h"
#include "dc/inc/hw/dmcu.h"
#include "dc/inc/hw/abm.h"
#include "dc/dc_dmub_srv.h"

#include "vid.h"
#include "amdgpu.h"
#include "amdgpu_display.h"
#include "amdgpu_ucode.h"
#include "atom.h"
#include "amdgpu_dm.h"
#ifdef CONFIG_DRM_AMD_DC_HDCP
#include "amdgpu_dm_hdcp.h"
#include <drm/drm_hdcp.h>
#endif
#include "amdgpu_pm.h"

#include "amd_shared.h"
#include "amdgpu_dm_irq.h"
#include "dm_helpers.h"
#include "amdgpu_dm_mst_types.h"
#if defined(CONFIG_DEBUG_FS)
#include "amdgpu_dm_debugfs.h"
#endif

#include "ivsrcid/ivsrcid_vislands30.h"

#include <linux/module.h>
#include <linux/moduleparam.h>
#include <linux/version.h>
#include <linux/types.h>
#include <linux/pm_runtime.h>
#include <linux/pci.h>
#include <linux/firmware.h>
#include <linux/component.h>

#include <drm/drm_atomic.h>
#include <drm/drm_atomic_uapi.h>
#include <drm/drm_atomic_helper.h>
#include <drm/drm_dp_mst_helper.h>
#include <drm/drm_fb_helper.h>
#include <drm/drm_fourcc.h>
#include <drm/drm_edid.h>
#include <drm/drm_vblank.h>
#include <drm/drm_audio_component.h>
#include <drm/drm_hdcp.h>

#if defined(CONFIG_DRM_AMD_DC_DCN)
#include "ivsrcid/dcn/irqsrcs_dcn_1_0.h"

#include "dcn/dcn_1_0_offset.h"
#include "dcn/dcn_1_0_sh_mask.h"
#include "soc15_hw_ip.h"
#include "vega10_ip_offset.h"

#include "soc15_common.h"
#endif

#include "modules/inc/mod_freesync.h"
#include "modules/power/power_helpers.h"
#include "modules/inc/mod_info_packet.h"

#define FIRMWARE_RENOIR_DMUB "amdgpu/renoir_dmcub.bin"
MODULE_FIRMWARE(FIRMWARE_RENOIR_DMUB);
#if defined(CONFIG_DRM_AMD_DC_DCN3_0)
#define FIRMWARE_SIENNA_CICHLID_DMUB "amdgpu/sienna_cichlid_dmcub.bin"
MODULE_FIRMWARE(FIRMWARE_SIENNA_CICHLID_DMUB);
#define FIRMWARE_NAVY_FLOUNDER_DMUB "amdgpu/navy_flounder_dmcub.bin"
MODULE_FIRMWARE(FIRMWARE_NAVY_FLOUNDER_DMUB);
#endif

#define FIRMWARE_RAVEN_DMCU		"amdgpu/raven_dmcu.bin"
MODULE_FIRMWARE(FIRMWARE_RAVEN_DMCU);

#define FIRMWARE_NAVI12_DMCU            "amdgpu/navi12_dmcu.bin"
MODULE_FIRMWARE(FIRMWARE_NAVI12_DMCU);

/* Number of bytes in PSP header for firmware. */
#define PSP_HEADER_BYTES 0x100

/* Number of bytes in PSP footer for firmware. */
#define PSP_FOOTER_BYTES 0x100

/**
 * DOC: overview
 *
 * The AMDgpu display manager, **amdgpu_dm** (or even simpler,
 * **dm**) sits between DRM and DC. It acts as a liason, converting DRM
 * requests into DC requests, and DC responses into DRM responses.
 *
 * The root control structure is &struct amdgpu_display_manager.
 */

/* basic init/fini API */
static int amdgpu_dm_init(struct amdgpu_device *adev);
static void amdgpu_dm_fini(struct amdgpu_device *adev);

static enum drm_mode_subconnector get_subconnector_type(struct dc_link *link)
{
	switch (link->dpcd_caps.dongle_type) {
	case DISPLAY_DONGLE_NONE:
		return DRM_MODE_SUBCONNECTOR_Native;
	case DISPLAY_DONGLE_DP_VGA_CONVERTER:
		return DRM_MODE_SUBCONNECTOR_VGA;
	case DISPLAY_DONGLE_DP_DVI_CONVERTER:
	case DISPLAY_DONGLE_DP_DVI_DONGLE:
		return DRM_MODE_SUBCONNECTOR_DVID;
	case DISPLAY_DONGLE_DP_HDMI_CONVERTER:
	case DISPLAY_DONGLE_DP_HDMI_DONGLE:
		return DRM_MODE_SUBCONNECTOR_HDMIA;
	case DISPLAY_DONGLE_DP_HDMI_MISMATCHED_DONGLE:
	default:
		return DRM_MODE_SUBCONNECTOR_Unknown;
	}
}

static void update_subconnector_property(struct amdgpu_dm_connector *aconnector)
{
	struct dc_link *link = aconnector->dc_link;
	struct drm_connector *connector = &aconnector->base;
	enum drm_mode_subconnector subconnector = DRM_MODE_SUBCONNECTOR_Unknown;

	if (connector->connector_type != DRM_MODE_CONNECTOR_DisplayPort)
		return;

	if (aconnector->dc_sink)
		subconnector = get_subconnector_type(link);

	drm_object_property_set_value(&connector->base,
			connector->dev->mode_config.dp_subconnector_property,
			subconnector);
}

/*
 * initializes drm_device display related structures, based on the information
 * provided by DAL. The drm strcutures are: drm_crtc, drm_connector,
 * drm_encoder, drm_mode_config
 *
 * Returns 0 on success
 */
static int amdgpu_dm_initialize_drm_device(struct amdgpu_device *adev);
/* removes and deallocates the drm structures, created by the above function */
static void amdgpu_dm_destroy_drm_device(struct amdgpu_display_manager *dm);

static int amdgpu_dm_plane_init(struct amdgpu_display_manager *dm,
				struct drm_plane *plane,
				unsigned long possible_crtcs,
				const struct dc_plane_cap *plane_cap);
static int amdgpu_dm_crtc_init(struct amdgpu_display_manager *dm,
			       struct drm_plane *plane,
			       uint32_t link_index);
static int amdgpu_dm_connector_init(struct amdgpu_display_manager *dm,
				    struct amdgpu_dm_connector *amdgpu_dm_connector,
				    uint32_t link_index,
				    struct amdgpu_encoder *amdgpu_encoder);
static int amdgpu_dm_encoder_init(struct drm_device *dev,
				  struct amdgpu_encoder *aencoder,
				  uint32_t link_index);

static int amdgpu_dm_connector_get_modes(struct drm_connector *connector);

static int amdgpu_dm_atomic_commit(struct drm_device *dev,
				   struct drm_atomic_state *state,
				   bool nonblock);

static void amdgpu_dm_atomic_commit_tail(struct drm_atomic_state *state);

static int amdgpu_dm_atomic_check(struct drm_device *dev,
				  struct drm_atomic_state *state);

static void handle_cursor_update(struct drm_plane *plane,
				 struct drm_plane_state *old_plane_state);

static void amdgpu_dm_set_psr_caps(struct dc_link *link);
static bool amdgpu_dm_psr_enable(struct dc_stream_state *stream);
static bool amdgpu_dm_link_setup_psr(struct dc_stream_state *stream);
static bool amdgpu_dm_psr_disable(struct dc_stream_state *stream);
static bool amdgpu_dm_psr_disable_all(struct amdgpu_display_manager *dm);

/*
 * dm_vblank_get_counter
 *
 * @brief
 * Get counter for number of vertical blanks
 *
 * @param
 * struct amdgpu_device *adev - [in] desired amdgpu device
 * int disp_idx - [in] which CRTC to get the counter from
 *
 * @return
 * Counter for vertical blanks
 */
static u32 dm_vblank_get_counter(struct amdgpu_device *adev, int crtc)
{
	if (crtc >= adev->mode_info.num_crtc)
		return 0;
	else {
		struct amdgpu_crtc *acrtc = adev->mode_info.crtcs[crtc];
		struct dm_crtc_state *acrtc_state = to_dm_crtc_state(
				acrtc->base.state);


		if (acrtc_state->stream == NULL) {
			DRM_ERROR("dc_stream_state is NULL for crtc '%d'!\n",
				  crtc);
			return 0;
		}

		return dc_stream_get_vblank_counter(acrtc_state->stream);
	}
}

static int dm_crtc_get_scanoutpos(struct amdgpu_device *adev, int crtc,
				  u32 *vbl, u32 *position)
{
	uint32_t v_blank_start, v_blank_end, h_position, v_position;

	if ((crtc < 0) || (crtc >= adev->mode_info.num_crtc))
		return -EINVAL;
	else {
		struct amdgpu_crtc *acrtc = adev->mode_info.crtcs[crtc];
		struct dm_crtc_state *acrtc_state = to_dm_crtc_state(
						acrtc->base.state);

		if (acrtc_state->stream ==  NULL) {
			DRM_ERROR("dc_stream_state is NULL for crtc '%d'!\n",
				  crtc);
			return 0;
		}

		/*
		 * TODO rework base driver to use values directly.
		 * for now parse it back into reg-format
		 */
		dc_stream_get_scanoutpos(acrtc_state->stream,
					 &v_blank_start,
					 &v_blank_end,
					 &h_position,
					 &v_position);

		*position = v_position | (h_position << 16);
		*vbl = v_blank_start | (v_blank_end << 16);
	}

	return 0;
}

static bool dm_is_idle(void *handle)
{
	/* XXX todo */
	return true;
}

static int dm_wait_for_idle(void *handle)
{
	/* XXX todo */
	return 0;
}

static bool dm_check_soft_reset(void *handle)
{
	return false;
}

static int dm_soft_reset(void *handle)
{
	/* XXX todo */
	return 0;
}

static struct amdgpu_crtc *
get_crtc_by_otg_inst(struct amdgpu_device *adev,
		     int otg_inst)
{
	struct drm_device *dev = adev_to_drm(adev);
	struct drm_crtc *crtc;
	struct amdgpu_crtc *amdgpu_crtc;

	if (otg_inst == -1) {
		WARN_ON(1);
		return adev->mode_info.crtcs[0];
	}

	list_for_each_entry(crtc, &dev->mode_config.crtc_list, head) {
		amdgpu_crtc = to_amdgpu_crtc(crtc);

		if (amdgpu_crtc->otg_inst == otg_inst)
			return amdgpu_crtc;
	}

	return NULL;
}

static inline bool amdgpu_dm_vrr_active(struct dm_crtc_state *dm_state)
{
	return dm_state->freesync_config.state == VRR_STATE_ACTIVE_VARIABLE ||
	       dm_state->freesync_config.state == VRR_STATE_ACTIVE_FIXED;
}

/**
 * dm_pflip_high_irq() - Handle pageflip interrupt
 * @interrupt_params: ignored
 *
 * Handles the pageflip interrupt by notifying all interested parties
 * that the pageflip has been completed.
 */
static void dm_pflip_high_irq(void *interrupt_params)
{
	struct amdgpu_crtc *amdgpu_crtc;
	struct common_irq_params *irq_params = interrupt_params;
	struct amdgpu_device *adev = irq_params->adev;
	unsigned long flags;
	struct drm_pending_vblank_event *e;
	struct dm_crtc_state *acrtc_state;
	uint32_t vpos, hpos, v_blank_start, v_blank_end;
	bool vrr_active;

	amdgpu_crtc = get_crtc_by_otg_inst(adev, irq_params->irq_src - IRQ_TYPE_PFLIP);

	/* IRQ could occur when in initial stage */
	/* TODO work and BO cleanup */
	if (amdgpu_crtc == NULL) {
		DRM_DEBUG_DRIVER("CRTC is null, returning.\n");
		return;
	}

	spin_lock_irqsave(&adev_to_drm(adev)->event_lock, flags);

	if (amdgpu_crtc->pflip_status != AMDGPU_FLIP_SUBMITTED){
		DRM_DEBUG_DRIVER("amdgpu_crtc->pflip_status = %d !=AMDGPU_FLIP_SUBMITTED(%d) on crtc:%d[%p] \n",
						 amdgpu_crtc->pflip_status,
						 AMDGPU_FLIP_SUBMITTED,
						 amdgpu_crtc->crtc_id,
						 amdgpu_crtc);
		spin_unlock_irqrestore(&adev_to_drm(adev)->event_lock, flags);
		return;
	}

	/* page flip completed. */
	e = amdgpu_crtc->event;
	amdgpu_crtc->event = NULL;

	if (!e)
		WARN_ON(1);

	acrtc_state = to_dm_crtc_state(amdgpu_crtc->base.state);
	vrr_active = amdgpu_dm_vrr_active(acrtc_state);

	/* Fixed refresh rate, or VRR scanout position outside front-porch? */
	if (!vrr_active ||
	    !dc_stream_get_scanoutpos(acrtc_state->stream, &v_blank_start,
				      &v_blank_end, &hpos, &vpos) ||
	    (vpos < v_blank_start)) {
		/* Update to correct count and vblank timestamp if racing with
		 * vblank irq. This also updates to the correct vblank timestamp
		 * even in VRR mode, as scanout is past the front-porch atm.
		 */
		drm_crtc_accurate_vblank_count(&amdgpu_crtc->base);

		/* Wake up userspace by sending the pageflip event with proper
		 * count and timestamp of vblank of flip completion.
		 */
		if (e) {
			drm_crtc_send_vblank_event(&amdgpu_crtc->base, e);

			/* Event sent, so done with vblank for this flip */
			drm_crtc_vblank_put(&amdgpu_crtc->base);
		}
	} else if (e) {
		/* VRR active and inside front-porch: vblank count and
		 * timestamp for pageflip event will only be up to date after
		 * drm_crtc_handle_vblank() has been executed from late vblank
		 * irq handler after start of back-porch (vline 0). We queue the
		 * pageflip event for send-out by drm_crtc_handle_vblank() with
		 * updated timestamp and count, once it runs after us.
		 *
		 * We need to open-code this instead of using the helper
		 * drm_crtc_arm_vblank_event(), as that helper would
		 * call drm_crtc_accurate_vblank_count(), which we must
		 * not call in VRR mode while we are in front-porch!
		 */

		/* sequence will be replaced by real count during send-out. */
		e->sequence = drm_crtc_vblank_count(&amdgpu_crtc->base);
		e->pipe = amdgpu_crtc->crtc_id;

		list_add_tail(&e->base.link, &adev_to_drm(adev)->vblank_event_list);
		e = NULL;
	}

	/* Keep track of vblank of this flip for flip throttling. We use the
	 * cooked hw counter, as that one incremented at start of this vblank
	 * of pageflip completion, so last_flip_vblank is the forbidden count
	 * for queueing new pageflips if vsync + VRR is enabled.
	 */
	amdgpu_crtc->last_flip_vblank =
		amdgpu_get_vblank_counter_kms(&amdgpu_crtc->base);

	amdgpu_crtc->pflip_status = AMDGPU_FLIP_NONE;
	spin_unlock_irqrestore(&adev_to_drm(adev)->event_lock, flags);

	DRM_DEBUG_DRIVER("crtc:%d[%p], pflip_stat:AMDGPU_FLIP_NONE, vrr[%d]-fp %d\n",
			 amdgpu_crtc->crtc_id, amdgpu_crtc,
			 vrr_active, (int) !e);
}

static void dm_vupdate_high_irq(void *interrupt_params)
{
	struct common_irq_params *irq_params = interrupt_params;
	struct amdgpu_device *adev = irq_params->adev;
	struct amdgpu_crtc *acrtc;
	struct dm_crtc_state *acrtc_state;
	unsigned long flags;

	acrtc = get_crtc_by_otg_inst(adev, irq_params->irq_src - IRQ_TYPE_VUPDATE);

	if (acrtc) {
		acrtc_state = to_dm_crtc_state(acrtc->base.state);

		DRM_DEBUG_VBL("crtc:%d, vupdate-vrr:%d\n",
			      acrtc->crtc_id,
			      amdgpu_dm_vrr_active(acrtc_state));

		/* Core vblank handling is done here after end of front-porch in
		 * vrr mode, as vblank timestamping will give valid results
		 * while now done after front-porch. This will also deliver
		 * page-flip completion events that have been queued to us
		 * if a pageflip happened inside front-porch.
		 */
		if (amdgpu_dm_vrr_active(acrtc_state)) {
			drm_crtc_handle_vblank(&acrtc->base);

			/* BTR processing for pre-DCE12 ASICs */
			if (acrtc_state->stream &&
			    adev->family < AMDGPU_FAMILY_AI) {
				spin_lock_irqsave(&adev_to_drm(adev)->event_lock, flags);
				mod_freesync_handle_v_update(
				    adev->dm.freesync_module,
				    acrtc_state->stream,
				    &acrtc_state->vrr_params);

				dc_stream_adjust_vmin_vmax(
				    adev->dm.dc,
				    acrtc_state->stream,
				    &acrtc_state->vrr_params.adjust);
				spin_unlock_irqrestore(&adev_to_drm(adev)->event_lock, flags);
			}
		}
	}
}

/**
 * dm_crtc_high_irq() - Handles CRTC interrupt
 * @interrupt_params: used for determining the CRTC instance
 *
 * Handles the CRTC/VSYNC interrupt by notfying DRM's VBLANK
 * event handler.
 */
static void dm_crtc_high_irq(void *interrupt_params)
{
	struct common_irq_params *irq_params = interrupt_params;
	struct amdgpu_device *adev = irq_params->adev;
	struct amdgpu_crtc *acrtc;
	struct dm_crtc_state *acrtc_state;
	unsigned long flags;

	acrtc = get_crtc_by_otg_inst(adev, irq_params->irq_src - IRQ_TYPE_VBLANK);
	if (!acrtc)
		return;

	acrtc_state = to_dm_crtc_state(acrtc->base.state);

	DRM_DEBUG_VBL("crtc:%d, vupdate-vrr:%d, planes:%d\n", acrtc->crtc_id,
			 amdgpu_dm_vrr_active(acrtc_state),
			 acrtc_state->active_planes);

	/**
	 * Core vblank handling at start of front-porch is only possible
	 * in non-vrr mode, as only there vblank timestamping will give
	 * valid results while done in front-porch. Otherwise defer it
	 * to dm_vupdate_high_irq after end of front-porch.
	 */
	if (!amdgpu_dm_vrr_active(acrtc_state))
		drm_crtc_handle_vblank(&acrtc->base);

	/**
	 * Following stuff must happen at start of vblank, for crc
	 * computation and below-the-range btr support in vrr mode.
	 */
	amdgpu_dm_crtc_handle_crc_irq(&acrtc->base);

	/* BTR updates need to happen before VUPDATE on Vega and above. */
	if (adev->family < AMDGPU_FAMILY_AI)
		return;

	spin_lock_irqsave(&adev_to_drm(adev)->event_lock, flags);

	if (acrtc_state->stream && acrtc_state->vrr_params.supported &&
	    acrtc_state->freesync_config.state == VRR_STATE_ACTIVE_VARIABLE) {
		mod_freesync_handle_v_update(adev->dm.freesync_module,
					     acrtc_state->stream,
					     &acrtc_state->vrr_params);

		dc_stream_adjust_vmin_vmax(adev->dm.dc, acrtc_state->stream,
					   &acrtc_state->vrr_params.adjust);
	}

	/*
	 * If there aren't any active_planes then DCH HUBP may be clock-gated.
	 * In that case, pageflip completion interrupts won't fire and pageflip
	 * completion events won't get delivered. Prevent this by sending
	 * pending pageflip events from here if a flip is still pending.
	 *
	 * If any planes are enabled, use dm_pflip_high_irq() instead, to
	 * avoid race conditions between flip programming and completion,
	 * which could cause too early flip completion events.
	 */
	if (adev->family >= AMDGPU_FAMILY_RV &&
	    acrtc->pflip_status == AMDGPU_FLIP_SUBMITTED &&
	    acrtc_state->active_planes == 0) {
		if (acrtc->event) {
			drm_crtc_send_vblank_event(&acrtc->base, acrtc->event);
			acrtc->event = NULL;
			drm_crtc_vblank_put(&acrtc->base);
		}
		acrtc->pflip_status = AMDGPU_FLIP_NONE;
	}

	spin_unlock_irqrestore(&adev_to_drm(adev)->event_lock, flags);
}

static int dm_set_clockgating_state(void *handle,
		  enum amd_clockgating_state state)
{
	return 0;
}

static int dm_set_powergating_state(void *handle,
		  enum amd_powergating_state state)
{
	return 0;
}

/* Prototypes of private functions */
static int dm_early_init(void* handle);

/* Allocate memory for FBC compressed data  */
static void amdgpu_dm_fbc_init(struct drm_connector *connector)
{
	struct drm_device *dev = connector->dev;
	struct amdgpu_device *adev = drm_to_adev(dev);
	struct dm_comressor_info *compressor = &adev->dm.compressor;
	struct amdgpu_dm_connector *aconn = to_amdgpu_dm_connector(connector);
	struct drm_display_mode *mode;
	unsigned long max_size = 0;

	if (adev->dm.dc->fbc_compressor == NULL)
		return;

	if (aconn->dc_link->connector_signal != SIGNAL_TYPE_EDP)
		return;

	if (compressor->bo_ptr)
		return;


	list_for_each_entry(mode, &connector->modes, head) {
		if (max_size < mode->htotal * mode->vtotal)
			max_size = mode->htotal * mode->vtotal;
	}

	if (max_size) {
		int r = amdgpu_bo_create_kernel(adev, max_size * 4, PAGE_SIZE,
			    AMDGPU_GEM_DOMAIN_GTT, &compressor->bo_ptr,
			    &compressor->gpu_addr, &compressor->cpu_addr);

		if (r)
			DRM_ERROR("DM: Failed to initialize FBC\n");
		else {
			adev->dm.dc->ctx->fbc_gpu_addr = compressor->gpu_addr;
			DRM_INFO("DM: FBC alloc %lu\n", max_size*4);
		}

	}

}

static int amdgpu_dm_audio_component_get_eld(struct device *kdev, int port,
					  int pipe, bool *enabled,
					  unsigned char *buf, int max_bytes)
{
	struct drm_device *dev = dev_get_drvdata(kdev);
	struct amdgpu_device *adev = drm_to_adev(dev);
	struct drm_connector *connector;
	struct drm_connector_list_iter conn_iter;
	struct amdgpu_dm_connector *aconnector;
	int ret = 0;

	*enabled = false;

	mutex_lock(&adev->dm.audio_lock);

	drm_connector_list_iter_begin(dev, &conn_iter);
	drm_for_each_connector_iter(connector, &conn_iter) {
		aconnector = to_amdgpu_dm_connector(connector);
		if (aconnector->audio_inst != port)
			continue;

		*enabled = true;
		ret = drm_eld_size(connector->eld);
		memcpy(buf, connector->eld, min(max_bytes, ret));

		break;
	}
	drm_connector_list_iter_end(&conn_iter);

	mutex_unlock(&adev->dm.audio_lock);

	DRM_DEBUG_KMS("Get ELD : idx=%d ret=%d en=%d\n", port, ret, *enabled);

	return ret;
}

static const struct drm_audio_component_ops amdgpu_dm_audio_component_ops = {
	.get_eld = amdgpu_dm_audio_component_get_eld,
};

static int amdgpu_dm_audio_component_bind(struct device *kdev,
				       struct device *hda_kdev, void *data)
{
	struct drm_device *dev = dev_get_drvdata(kdev);
	struct amdgpu_device *adev = drm_to_adev(dev);
	struct drm_audio_component *acomp = data;

	acomp->ops = &amdgpu_dm_audio_component_ops;
	acomp->dev = kdev;
	adev->dm.audio_component = acomp;

	return 0;
}

static void amdgpu_dm_audio_component_unbind(struct device *kdev,
					  struct device *hda_kdev, void *data)
{
	struct drm_device *dev = dev_get_drvdata(kdev);
	struct amdgpu_device *adev = drm_to_adev(dev);
	struct drm_audio_component *acomp = data;

	acomp->ops = NULL;
	acomp->dev = NULL;
	adev->dm.audio_component = NULL;
}

static const struct component_ops amdgpu_dm_audio_component_bind_ops = {
	.bind	= amdgpu_dm_audio_component_bind,
	.unbind	= amdgpu_dm_audio_component_unbind,
};

static int amdgpu_dm_audio_init(struct amdgpu_device *adev)
{
	int i, ret;

	if (!amdgpu_audio)
		return 0;

	adev->mode_info.audio.enabled = true;

	adev->mode_info.audio.num_pins = adev->dm.dc->res_pool->audio_count;

	for (i = 0; i < adev->mode_info.audio.num_pins; i++) {
		adev->mode_info.audio.pin[i].channels = -1;
		adev->mode_info.audio.pin[i].rate = -1;
		adev->mode_info.audio.pin[i].bits_per_sample = -1;
		adev->mode_info.audio.pin[i].status_bits = 0;
		adev->mode_info.audio.pin[i].category_code = 0;
		adev->mode_info.audio.pin[i].connected = false;
		adev->mode_info.audio.pin[i].id =
			adev->dm.dc->res_pool->audios[i]->inst;
		adev->mode_info.audio.pin[i].offset = 0;
	}

	ret = component_add(adev->dev, &amdgpu_dm_audio_component_bind_ops);
	if (ret < 0)
		return ret;

	adev->dm.audio_registered = true;

	return 0;
}

static void amdgpu_dm_audio_fini(struct amdgpu_device *adev)
{
	if (!amdgpu_audio)
		return;

	if (!adev->mode_info.audio.enabled)
		return;

	if (adev->dm.audio_registered) {
		component_del(adev->dev, &amdgpu_dm_audio_component_bind_ops);
		adev->dm.audio_registered = false;
	}

	/* TODO: Disable audio? */

	adev->mode_info.audio.enabled = false;
}

static  void amdgpu_dm_audio_eld_notify(struct amdgpu_device *adev, int pin)
{
	struct drm_audio_component *acomp = adev->dm.audio_component;

	if (acomp && acomp->audio_ops && acomp->audio_ops->pin_eld_notify) {
		DRM_DEBUG_KMS("Notify ELD: %d\n", pin);

		acomp->audio_ops->pin_eld_notify(acomp->audio_ops->audio_ptr,
						 pin, -1);
	}
}

static int dm_dmub_hw_init(struct amdgpu_device *adev)
{
	const struct dmcub_firmware_header_v1_0 *hdr;
	struct dmub_srv *dmub_srv = adev->dm.dmub_srv;
	struct dmub_srv_fb_info *fb_info = adev->dm.dmub_fb_info;
	const struct firmware *dmub_fw = adev->dm.dmub_fw;
	struct dmcu *dmcu = adev->dm.dc->res_pool->dmcu;
	struct abm *abm = adev->dm.dc->res_pool->abm;
	struct dmub_srv_hw_params hw_params;
	enum dmub_status status;
	const unsigned char *fw_inst_const, *fw_bss_data;
	uint32_t i, fw_inst_const_size, fw_bss_data_size;
	bool has_hw_support;

	if (!dmub_srv)
		/* DMUB isn't supported on the ASIC. */
		return 0;

	if (!fb_info) {
		DRM_ERROR("No framebuffer info for DMUB service.\n");
		return -EINVAL;
	}

	if (!dmub_fw) {
		/* Firmware required for DMUB support. */
		DRM_ERROR("No firmware provided for DMUB.\n");
		return -EINVAL;
	}

	status = dmub_srv_has_hw_support(dmub_srv, &has_hw_support);
	if (status != DMUB_STATUS_OK) {
		DRM_ERROR("Error checking HW support for DMUB: %d\n", status);
		return -EINVAL;
	}

	if (!has_hw_support) {
		DRM_INFO("DMUB unsupported on ASIC\n");
		return 0;
	}

	hdr = (const struct dmcub_firmware_header_v1_0 *)dmub_fw->data;

	fw_inst_const = dmub_fw->data +
			le32_to_cpu(hdr->header.ucode_array_offset_bytes) +
			PSP_HEADER_BYTES;

	fw_bss_data = dmub_fw->data +
		      le32_to_cpu(hdr->header.ucode_array_offset_bytes) +
		      le32_to_cpu(hdr->inst_const_bytes);

	/* Copy firmware and bios info into FB memory. */
	fw_inst_const_size = le32_to_cpu(hdr->inst_const_bytes) -
			     PSP_HEADER_BYTES - PSP_FOOTER_BYTES;

	fw_bss_data_size = le32_to_cpu(hdr->bss_data_bytes);

	/* if adev->firmware.load_type == AMDGPU_FW_LOAD_PSP,
	 * amdgpu_ucode_init_single_fw will load dmub firmware
	 * fw_inst_const part to cw0; otherwise, the firmware back door load
	 * will be done by dm_dmub_hw_init
	 */
	if (adev->firmware.load_type != AMDGPU_FW_LOAD_PSP) {
		memcpy(fb_info->fb[DMUB_WINDOW_0_INST_CONST].cpu_addr, fw_inst_const,
				fw_inst_const_size);
	}

	if (fw_bss_data_size)
		memcpy(fb_info->fb[DMUB_WINDOW_2_BSS_DATA].cpu_addr,
		       fw_bss_data, fw_bss_data_size);

	/* Copy firmware bios info into FB memory. */
	memcpy(fb_info->fb[DMUB_WINDOW_3_VBIOS].cpu_addr, adev->bios,
	       adev->bios_size);

	/* Reset regions that need to be reset. */
	memset(fb_info->fb[DMUB_WINDOW_4_MAILBOX].cpu_addr, 0,
	fb_info->fb[DMUB_WINDOW_4_MAILBOX].size);

	memset(fb_info->fb[DMUB_WINDOW_5_TRACEBUFF].cpu_addr, 0,
	       fb_info->fb[DMUB_WINDOW_5_TRACEBUFF].size);

	memset(fb_info->fb[DMUB_WINDOW_6_FW_STATE].cpu_addr, 0,
	       fb_info->fb[DMUB_WINDOW_6_FW_STATE].size);

	/* Initialize hardware. */
	memset(&hw_params, 0, sizeof(hw_params));
	hw_params.fb_base = adev->gmc.fb_start;
	hw_params.fb_offset = adev->gmc.aper_base;

	/* backdoor load firmware and trigger dmub running */
	if (adev->firmware.load_type != AMDGPU_FW_LOAD_PSP)
		hw_params.load_inst_const = true;

	if (dmcu)
		hw_params.psp_version = dmcu->psp_version;

	for (i = 0; i < fb_info->num_fb; ++i)
		hw_params.fb[i] = &fb_info->fb[i];

	status = dmub_srv_hw_init(dmub_srv, &hw_params);
	if (status != DMUB_STATUS_OK) {
		DRM_ERROR("Error initializing DMUB HW: %d\n", status);
		return -EINVAL;
	}

	/* Wait for firmware load to finish. */
	status = dmub_srv_wait_for_auto_load(dmub_srv, 100000);
	if (status != DMUB_STATUS_OK)
		DRM_WARN("Wait for DMUB auto-load failed: %d\n", status);

	/* Init DMCU and ABM if available. */
	if (dmcu && abm) {
		dmcu->funcs->dmcu_init(dmcu);
		abm->dmcu_is_running = dmcu->funcs->is_dmcu_initialized(dmcu);
	}

	adev->dm.dc->ctx->dmub_srv = dc_dmub_srv_create(adev->dm.dc, dmub_srv);
	if (!adev->dm.dc->ctx->dmub_srv) {
		DRM_ERROR("Couldn't allocate DC DMUB server!\n");
		return -ENOMEM;
	}

	DRM_INFO("DMUB hardware initialized: version=0x%08X\n",
		 adev->dm.dmcub_fw_version);

	return 0;
}

static int amdgpu_dm_init(struct amdgpu_device *adev)
{
	struct dc_init_data init_data;
#ifdef CONFIG_DRM_AMD_DC_HDCP
	struct dc_callback_init init_params;
#endif
	int r;

	adev->dm.ddev = adev_to_drm(adev);
	adev->dm.adev = adev;

	/* Zero all the fields */
	memset(&init_data, 0, sizeof(init_data));
#ifdef CONFIG_DRM_AMD_DC_HDCP
	memset(&init_params, 0, sizeof(init_params));
#endif

	mutex_init(&adev->dm.dc_lock);
	mutex_init(&adev->dm.audio_lock);

	if(amdgpu_dm_irq_init(adev)) {
		DRM_ERROR("amdgpu: failed to initialize DM IRQ support.\n");
		goto error;
	}

	init_data.asic_id.chip_family = adev->family;

	init_data.asic_id.pci_revision_id = adev->pdev->revision;
	init_data.asic_id.hw_internal_rev = adev->external_rev_id;

	init_data.asic_id.vram_width = adev->gmc.vram_width;
	/* TODO: initialize init_data.asic_id.vram_type here!!!! */
	init_data.asic_id.atombios_base_address =
		adev->mode_info.atom_context->bios;

	init_data.driver = adev;

	adev->dm.cgs_device = amdgpu_cgs_create_device(adev);

	if (!adev->dm.cgs_device) {
		DRM_ERROR("amdgpu: failed to create cgs device.\n");
		goto error;
	}

	init_data.cgs_device = adev->dm.cgs_device;

	init_data.dce_environment = DCE_ENV_PRODUCTION_DRV;

	switch (adev->asic_type) {
	case CHIP_CARRIZO:
	case CHIP_STONEY:
	case CHIP_RAVEN:
	case CHIP_RENOIR:
		init_data.flags.gpu_vm_support = true;
		break;
	default:
		break;
	}

	if (amdgpu_dc_feature_mask & DC_FBC_MASK)
		init_data.flags.fbc_support = true;

	if (amdgpu_dc_feature_mask & DC_MULTI_MON_PP_MCLK_SWITCH_MASK)
		init_data.flags.multi_mon_pp_mclk_switch = true;

	if (amdgpu_dc_feature_mask & DC_DISABLE_FRACTIONAL_PWM_MASK)
		init_data.flags.disable_fractional_pwm = true;

	init_data.flags.power_down_display_on_boot = true;

	init_data.soc_bounding_box = adev->dm.soc_bounding_box;

	/* Display Core create. */
	adev->dm.dc = dc_create(&init_data);

	if (adev->dm.dc) {
		DRM_INFO("Display Core initialized with v%s!\n", DC_VER);
	} else {
		DRM_INFO("Display Core failed to initialize with v%s!\n", DC_VER);
		goto error;
	}

	if (amdgpu_dc_debug_mask & DC_DISABLE_PIPE_SPLIT) {
		adev->dm.dc->debug.force_single_disp_pipe_split = false;
		adev->dm.dc->debug.pipe_split_policy = MPC_SPLIT_AVOID;
	}

	if (adev->asic_type != CHIP_CARRIZO && adev->asic_type != CHIP_STONEY)
		adev->dm.dc->debug.disable_stutter = amdgpu_pp_feature_mask & PP_STUTTER_MODE ? false : true;

	if (amdgpu_dc_debug_mask & DC_DISABLE_STUTTER)
		adev->dm.dc->debug.disable_stutter = true;

	if (amdgpu_dc_debug_mask & DC_DISABLE_DSC)
		adev->dm.dc->debug.disable_dsc = true;

	if (amdgpu_dc_debug_mask & DC_DISABLE_CLOCK_GATING)
		adev->dm.dc->debug.disable_clock_gate = true;

	r = dm_dmub_hw_init(adev);
	if (r) {
		DRM_ERROR("DMUB interface failed to initialize: status=%d\n", r);
		goto error;
	}

	dc_hardware_init(adev->dm.dc);

	adev->dm.freesync_module = mod_freesync_create(adev->dm.dc);
	if (!adev->dm.freesync_module) {
		DRM_ERROR(
		"amdgpu: failed to initialize freesync_module.\n");
	} else
		DRM_DEBUG_DRIVER("amdgpu: freesync_module init done %p.\n",
				adev->dm.freesync_module);

	amdgpu_dm_init_color_mod();

#ifdef CONFIG_DRM_AMD_DC_HDCP
	if (adev->asic_type >= CHIP_RAVEN) {
		adev->dm.hdcp_workqueue = hdcp_create_workqueue(adev, &init_params.cp_psp, adev->dm.dc);

		if (!adev->dm.hdcp_workqueue)
			DRM_ERROR("amdgpu: failed to initialize hdcp_workqueue.\n");
		else
			DRM_DEBUG_DRIVER("amdgpu: hdcp_workqueue init done %p.\n", adev->dm.hdcp_workqueue);

		dc_init_callbacks(adev->dm.dc, &init_params);
	}
#endif
	if (amdgpu_dm_initialize_drm_device(adev)) {
		DRM_ERROR(
		"amdgpu: failed to initialize sw for display support.\n");
		goto error;
	}

	/* Update the actual used number of crtc */
	adev->mode_info.num_crtc = adev->dm.display_indexes_num;

	/* create fake encoders for MST */
	dm_dp_create_fake_mst_encoders(adev);

	/* TODO: Add_display_info? */

	/* TODO use dynamic cursor width */
	adev_to_drm(adev)->mode_config.cursor_width = adev->dm.dc->caps.max_cursor_size;
	adev_to_drm(adev)->mode_config.cursor_height = adev->dm.dc->caps.max_cursor_size;

	if (drm_vblank_init(adev_to_drm(adev), adev->dm.display_indexes_num)) {
		DRM_ERROR(
		"amdgpu: failed to initialize sw for display support.\n");
		goto error;
	}

	DRM_DEBUG_DRIVER("KMS initialized.\n");

	return 0;
error:
	amdgpu_dm_fini(adev);

	return -EINVAL;
}

static void amdgpu_dm_fini(struct amdgpu_device *adev)
{
	int i;

	for (i = 0; i < adev->dm.display_indexes_num; i++) {
		drm_encoder_cleanup(&adev->dm.mst_encoders[i].base);
	}

	amdgpu_dm_audio_fini(adev);

	amdgpu_dm_destroy_drm_device(&adev->dm);

#ifdef CONFIG_DRM_AMD_DC_HDCP
	if (adev->dm.hdcp_workqueue) {
		hdcp_destroy(adev->dm.hdcp_workqueue);
		adev->dm.hdcp_workqueue = NULL;
	}

	if (adev->dm.dc)
		dc_deinit_callbacks(adev->dm.dc);
#endif
	if (adev->dm.dc->ctx->dmub_srv) {
		dc_dmub_srv_destroy(&adev->dm.dc->ctx->dmub_srv);
		adev->dm.dc->ctx->dmub_srv = NULL;
	}

	if (adev->dm.dmub_bo)
		amdgpu_bo_free_kernel(&adev->dm.dmub_bo,
				      &adev->dm.dmub_bo_gpu_addr,
				      &adev->dm.dmub_bo_cpu_addr);

	/* DC Destroy TODO: Replace destroy DAL */
	if (adev->dm.dc)
		dc_destroy(&adev->dm.dc);
	/*
	 * TODO: pageflip, vlank interrupt
	 *
	 * amdgpu_dm_irq_fini(adev);
	 */

	if (adev->dm.cgs_device) {
		amdgpu_cgs_destroy_device(adev->dm.cgs_device);
		adev->dm.cgs_device = NULL;
	}
	if (adev->dm.freesync_module) {
		mod_freesync_destroy(adev->dm.freesync_module);
		adev->dm.freesync_module = NULL;
	}

	mutex_destroy(&adev->dm.audio_lock);
	mutex_destroy(&adev->dm.dc_lock);

	return;
}

static int load_dmcu_fw(struct amdgpu_device *adev)
{
	const char *fw_name_dmcu = NULL;
	int r;
	const struct dmcu_firmware_header_v1_0 *hdr;

	switch(adev->asic_type) {
#if defined(CONFIG_DRM_AMD_DC_SI)
	case CHIP_TAHITI:
	case CHIP_PITCAIRN:
	case CHIP_VERDE:
	case CHIP_OLAND:
#endif
	case CHIP_BONAIRE:
	case CHIP_HAWAII:
	case CHIP_KAVERI:
	case CHIP_KABINI:
	case CHIP_MULLINS:
	case CHIP_TONGA:
	case CHIP_FIJI:
	case CHIP_CARRIZO:
	case CHIP_STONEY:
	case CHIP_POLARIS11:
	case CHIP_POLARIS10:
	case CHIP_POLARIS12:
	case CHIP_VEGAM:
	case CHIP_VEGA10:
	case CHIP_VEGA12:
	case CHIP_VEGA20:
	case CHIP_NAVI10:
	case CHIP_NAVI14:
	case CHIP_RENOIR:
#if defined(CONFIG_DRM_AMD_DC_DCN3_0)
	case CHIP_SIENNA_CICHLID:
	case CHIP_NAVY_FLOUNDER:
#endif
		return 0;
	case CHIP_NAVI12:
		fw_name_dmcu = FIRMWARE_NAVI12_DMCU;
		break;
	case CHIP_RAVEN:
		if (ASICREV_IS_PICASSO(adev->external_rev_id))
			fw_name_dmcu = FIRMWARE_RAVEN_DMCU;
		else if (ASICREV_IS_RAVEN2(adev->external_rev_id))
			fw_name_dmcu = FIRMWARE_RAVEN_DMCU;
		else
			return 0;
		break;
	default:
		DRM_ERROR("Unsupported ASIC type: 0x%X\n", adev->asic_type);
		return -EINVAL;
	}

	if (adev->firmware.load_type != AMDGPU_FW_LOAD_PSP) {
		DRM_DEBUG_KMS("dm: DMCU firmware not supported on direct or SMU loading\n");
		return 0;
	}

	r = request_firmware_direct(&adev->dm.fw_dmcu, fw_name_dmcu, adev->dev);
	if (r == -ENOENT) {
		/* DMCU firmware is not necessary, so don't raise a fuss if it's missing */
		DRM_DEBUG_KMS("dm: DMCU firmware not found\n");
		adev->dm.fw_dmcu = NULL;
		return 0;
	}
	if (r) {
		dev_err(adev->dev, "amdgpu_dm: Can't load firmware \"%s\"\n",
			fw_name_dmcu);
		return r;
	}

	r = amdgpu_ucode_validate(adev->dm.fw_dmcu);
	if (r) {
		dev_err(adev->dev, "amdgpu_dm: Can't validate firmware \"%s\"\n",
			fw_name_dmcu);
		release_firmware(adev->dm.fw_dmcu);
		adev->dm.fw_dmcu = NULL;
		return r;
	}

	hdr = (const struct dmcu_firmware_header_v1_0 *)adev->dm.fw_dmcu->data;
	adev->firmware.ucode[AMDGPU_UCODE_ID_DMCU_ERAM].ucode_id = AMDGPU_UCODE_ID_DMCU_ERAM;
	adev->firmware.ucode[AMDGPU_UCODE_ID_DMCU_ERAM].fw = adev->dm.fw_dmcu;
	adev->firmware.fw_size +=
		ALIGN(le32_to_cpu(hdr->header.ucode_size_bytes) - le32_to_cpu(hdr->intv_size_bytes), PAGE_SIZE);

	adev->firmware.ucode[AMDGPU_UCODE_ID_DMCU_INTV].ucode_id = AMDGPU_UCODE_ID_DMCU_INTV;
	adev->firmware.ucode[AMDGPU_UCODE_ID_DMCU_INTV].fw = adev->dm.fw_dmcu;
	adev->firmware.fw_size +=
		ALIGN(le32_to_cpu(hdr->intv_size_bytes), PAGE_SIZE);

	adev->dm.dmcu_fw_version = le32_to_cpu(hdr->header.ucode_version);

	DRM_DEBUG_KMS("PSP loading DMCU firmware\n");

	return 0;
}

static uint32_t amdgpu_dm_dmub_reg_read(void *ctx, uint32_t address)
{
	struct amdgpu_device *adev = ctx;

	return dm_read_reg(adev->dm.dc->ctx, address);
}

static void amdgpu_dm_dmub_reg_write(void *ctx, uint32_t address,
				     uint32_t value)
{
	struct amdgpu_device *adev = ctx;

	return dm_write_reg(adev->dm.dc->ctx, address, value);
}

static int dm_dmub_sw_init(struct amdgpu_device *adev)
{
	struct dmub_srv_create_params create_params;
	struct dmub_srv_region_params region_params;
	struct dmub_srv_region_info region_info;
	struct dmub_srv_fb_params fb_params;
	struct dmub_srv_fb_info *fb_info;
	struct dmub_srv *dmub_srv;
	const struct dmcub_firmware_header_v1_0 *hdr;
	const char *fw_name_dmub;
	enum dmub_asic dmub_asic;
	enum dmub_status status;
	int r;

	switch (adev->asic_type) {
	case CHIP_RENOIR:
		dmub_asic = DMUB_ASIC_DCN21;
		fw_name_dmub = FIRMWARE_RENOIR_DMUB;
		break;
#if defined(CONFIG_DRM_AMD_DC_DCN3_0)
	case CHIP_SIENNA_CICHLID:
		dmub_asic = DMUB_ASIC_DCN30;
		fw_name_dmub = FIRMWARE_SIENNA_CICHLID_DMUB;
		break;
	case CHIP_NAVY_FLOUNDER:
		dmub_asic = DMUB_ASIC_DCN30;
		fw_name_dmub = FIRMWARE_NAVY_FLOUNDER_DMUB;
		break;
#endif

	default:
		/* ASIC doesn't support DMUB. */
		return 0;
	}

	r = request_firmware_direct(&adev->dm.dmub_fw, fw_name_dmub, adev->dev);
	if (r) {
		DRM_ERROR("DMUB firmware loading failed: %d\n", r);
		return 0;
	}

	r = amdgpu_ucode_validate(adev->dm.dmub_fw);
	if (r) {
		DRM_ERROR("Couldn't validate DMUB firmware: %d\n", r);
		return 0;
	}

	hdr = (const struct dmcub_firmware_header_v1_0 *)adev->dm.dmub_fw->data;

	if (adev->firmware.load_type == AMDGPU_FW_LOAD_PSP) {
		adev->firmware.ucode[AMDGPU_UCODE_ID_DMCUB].ucode_id =
			AMDGPU_UCODE_ID_DMCUB;
		adev->firmware.ucode[AMDGPU_UCODE_ID_DMCUB].fw =
			adev->dm.dmub_fw;
		adev->firmware.fw_size +=
			ALIGN(le32_to_cpu(hdr->inst_const_bytes), PAGE_SIZE);

		DRM_INFO("Loading DMUB firmware via PSP: version=0x%08X\n",
			 adev->dm.dmcub_fw_version);
	}

	adev->dm.dmcub_fw_version = le32_to_cpu(hdr->header.ucode_version);

	adev->dm.dmub_srv = kzalloc(sizeof(*adev->dm.dmub_srv), GFP_KERNEL);
	dmub_srv = adev->dm.dmub_srv;

	if (!dmub_srv) {
		DRM_ERROR("Failed to allocate DMUB service!\n");
		return -ENOMEM;
	}

	memset(&create_params, 0, sizeof(create_params));
	create_params.user_ctx = adev;
	create_params.funcs.reg_read = amdgpu_dm_dmub_reg_read;
	create_params.funcs.reg_write = amdgpu_dm_dmub_reg_write;
	create_params.asic = dmub_asic;

	/* Create the DMUB service. */
	status = dmub_srv_create(dmub_srv, &create_params);
	if (status != DMUB_STATUS_OK) {
		DRM_ERROR("Error creating DMUB service: %d\n", status);
		return -EINVAL;
	}

	/* Calculate the size of all the regions for the DMUB service. */
	memset(&region_params, 0, sizeof(region_params));

	region_params.inst_const_size = le32_to_cpu(hdr->inst_const_bytes) -
					PSP_HEADER_BYTES - PSP_FOOTER_BYTES;
	region_params.bss_data_size = le32_to_cpu(hdr->bss_data_bytes);
	region_params.vbios_size = adev->bios_size;
	region_params.fw_bss_data = region_params.bss_data_size ?
		adev->dm.dmub_fw->data +
		le32_to_cpu(hdr->header.ucode_array_offset_bytes) +
		le32_to_cpu(hdr->inst_const_bytes) : NULL;
	region_params.fw_inst_const =
		adev->dm.dmub_fw->data +
		le32_to_cpu(hdr->header.ucode_array_offset_bytes) +
		PSP_HEADER_BYTES;

	status = dmub_srv_calc_region_info(dmub_srv, &region_params,
					   &region_info);

	if (status != DMUB_STATUS_OK) {
		DRM_ERROR("Error calculating DMUB region info: %d\n", status);
		return -EINVAL;
	}

	/*
	 * Allocate a framebuffer based on the total size of all the regions.
	 * TODO: Move this into GART.
	 */
	r = amdgpu_bo_create_kernel(adev, region_info.fb_size, PAGE_SIZE,
				    AMDGPU_GEM_DOMAIN_VRAM, &adev->dm.dmub_bo,
				    &adev->dm.dmub_bo_gpu_addr,
				    &adev->dm.dmub_bo_cpu_addr);
	if (r)
		return r;

	/* Rebase the regions on the framebuffer address. */
	memset(&fb_params, 0, sizeof(fb_params));
	fb_params.cpu_addr = adev->dm.dmub_bo_cpu_addr;
	fb_params.gpu_addr = adev->dm.dmub_bo_gpu_addr;
	fb_params.region_info = &region_info;

	adev->dm.dmub_fb_info =
		kzalloc(sizeof(*adev->dm.dmub_fb_info), GFP_KERNEL);
	fb_info = adev->dm.dmub_fb_info;

	if (!fb_info) {
		DRM_ERROR(
			"Failed to allocate framebuffer info for DMUB service!\n");
		return -ENOMEM;
	}

	status = dmub_srv_calc_fb_info(dmub_srv, &fb_params, fb_info);
	if (status != DMUB_STATUS_OK) {
		DRM_ERROR("Error calculating DMUB FB info: %d\n", status);
		return -EINVAL;
	}

	return 0;
}

static int dm_sw_init(void *handle)
{
	struct amdgpu_device *adev = (struct amdgpu_device *)handle;
	int r;

	r = dm_dmub_sw_init(adev);
	if (r)
		return r;

	return load_dmcu_fw(adev);
}

static int dm_sw_fini(void *handle)
{
	struct amdgpu_device *adev = (struct amdgpu_device *)handle;

	kfree(adev->dm.dmub_fb_info);
	adev->dm.dmub_fb_info = NULL;

	if (adev->dm.dmub_srv) {
		dmub_srv_destroy(adev->dm.dmub_srv);
		adev->dm.dmub_srv = NULL;
	}

	release_firmware(adev->dm.dmub_fw);
	adev->dm.dmub_fw = NULL;

	release_firmware(adev->dm.fw_dmcu);
	adev->dm.fw_dmcu = NULL;

	return 0;
}

static int detect_mst_link_for_all_connectors(struct drm_device *dev)
{
	struct amdgpu_dm_connector *aconnector;
	struct drm_connector *connector;
	struct drm_connector_list_iter iter;
	int ret = 0;

	drm_connector_list_iter_begin(dev, &iter);
	drm_for_each_connector_iter(connector, &iter) {
		aconnector = to_amdgpu_dm_connector(connector);
		if (aconnector->dc_link->type == dc_connection_mst_branch &&
		    aconnector->mst_mgr.aux) {
			DRM_DEBUG_DRIVER("DM_MST: starting TM on aconnector: %p [id: %d]\n",
					 aconnector,
					 aconnector->base.base.id);

			ret = drm_dp_mst_topology_mgr_set_mst(&aconnector->mst_mgr, true);
			if (ret < 0) {
				DRM_ERROR("DM_MST: Failed to start MST\n");
				aconnector->dc_link->type =
					dc_connection_single;
				break;
			}
		}
	}
	drm_connector_list_iter_end(&iter);

	return ret;
}

static int dm_late_init(void *handle)
{
	struct amdgpu_device *adev = (struct amdgpu_device *)handle;

	struct dmcu_iram_parameters params;
	unsigned int linear_lut[16];
	int i;
	struct dmcu *dmcu = NULL;
	bool ret = true;

<<<<<<< HEAD
	if (!adev->dm.fw_dmcu && !adev->dm.dmub_fw)
		return detect_mst_link_for_all_connectors(adev->ddev);
=======
	if (!adev->dm.fw_dmcu)
		return detect_mst_link_for_all_connectors(adev_to_drm(adev));
>>>>>>> 11bc98bd

	dmcu = adev->dm.dc->res_pool->dmcu;

	for (i = 0; i < 16; i++)
		linear_lut[i] = 0xFFFF * i / 15;

	params.set = 0;
	params.backlight_ramping_start = 0xCCCC;
	params.backlight_ramping_reduction = 0xCCCCCCCC;
	params.backlight_lut_array_size = 16;
	params.backlight_lut_array = linear_lut;

	/* Min backlight level after ABM reduction,  Don't allow below 1%
	 * 0xFFFF x 0.01 = 0x28F
	 */
	params.min_abm_backlight = 0x28F;

	/* In the case where abm is implemented on dmcub,
	 * dmcu object will be null.
	 * ABM 2.4 and up are implemented on dmcub.
	 */
	if (dmcu)
		ret = dmcu_load_iram(dmcu, params);
	else if (adev->dm.dc->ctx->dmub_srv)
		ret = dmub_init_abm_config(adev->dm.dc->res_pool, params);

	if (!ret)
		return -EINVAL;

	return detect_mst_link_for_all_connectors(adev_to_drm(adev));
}

static void s3_handle_mst(struct drm_device *dev, bool suspend)
{
	struct amdgpu_dm_connector *aconnector;
	struct drm_connector *connector;
	struct drm_connector_list_iter iter;
	struct drm_dp_mst_topology_mgr *mgr;
	int ret;
	bool need_hotplug = false;

	drm_connector_list_iter_begin(dev, &iter);
	drm_for_each_connector_iter(connector, &iter) {
		aconnector = to_amdgpu_dm_connector(connector);
		if (aconnector->dc_link->type != dc_connection_mst_branch ||
		    aconnector->mst_port)
			continue;

		mgr = &aconnector->mst_mgr;

		if (suspend) {
			drm_dp_mst_topology_mgr_suspend(mgr);
		} else {
			ret = drm_dp_mst_topology_mgr_resume(mgr, true);
			if (ret < 0) {
				drm_dp_mst_topology_mgr_set_mst(mgr, false);
				need_hotplug = true;
			}
		}
	}
	drm_connector_list_iter_end(&iter);

	if (need_hotplug)
		drm_kms_helper_hotplug_event(dev);
}

static int amdgpu_dm_smu_write_watermarks_table(struct amdgpu_device *adev)
{
	struct smu_context *smu = &adev->smu;
	int ret = 0;

	if (!is_support_sw_smu(adev))
		return 0;

	/* This interface is for dGPU Navi1x.Linux dc-pplib interface depends
	 * on window driver dc implementation.
	 * For Navi1x, clock settings of dcn watermarks are fixed. the settings
	 * should be passed to smu during boot up and resume from s3.
	 * boot up: dc calculate dcn watermark clock settings within dc_create,
	 * dcn20_resource_construct
	 * then call pplib functions below to pass the settings to smu:
	 * smu_set_watermarks_for_clock_ranges
	 * smu_set_watermarks_table
	 * navi10_set_watermarks_table
	 * smu_write_watermarks_table
	 *
	 * For Renoir, clock settings of dcn watermark are also fixed values.
	 * dc has implemented different flow for window driver:
	 * dc_hardware_init / dc_set_power_state
	 * dcn10_init_hw
	 * notify_wm_ranges
	 * set_wm_ranges
	 * -- Linux
	 * smu_set_watermarks_for_clock_ranges
	 * renoir_set_watermarks_table
	 * smu_write_watermarks_table
	 *
	 * For Linux,
	 * dc_hardware_init -> amdgpu_dm_init
	 * dc_set_power_state --> dm_resume
	 *
	 * therefore, this function apply to navi10/12/14 but not Renoir
	 * *
	 */
	switch(adev->asic_type) {
	case CHIP_NAVI10:
	case CHIP_NAVI14:
	case CHIP_NAVI12:
		break;
	default:
		return 0;
	}

	ret = smu_write_watermarks_table(smu);
	if (ret) {
		DRM_ERROR("Failed to update WMTABLE!\n");
		return ret;
	}

	return 0;
}

/**
 * dm_hw_init() - Initialize DC device
 * @handle: The base driver device containing the amdgpu_dm device.
 *
 * Initialize the &struct amdgpu_display_manager device. This involves calling
 * the initializers of each DM component, then populating the struct with them.
 *
 * Although the function implies hardware initialization, both hardware and
 * software are initialized here. Splitting them out to their relevant init
 * hooks is a future TODO item.
 *
 * Some notable things that are initialized here:
 *
 * - Display Core, both software and hardware
 * - DC modules that we need (freesync and color management)
 * - DRM software states
 * - Interrupt sources and handlers
 * - Vblank support
 * - Debug FS entries, if enabled
 */
static int dm_hw_init(void *handle)
{
	struct amdgpu_device *adev = (struct amdgpu_device *)handle;
	/* Create DAL display manager */
	amdgpu_dm_init(adev);
	amdgpu_dm_hpd_init(adev);

	return 0;
}

/**
 * dm_hw_fini() - Teardown DC device
 * @handle: The base driver device containing the amdgpu_dm device.
 *
 * Teardown components within &struct amdgpu_display_manager that require
 * cleanup. This involves cleaning up the DRM device, DC, and any modules that
 * were loaded. Also flush IRQ workqueues and disable them.
 */
static int dm_hw_fini(void *handle)
{
	struct amdgpu_device *adev = (struct amdgpu_device *)handle;

	amdgpu_dm_hpd_fini(adev);

	amdgpu_dm_irq_fini(adev);
	amdgpu_dm_fini(adev);
	return 0;
}


static int dm_enable_vblank(struct drm_crtc *crtc);
static void dm_disable_vblank(struct drm_crtc *crtc);

static void dm_gpureset_toggle_interrupts(struct amdgpu_device *adev,
				 struct dc_state *state, bool enable)
{
	enum dc_irq_source irq_source;
	struct amdgpu_crtc *acrtc;
	int rc = -EBUSY;
	int i = 0;

	for (i = 0; i < state->stream_count; i++) {
		acrtc = get_crtc_by_otg_inst(
				adev, state->stream_status[i].primary_otg_inst);

		if (acrtc && state->stream_status[i].plane_count != 0) {
			irq_source = IRQ_TYPE_PFLIP + acrtc->otg_inst;
			rc = dc_interrupt_set(adev->dm.dc, irq_source, enable) ? 0 : -EBUSY;
			DRM_DEBUG("crtc %d - vupdate irq %sabling: r=%d\n",
				  acrtc->crtc_id, enable ? "en" : "dis", rc);
			if (rc)
				DRM_WARN("Failed to %s pflip interrupts\n",
					 enable ? "enable" : "disable");

			if (enable) {
				rc = dm_enable_vblank(&acrtc->base);
				if (rc)
					DRM_WARN("Failed to enable vblank interrupts\n");
			} else {
				dm_disable_vblank(&acrtc->base);
			}

		}
	}

}

static enum dc_status amdgpu_dm_commit_zero_streams(struct dc *dc)
{
	struct dc_state *context = NULL;
	enum dc_status res = DC_ERROR_UNEXPECTED;
	int i;
	struct dc_stream_state *del_streams[MAX_PIPES];
	int del_streams_count = 0;

	memset(del_streams, 0, sizeof(del_streams));

	context = dc_create_state(dc);
	if (context == NULL)
		goto context_alloc_fail;

	dc_resource_state_copy_construct_current(dc, context);

	/* First remove from context all streams */
	for (i = 0; i < context->stream_count; i++) {
		struct dc_stream_state *stream = context->streams[i];

		del_streams[del_streams_count++] = stream;
	}

	/* Remove all planes for removed streams and then remove the streams */
	for (i = 0; i < del_streams_count; i++) {
		if (!dc_rem_all_planes_for_stream(dc, del_streams[i], context)) {
			res = DC_FAIL_DETACH_SURFACES;
			goto fail;
		}

		res = dc_remove_stream_from_ctx(dc, context, del_streams[i]);
		if (res != DC_OK)
			goto fail;
	}


	res = dc_validate_global_state(dc, context, false);

	if (res != DC_OK) {
		DRM_ERROR("%s:resource validation failed, dc_status:%d\n", __func__, res);
		goto fail;
	}

	res = dc_commit_state(dc, context);

fail:
	dc_release_state(context);

context_alloc_fail:
	return res;
}

static int dm_suspend(void *handle)
{
	struct amdgpu_device *adev = handle;
	struct amdgpu_display_manager *dm = &adev->dm;
	int ret = 0;

	if (amdgpu_in_reset(adev)) {
		mutex_lock(&dm->dc_lock);
		dm->cached_dc_state = dc_copy_state(dm->dc->current_state);

		dm_gpureset_toggle_interrupts(adev, dm->cached_dc_state, false);

		amdgpu_dm_commit_zero_streams(dm->dc);

		amdgpu_dm_irq_suspend(adev);

		return ret;
	}

	WARN_ON(adev->dm.cached_state);
	adev->dm.cached_state = drm_atomic_helper_suspend(adev_to_drm(adev));

	s3_handle_mst(adev_to_drm(adev), true);

	amdgpu_dm_irq_suspend(adev);


	dc_set_power_state(dm->dc, DC_ACPI_CM_POWER_STATE_D3);

	return 0;
}

static struct amdgpu_dm_connector *
amdgpu_dm_find_first_crtc_matching_connector(struct drm_atomic_state *state,
					     struct drm_crtc *crtc)
{
	uint32_t i;
	struct drm_connector_state *new_con_state;
	struct drm_connector *connector;
	struct drm_crtc *crtc_from_state;

	for_each_new_connector_in_state(state, connector, new_con_state, i) {
		crtc_from_state = new_con_state->crtc;

		if (crtc_from_state == crtc)
			return to_amdgpu_dm_connector(connector);
	}

	return NULL;
}

static void emulated_link_detect(struct dc_link *link)
{
	struct dc_sink_init_data sink_init_data = { 0 };
	struct display_sink_capability sink_caps = { 0 };
	enum dc_edid_status edid_status;
	struct dc_context *dc_ctx = link->ctx;
	struct dc_sink *sink = NULL;
	struct dc_sink *prev_sink = NULL;

	link->type = dc_connection_none;
	prev_sink = link->local_sink;

	if (prev_sink != NULL)
		dc_sink_retain(prev_sink);

	switch (link->connector_signal) {
	case SIGNAL_TYPE_HDMI_TYPE_A: {
		sink_caps.transaction_type = DDC_TRANSACTION_TYPE_I2C;
		sink_caps.signal = SIGNAL_TYPE_HDMI_TYPE_A;
		break;
	}

	case SIGNAL_TYPE_DVI_SINGLE_LINK: {
		sink_caps.transaction_type = DDC_TRANSACTION_TYPE_I2C;
		sink_caps.signal = SIGNAL_TYPE_DVI_SINGLE_LINK;
		break;
	}

	case SIGNAL_TYPE_DVI_DUAL_LINK: {
		sink_caps.transaction_type = DDC_TRANSACTION_TYPE_I2C;
		sink_caps.signal = SIGNAL_TYPE_DVI_DUAL_LINK;
		break;
	}

	case SIGNAL_TYPE_LVDS: {
		sink_caps.transaction_type = DDC_TRANSACTION_TYPE_I2C;
		sink_caps.signal = SIGNAL_TYPE_LVDS;
		break;
	}

	case SIGNAL_TYPE_EDP: {
		sink_caps.transaction_type =
			DDC_TRANSACTION_TYPE_I2C_OVER_AUX;
		sink_caps.signal = SIGNAL_TYPE_EDP;
		break;
	}

	case SIGNAL_TYPE_DISPLAY_PORT: {
		sink_caps.transaction_type =
			DDC_TRANSACTION_TYPE_I2C_OVER_AUX;
		sink_caps.signal = SIGNAL_TYPE_VIRTUAL;
		break;
	}

	default:
		DC_ERROR("Invalid connector type! signal:%d\n",
			link->connector_signal);
		return;
	}

	sink_init_data.link = link;
	sink_init_data.sink_signal = sink_caps.signal;

	sink = dc_sink_create(&sink_init_data);
	if (!sink) {
		DC_ERROR("Failed to create sink!\n");
		return;
	}

	/* dc_sink_create returns a new reference */
	link->local_sink = sink;

	edid_status = dm_helpers_read_local_edid(
			link->ctx,
			link,
			sink);

	if (edid_status != EDID_OK)
		DC_ERROR("Failed to read EDID");

}

static void dm_gpureset_commit_state(struct dc_state *dc_state,
				     struct amdgpu_display_manager *dm)
{
	struct {
		struct dc_surface_update surface_updates[MAX_SURFACES];
		struct dc_plane_info plane_infos[MAX_SURFACES];
		struct dc_scaling_info scaling_infos[MAX_SURFACES];
		struct dc_flip_addrs flip_addrs[MAX_SURFACES];
		struct dc_stream_update stream_update;
	} * bundle;
	int k, m;

	bundle = kzalloc(sizeof(*bundle), GFP_KERNEL);

	if (!bundle) {
		dm_error("Failed to allocate update bundle\n");
		goto cleanup;
	}

	for (k = 0; k < dc_state->stream_count; k++) {
		bundle->stream_update.stream = dc_state->streams[k];

		for (m = 0; m < dc_state->stream_status->plane_count; m++) {
			bundle->surface_updates[m].surface =
				dc_state->stream_status->plane_states[m];
			bundle->surface_updates[m].surface->force_full_update =
				true;
		}
		dc_commit_updates_for_stream(
			dm->dc, bundle->surface_updates,
			dc_state->stream_status->plane_count,
			dc_state->streams[k], &bundle->stream_update, dc_state);
	}

cleanup:
	kfree(bundle);

	return;
}

static int dm_resume(void *handle)
{
	struct amdgpu_device *adev = handle;
	struct drm_device *ddev = adev_to_drm(adev);
	struct amdgpu_display_manager *dm = &adev->dm;
	struct amdgpu_dm_connector *aconnector;
	struct drm_connector *connector;
	struct drm_connector_list_iter iter;
	struct drm_crtc *crtc;
	struct drm_crtc_state *new_crtc_state;
	struct dm_crtc_state *dm_new_crtc_state;
	struct drm_plane *plane;
	struct drm_plane_state *new_plane_state;
	struct dm_plane_state *dm_new_plane_state;
	struct dm_atomic_state *dm_state = to_dm_atomic_state(dm->atomic_obj.state);
	enum dc_connection_type new_connection_type = dc_connection_none;
	struct dc_state *dc_state;
	int i, r, j;

	if (amdgpu_in_reset(adev)) {
		dc_state = dm->cached_dc_state;

		r = dm_dmub_hw_init(adev);
		if (r)
			DRM_ERROR("DMUB interface failed to initialize: status=%d\n", r);

		dc_set_power_state(dm->dc, DC_ACPI_CM_POWER_STATE_D0);
		dc_resume(dm->dc);

		amdgpu_dm_irq_resume_early(adev);

		for (i = 0; i < dc_state->stream_count; i++) {
			dc_state->streams[i]->mode_changed = true;
			for (j = 0; j < dc_state->stream_status->plane_count; j++) {
				dc_state->stream_status->plane_states[j]->update_flags.raw
					= 0xffffffff;
			}
		}

		WARN_ON(!dc_commit_state(dm->dc, dc_state));

		dm_gpureset_commit_state(dm->cached_dc_state, dm);

		dm_gpureset_toggle_interrupts(adev, dm->cached_dc_state, true);

		dc_release_state(dm->cached_dc_state);
		dm->cached_dc_state = NULL;

		amdgpu_dm_irq_resume_late(adev);

		mutex_unlock(&dm->dc_lock);

		return 0;
	}
	/* Recreate dc_state - DC invalidates it when setting power state to S3. */
	dc_release_state(dm_state->context);
	dm_state->context = dc_create_state(dm->dc);
	/* TODO: Remove dc_state->dccg, use dc->dccg directly. */
	dc_resource_state_construct(dm->dc, dm_state->context);

	/* Before powering on DC we need to re-initialize DMUB. */
	r = dm_dmub_hw_init(adev);
	if (r)
		DRM_ERROR("DMUB interface failed to initialize: status=%d\n", r);

	/* power on hardware */
	dc_set_power_state(dm->dc, DC_ACPI_CM_POWER_STATE_D0);

	/* program HPD filter */
	dc_resume(dm->dc);

	/*
	 * early enable HPD Rx IRQ, should be done before set mode as short
	 * pulse interrupts are used for MST
	 */
	amdgpu_dm_irq_resume_early(adev);

	/* On resume we need to rewrite the MSTM control bits to enable MST*/
	s3_handle_mst(ddev, false);

	/* Do detection*/
	drm_connector_list_iter_begin(ddev, &iter);
	drm_for_each_connector_iter(connector, &iter) {
		aconnector = to_amdgpu_dm_connector(connector);

		/*
		 * this is the case when traversing through already created
		 * MST connectors, should be skipped
		 */
		if (aconnector->mst_port)
			continue;

		mutex_lock(&aconnector->hpd_lock);
		if (!dc_link_detect_sink(aconnector->dc_link, &new_connection_type))
			DRM_ERROR("KMS: Failed to detect connector\n");

		if (aconnector->base.force && new_connection_type == dc_connection_none)
			emulated_link_detect(aconnector->dc_link);
		else
			dc_link_detect(aconnector->dc_link, DETECT_REASON_HPD);

		if (aconnector->fake_enable && aconnector->dc_link->local_sink)
			aconnector->fake_enable = false;

		if (aconnector->dc_sink)
			dc_sink_release(aconnector->dc_sink);
		aconnector->dc_sink = NULL;
		amdgpu_dm_update_connector_after_detect(aconnector);
		mutex_unlock(&aconnector->hpd_lock);
	}
	drm_connector_list_iter_end(&iter);

	/* Force mode set in atomic commit */
	for_each_new_crtc_in_state(dm->cached_state, crtc, new_crtc_state, i)
		new_crtc_state->active_changed = true;

	/*
	 * atomic_check is expected to create the dc states. We need to release
	 * them here, since they were duplicated as part of the suspend
	 * procedure.
	 */
	for_each_new_crtc_in_state(dm->cached_state, crtc, new_crtc_state, i) {
		dm_new_crtc_state = to_dm_crtc_state(new_crtc_state);
		if (dm_new_crtc_state->stream) {
			WARN_ON(kref_read(&dm_new_crtc_state->stream->refcount) > 1);
			dc_stream_release(dm_new_crtc_state->stream);
			dm_new_crtc_state->stream = NULL;
		}
	}

	for_each_new_plane_in_state(dm->cached_state, plane, new_plane_state, i) {
		dm_new_plane_state = to_dm_plane_state(new_plane_state);
		if (dm_new_plane_state->dc_state) {
			WARN_ON(kref_read(&dm_new_plane_state->dc_state->refcount) > 1);
			dc_plane_state_release(dm_new_plane_state->dc_state);
			dm_new_plane_state->dc_state = NULL;
		}
	}

	drm_atomic_helper_resume(ddev, dm->cached_state);

	dm->cached_state = NULL;

	amdgpu_dm_irq_resume_late(adev);

	amdgpu_dm_smu_write_watermarks_table(adev);

	return 0;
}

/**
 * DOC: DM Lifecycle
 *
 * DM (and consequently DC) is registered in the amdgpu base driver as a IP
 * block. When CONFIG_DRM_AMD_DC is enabled, the DM device IP block is added to
 * the base driver's device list to be initialized and torn down accordingly.
 *
 * The functions to do so are provided as hooks in &struct amd_ip_funcs.
 */

static const struct amd_ip_funcs amdgpu_dm_funcs = {
	.name = "dm",
	.early_init = dm_early_init,
	.late_init = dm_late_init,
	.sw_init = dm_sw_init,
	.sw_fini = dm_sw_fini,
	.hw_init = dm_hw_init,
	.hw_fini = dm_hw_fini,
	.suspend = dm_suspend,
	.resume = dm_resume,
	.is_idle = dm_is_idle,
	.wait_for_idle = dm_wait_for_idle,
	.check_soft_reset = dm_check_soft_reset,
	.soft_reset = dm_soft_reset,
	.set_clockgating_state = dm_set_clockgating_state,
	.set_powergating_state = dm_set_powergating_state,
};

const struct amdgpu_ip_block_version dm_ip_block =
{
	.type = AMD_IP_BLOCK_TYPE_DCE,
	.major = 1,
	.minor = 0,
	.rev = 0,
	.funcs = &amdgpu_dm_funcs,
};


/**
 * DOC: atomic
 *
 * *WIP*
 */

static const struct drm_mode_config_funcs amdgpu_dm_mode_funcs = {
	.fb_create = amdgpu_display_user_framebuffer_create,
	.output_poll_changed = drm_fb_helper_output_poll_changed,
	.atomic_check = amdgpu_dm_atomic_check,
	.atomic_commit = amdgpu_dm_atomic_commit,
};

static struct drm_mode_config_helper_funcs amdgpu_dm_mode_config_helperfuncs = {
	.atomic_commit_tail = amdgpu_dm_atomic_commit_tail
};

static void update_connector_ext_caps(struct amdgpu_dm_connector *aconnector)
{
	u32 max_cll, min_cll, max, min, q, r;
	struct amdgpu_dm_backlight_caps *caps;
	struct amdgpu_display_manager *dm;
	struct drm_connector *conn_base;
	struct amdgpu_device *adev;
	struct dc_link *link = NULL;
	static const u8 pre_computed_values[] = {
		50, 51, 52, 53, 55, 56, 57, 58, 59, 61, 62, 63, 65, 66, 68, 69,
		71, 72, 74, 75, 77, 79, 81, 82, 84, 86, 88, 90, 92, 94, 96, 98};

	if (!aconnector || !aconnector->dc_link)
		return;

	link = aconnector->dc_link;
	if (link->connector_signal != SIGNAL_TYPE_EDP)
		return;

	conn_base = &aconnector->base;
	adev = drm_to_adev(conn_base->dev);
	dm = &adev->dm;
	caps = &dm->backlight_caps;
	caps->ext_caps = &aconnector->dc_link->dpcd_sink_ext_caps;
	caps->aux_support = false;
	max_cll = conn_base->hdr_sink_metadata.hdmi_type1.max_cll;
	min_cll = conn_base->hdr_sink_metadata.hdmi_type1.min_cll;

	if (caps->ext_caps->bits.oled == 1 ||
	    caps->ext_caps->bits.sdr_aux_backlight_control == 1 ||
	    caps->ext_caps->bits.hdr_aux_backlight_control == 1)
		caps->aux_support = true;

	/* From the specification (CTA-861-G), for calculating the maximum
	 * luminance we need to use:
	 *	Luminance = 50*2**(CV/32)
	 * Where CV is a one-byte value.
	 * For calculating this expression we may need float point precision;
	 * to avoid this complexity level, we take advantage that CV is divided
	 * by a constant. From the Euclids division algorithm, we know that CV
	 * can be written as: CV = 32*q + r. Next, we replace CV in the
	 * Luminance expression and get 50*(2**q)*(2**(r/32)), hence we just
	 * need to pre-compute the value of r/32. For pre-computing the values
	 * We just used the following Ruby line:
	 *	(0...32).each {|cv| puts (50*2**(cv/32.0)).round}
	 * The results of the above expressions can be verified at
	 * pre_computed_values.
	 */
	q = max_cll >> 5;
	r = max_cll % 32;
	max = (1 << q) * pre_computed_values[r];

	// min luminance: maxLum * (CV/255)^2 / 100
	q = DIV_ROUND_CLOSEST(min_cll, 255);
	min = max * DIV_ROUND_CLOSEST((q * q), 100);

	caps->aux_max_input_signal = max;
	caps->aux_min_input_signal = min;
}

void amdgpu_dm_update_connector_after_detect(
		struct amdgpu_dm_connector *aconnector)
{
	struct drm_connector *connector = &aconnector->base;
	struct drm_device *dev = connector->dev;
	struct dc_sink *sink;

	/* MST handled by drm_mst framework */
	if (aconnector->mst_mgr.mst_state == true)
		return;

	sink = aconnector->dc_link->local_sink;
	if (sink)
		dc_sink_retain(sink);

	/*
	 * Edid mgmt connector gets first update only in mode_valid hook and then
	 * the connector sink is set to either fake or physical sink depends on link status.
	 * Skip if already done during boot.
	 */
	if (aconnector->base.force != DRM_FORCE_UNSPECIFIED
			&& aconnector->dc_em_sink) {

		/*
		 * For S3 resume with headless use eml_sink to fake stream
		 * because on resume connector->sink is set to NULL
		 */
		mutex_lock(&dev->mode_config.mutex);

		if (sink) {
			if (aconnector->dc_sink) {
				amdgpu_dm_update_freesync_caps(connector, NULL);
				/*
				 * retain and release below are used to
				 * bump up refcount for sink because the link doesn't point
				 * to it anymore after disconnect, so on next crtc to connector
				 * reshuffle by UMD we will get into unwanted dc_sink release
				 */
				dc_sink_release(aconnector->dc_sink);
			}
			aconnector->dc_sink = sink;
			dc_sink_retain(aconnector->dc_sink);
			amdgpu_dm_update_freesync_caps(connector,
					aconnector->edid);
		} else {
			amdgpu_dm_update_freesync_caps(connector, NULL);
			if (!aconnector->dc_sink) {
				aconnector->dc_sink = aconnector->dc_em_sink;
				dc_sink_retain(aconnector->dc_sink);
			}
		}

		mutex_unlock(&dev->mode_config.mutex);

		if (sink)
			dc_sink_release(sink);
		return;
	}

	/*
	 * TODO: temporary guard to look for proper fix
	 * if this sink is MST sink, we should not do anything
	 */
	if (sink && sink->sink_signal == SIGNAL_TYPE_DISPLAY_PORT_MST) {
		dc_sink_release(sink);
		return;
	}

	if (aconnector->dc_sink == sink) {
		/*
		 * We got a DP short pulse (Link Loss, DP CTS, etc...).
		 * Do nothing!!
		 */
		DRM_DEBUG_DRIVER("DCHPD: connector_id=%d: dc_sink didn't change.\n",
				aconnector->connector_id);
		if (sink)
			dc_sink_release(sink);
		return;
	}

	DRM_DEBUG_DRIVER("DCHPD: connector_id=%d: Old sink=%p New sink=%p\n",
		aconnector->connector_id, aconnector->dc_sink, sink);

	mutex_lock(&dev->mode_config.mutex);

	/*
	 * 1. Update status of the drm connector
	 * 2. Send an event and let userspace tell us what to do
	 */
	if (sink) {
		/*
		 * TODO: check if we still need the S3 mode update workaround.
		 * If yes, put it here.
		 */
		if (aconnector->dc_sink)
			amdgpu_dm_update_freesync_caps(connector, NULL);

		aconnector->dc_sink = sink;
		dc_sink_retain(aconnector->dc_sink);
		if (sink->dc_edid.length == 0) {
			aconnector->edid = NULL;
			if (aconnector->dc_link->aux_mode) {
				drm_dp_cec_unset_edid(
					&aconnector->dm_dp_aux.aux);
			}
		} else {
			aconnector->edid =
				(struct edid *)sink->dc_edid.raw_edid;

			drm_connector_update_edid_property(connector,
							   aconnector->edid);
			drm_add_edid_modes(connector, aconnector->edid);

			if (aconnector->dc_link->aux_mode)
				drm_dp_cec_set_edid(&aconnector->dm_dp_aux.aux,
						    aconnector->edid);
		}

		amdgpu_dm_update_freesync_caps(connector, aconnector->edid);
		update_connector_ext_caps(aconnector);
	} else {
		drm_dp_cec_unset_edid(&aconnector->dm_dp_aux.aux);
		amdgpu_dm_update_freesync_caps(connector, NULL);
		drm_connector_update_edid_property(connector, NULL);
		aconnector->num_modes = 0;
		dc_sink_release(aconnector->dc_sink);
		aconnector->dc_sink = NULL;
		aconnector->edid = NULL;
#ifdef CONFIG_DRM_AMD_DC_HDCP
		/* Set CP to DESIRED if it was ENABLED, so we can re-enable it again on hotplug */
		if (connector->state->content_protection == DRM_MODE_CONTENT_PROTECTION_ENABLED)
			connector->state->content_protection = DRM_MODE_CONTENT_PROTECTION_DESIRED;
#endif
	}

	mutex_unlock(&dev->mode_config.mutex);

	update_subconnector_property(aconnector);

	if (sink)
		dc_sink_release(sink);
}

static void handle_hpd_irq(void *param)
{
	struct amdgpu_dm_connector *aconnector = (struct amdgpu_dm_connector *)param;
	struct drm_connector *connector = &aconnector->base;
	struct drm_device *dev = connector->dev;
	enum dc_connection_type new_connection_type = dc_connection_none;
#ifdef CONFIG_DRM_AMD_DC_HDCP
	struct amdgpu_device *adev = drm_to_adev(dev);
#endif

	/*
	 * In case of failure or MST no need to update connector status or notify the OS
	 * since (for MST case) MST does this in its own context.
	 */
	mutex_lock(&aconnector->hpd_lock);

#ifdef CONFIG_DRM_AMD_DC_HDCP
	if (adev->dm.hdcp_workqueue)
		hdcp_reset_display(adev->dm.hdcp_workqueue, aconnector->dc_link->link_index);
#endif
	if (aconnector->fake_enable)
		aconnector->fake_enable = false;

	if (!dc_link_detect_sink(aconnector->dc_link, &new_connection_type))
		DRM_ERROR("KMS: Failed to detect connector\n");

	if (aconnector->base.force && new_connection_type == dc_connection_none) {
		emulated_link_detect(aconnector->dc_link);


		drm_modeset_lock_all(dev);
		dm_restore_drm_connector_state(dev, connector);
		drm_modeset_unlock_all(dev);

		if (aconnector->base.force == DRM_FORCE_UNSPECIFIED)
			drm_kms_helper_hotplug_event(dev);

	} else if (dc_link_detect(aconnector->dc_link, DETECT_REASON_HPD)) {
		amdgpu_dm_update_connector_after_detect(aconnector);


		drm_modeset_lock_all(dev);
		dm_restore_drm_connector_state(dev, connector);
		drm_modeset_unlock_all(dev);

		if (aconnector->base.force == DRM_FORCE_UNSPECIFIED)
			drm_kms_helper_hotplug_event(dev);
	}
	mutex_unlock(&aconnector->hpd_lock);

}

static void dm_handle_hpd_rx_irq(struct amdgpu_dm_connector *aconnector)
{
	uint8_t esi[DP_PSR_ERROR_STATUS - DP_SINK_COUNT_ESI] = { 0 };
	uint8_t dret;
	bool new_irq_handled = false;
	int dpcd_addr;
	int dpcd_bytes_to_read;

	const int max_process_count = 30;
	int process_count = 0;

	const struct dc_link_status *link_status = dc_link_get_status(aconnector->dc_link);

	if (link_status->dpcd_caps->dpcd_rev.raw < 0x12) {
		dpcd_bytes_to_read = DP_LANE0_1_STATUS - DP_SINK_COUNT;
		/* DPCD 0x200 - 0x201 for downstream IRQ */
		dpcd_addr = DP_SINK_COUNT;
	} else {
		dpcd_bytes_to_read = DP_PSR_ERROR_STATUS - DP_SINK_COUNT_ESI;
		/* DPCD 0x2002 - 0x2005 for downstream IRQ */
		dpcd_addr = DP_SINK_COUNT_ESI;
	}

	dret = drm_dp_dpcd_read(
		&aconnector->dm_dp_aux.aux,
		dpcd_addr,
		esi,
		dpcd_bytes_to_read);

	while (dret == dpcd_bytes_to_read &&
		process_count < max_process_count) {
		uint8_t retry;
		dret = 0;

		process_count++;

		DRM_DEBUG_DRIVER("ESI %02x %02x %02x\n", esi[0], esi[1], esi[2]);
		/* handle HPD short pulse irq */
		if (aconnector->mst_mgr.mst_state)
			drm_dp_mst_hpd_irq(
				&aconnector->mst_mgr,
				esi,
				&new_irq_handled);

		if (new_irq_handled) {
			/* ACK at DPCD to notify down stream */
			const int ack_dpcd_bytes_to_write =
				dpcd_bytes_to_read - 1;

			for (retry = 0; retry < 3; retry++) {
				uint8_t wret;

				wret = drm_dp_dpcd_write(
					&aconnector->dm_dp_aux.aux,
					dpcd_addr + 1,
					&esi[1],
					ack_dpcd_bytes_to_write);
				if (wret == ack_dpcd_bytes_to_write)
					break;
			}

			/* check if there is new irq to be handled */
			dret = drm_dp_dpcd_read(
				&aconnector->dm_dp_aux.aux,
				dpcd_addr,
				esi,
				dpcd_bytes_to_read);

			new_irq_handled = false;
		} else {
			break;
		}
	}

	if (process_count == max_process_count)
		DRM_DEBUG_DRIVER("Loop exceeded max iterations\n");
}

static void handle_hpd_rx_irq(void *param)
{
	struct amdgpu_dm_connector *aconnector = (struct amdgpu_dm_connector *)param;
	struct drm_connector *connector = &aconnector->base;
	struct drm_device *dev = connector->dev;
	struct dc_link *dc_link = aconnector->dc_link;
	bool is_mst_root_connector = aconnector->mst_mgr.mst_state;
	enum dc_connection_type new_connection_type = dc_connection_none;
#ifdef CONFIG_DRM_AMD_DC_HDCP
	union hpd_irq_data hpd_irq_data;
	struct amdgpu_device *adev = drm_to_adev(dev);

	memset(&hpd_irq_data, 0, sizeof(hpd_irq_data));
#endif

	/*
	 * TODO:Temporary add mutex to protect hpd interrupt not have a gpio
	 * conflict, after implement i2c helper, this mutex should be
	 * retired.
	 */
	if (dc_link->type != dc_connection_mst_branch)
		mutex_lock(&aconnector->hpd_lock);


#ifdef CONFIG_DRM_AMD_DC_HDCP
	if (dc_link_handle_hpd_rx_irq(dc_link, &hpd_irq_data, NULL) &&
#else
	if (dc_link_handle_hpd_rx_irq(dc_link, NULL, NULL) &&
#endif
			!is_mst_root_connector) {
		/* Downstream Port status changed. */
		if (!dc_link_detect_sink(dc_link, &new_connection_type))
			DRM_ERROR("KMS: Failed to detect connector\n");

		if (aconnector->base.force && new_connection_type == dc_connection_none) {
			emulated_link_detect(dc_link);

			if (aconnector->fake_enable)
				aconnector->fake_enable = false;

			amdgpu_dm_update_connector_after_detect(aconnector);


			drm_modeset_lock_all(dev);
			dm_restore_drm_connector_state(dev, connector);
			drm_modeset_unlock_all(dev);

			drm_kms_helper_hotplug_event(dev);
		} else if (dc_link_detect(dc_link, DETECT_REASON_HPDRX)) {

			if (aconnector->fake_enable)
				aconnector->fake_enable = false;

			amdgpu_dm_update_connector_after_detect(aconnector);


			drm_modeset_lock_all(dev);
			dm_restore_drm_connector_state(dev, connector);
			drm_modeset_unlock_all(dev);

			drm_kms_helper_hotplug_event(dev);
		}
	}
#ifdef CONFIG_DRM_AMD_DC_HDCP
	if (hpd_irq_data.bytes.device_service_irq.bits.CP_IRQ) {
		if (adev->dm.hdcp_workqueue)
			hdcp_handle_cpirq(adev->dm.hdcp_workqueue,  aconnector->base.index);
	}
#endif
	if ((dc_link->cur_link_settings.lane_count != LANE_COUNT_UNKNOWN) ||
	    (dc_link->type == dc_connection_mst_branch))
		dm_handle_hpd_rx_irq(aconnector);

	if (dc_link->type != dc_connection_mst_branch) {
		drm_dp_cec_irq(&aconnector->dm_dp_aux.aux);
		mutex_unlock(&aconnector->hpd_lock);
	}
}

static void register_hpd_handlers(struct amdgpu_device *adev)
{
	struct drm_device *dev = adev_to_drm(adev);
	struct drm_connector *connector;
	struct amdgpu_dm_connector *aconnector;
	const struct dc_link *dc_link;
	struct dc_interrupt_params int_params = {0};

	int_params.requested_polarity = INTERRUPT_POLARITY_DEFAULT;
	int_params.current_polarity = INTERRUPT_POLARITY_DEFAULT;

	list_for_each_entry(connector,
			&dev->mode_config.connector_list, head)	{

		aconnector = to_amdgpu_dm_connector(connector);
		dc_link = aconnector->dc_link;

		if (DC_IRQ_SOURCE_INVALID != dc_link->irq_source_hpd) {
			int_params.int_context = INTERRUPT_LOW_IRQ_CONTEXT;
			int_params.irq_source = dc_link->irq_source_hpd;

			amdgpu_dm_irq_register_interrupt(adev, &int_params,
					handle_hpd_irq,
					(void *) aconnector);
		}

		if (DC_IRQ_SOURCE_INVALID != dc_link->irq_source_hpd_rx) {

			/* Also register for DP short pulse (hpd_rx). */
			int_params.int_context = INTERRUPT_LOW_IRQ_CONTEXT;
			int_params.irq_source =	dc_link->irq_source_hpd_rx;

			amdgpu_dm_irq_register_interrupt(adev, &int_params,
					handle_hpd_rx_irq,
					(void *) aconnector);
		}
	}
}

#if defined(CONFIG_DRM_AMD_DC_SI)
/* Register IRQ sources and initialize IRQ callbacks */
static int dce60_register_irq_handlers(struct amdgpu_device *adev)
{
	struct dc *dc = adev->dm.dc;
	struct common_irq_params *c_irq_params;
	struct dc_interrupt_params int_params = {0};
	int r;
	int i;
	unsigned client_id = AMDGPU_IRQ_CLIENTID_LEGACY;

	int_params.requested_polarity = INTERRUPT_POLARITY_DEFAULT;
	int_params.current_polarity = INTERRUPT_POLARITY_DEFAULT;

	/*
	 * Actions of amdgpu_irq_add_id():
	 * 1. Register a set() function with base driver.
	 *    Base driver will call set() function to enable/disable an
	 *    interrupt in DC hardware.
	 * 2. Register amdgpu_dm_irq_handler().
	 *    Base driver will call amdgpu_dm_irq_handler() for ALL interrupts
	 *    coming from DC hardware.
	 *    amdgpu_dm_irq_handler() will re-direct the interrupt to DC
	 *    for acknowledging and handling. */

	/* Use VBLANK interrupt */
	for (i = 0; i < adev->mode_info.num_crtc; i++) {
		r = amdgpu_irq_add_id(adev, client_id, i+1 , &adev->crtc_irq);
		if (r) {
			DRM_ERROR("Failed to add crtc irq id!\n");
			return r;
		}

		int_params.int_context = INTERRUPT_HIGH_IRQ_CONTEXT;
		int_params.irq_source =
			dc_interrupt_to_irq_source(dc, i+1 , 0);

		c_irq_params = &adev->dm.vblank_params[int_params.irq_source - DC_IRQ_SOURCE_VBLANK1];

		c_irq_params->adev = adev;
		c_irq_params->irq_src = int_params.irq_source;

		amdgpu_dm_irq_register_interrupt(adev, &int_params,
				dm_crtc_high_irq, c_irq_params);
	}

	/* Use GRPH_PFLIP interrupt */
	for (i = VISLANDS30_IV_SRCID_D1_GRPH_PFLIP;
			i <= VISLANDS30_IV_SRCID_D6_GRPH_PFLIP; i += 2) {
		r = amdgpu_irq_add_id(adev, client_id, i, &adev->pageflip_irq);
		if (r) {
			DRM_ERROR("Failed to add page flip irq id!\n");
			return r;
		}

		int_params.int_context = INTERRUPT_HIGH_IRQ_CONTEXT;
		int_params.irq_source =
			dc_interrupt_to_irq_source(dc, i, 0);

		c_irq_params = &adev->dm.pflip_params[int_params.irq_source - DC_IRQ_SOURCE_PFLIP_FIRST];

		c_irq_params->adev = adev;
		c_irq_params->irq_src = int_params.irq_source;

		amdgpu_dm_irq_register_interrupt(adev, &int_params,
				dm_pflip_high_irq, c_irq_params);

	}

	/* HPD */
	r = amdgpu_irq_add_id(adev, client_id,
			VISLANDS30_IV_SRCID_HOTPLUG_DETECT_A, &adev->hpd_irq);
	if (r) {
		DRM_ERROR("Failed to add hpd irq id!\n");
		return r;
	}

	register_hpd_handlers(adev);

	return 0;
}
#endif

/* Register IRQ sources and initialize IRQ callbacks */
static int dce110_register_irq_handlers(struct amdgpu_device *adev)
{
	struct dc *dc = adev->dm.dc;
	struct common_irq_params *c_irq_params;
	struct dc_interrupt_params int_params = {0};
	int r;
	int i;
	unsigned client_id = AMDGPU_IRQ_CLIENTID_LEGACY;

	if (adev->asic_type >= CHIP_VEGA10)
		client_id = SOC15_IH_CLIENTID_DCE;

	int_params.requested_polarity = INTERRUPT_POLARITY_DEFAULT;
	int_params.current_polarity = INTERRUPT_POLARITY_DEFAULT;

	/*
	 * Actions of amdgpu_irq_add_id():
	 * 1. Register a set() function with base driver.
	 *    Base driver will call set() function to enable/disable an
	 *    interrupt in DC hardware.
	 * 2. Register amdgpu_dm_irq_handler().
	 *    Base driver will call amdgpu_dm_irq_handler() for ALL interrupts
	 *    coming from DC hardware.
	 *    amdgpu_dm_irq_handler() will re-direct the interrupt to DC
	 *    for acknowledging and handling. */

	/* Use VBLANK interrupt */
	for (i = VISLANDS30_IV_SRCID_D1_VERTICAL_INTERRUPT0; i <= VISLANDS30_IV_SRCID_D6_VERTICAL_INTERRUPT0; i++) {
		r = amdgpu_irq_add_id(adev, client_id, i, &adev->crtc_irq);
		if (r) {
			DRM_ERROR("Failed to add crtc irq id!\n");
			return r;
		}

		int_params.int_context = INTERRUPT_HIGH_IRQ_CONTEXT;
		int_params.irq_source =
			dc_interrupt_to_irq_source(dc, i, 0);

		c_irq_params = &adev->dm.vblank_params[int_params.irq_source - DC_IRQ_SOURCE_VBLANK1];

		c_irq_params->adev = adev;
		c_irq_params->irq_src = int_params.irq_source;

		amdgpu_dm_irq_register_interrupt(adev, &int_params,
				dm_crtc_high_irq, c_irq_params);
	}

	/* Use VUPDATE interrupt */
	for (i = VISLANDS30_IV_SRCID_D1_V_UPDATE_INT; i <= VISLANDS30_IV_SRCID_D6_V_UPDATE_INT; i += 2) {
		r = amdgpu_irq_add_id(adev, client_id, i, &adev->vupdate_irq);
		if (r) {
			DRM_ERROR("Failed to add vupdate irq id!\n");
			return r;
		}

		int_params.int_context = INTERRUPT_HIGH_IRQ_CONTEXT;
		int_params.irq_source =
			dc_interrupt_to_irq_source(dc, i, 0);

		c_irq_params = &adev->dm.vupdate_params[int_params.irq_source - DC_IRQ_SOURCE_VUPDATE1];

		c_irq_params->adev = adev;
		c_irq_params->irq_src = int_params.irq_source;

		amdgpu_dm_irq_register_interrupt(adev, &int_params,
				dm_vupdate_high_irq, c_irq_params);
	}

	/* Use GRPH_PFLIP interrupt */
	for (i = VISLANDS30_IV_SRCID_D1_GRPH_PFLIP;
			i <= VISLANDS30_IV_SRCID_D6_GRPH_PFLIP; i += 2) {
		r = amdgpu_irq_add_id(adev, client_id, i, &adev->pageflip_irq);
		if (r) {
			DRM_ERROR("Failed to add page flip irq id!\n");
			return r;
		}

		int_params.int_context = INTERRUPT_HIGH_IRQ_CONTEXT;
		int_params.irq_source =
			dc_interrupt_to_irq_source(dc, i, 0);

		c_irq_params = &adev->dm.pflip_params[int_params.irq_source - DC_IRQ_SOURCE_PFLIP_FIRST];

		c_irq_params->adev = adev;
		c_irq_params->irq_src = int_params.irq_source;

		amdgpu_dm_irq_register_interrupt(adev, &int_params,
				dm_pflip_high_irq, c_irq_params);

	}

	/* HPD */
	r = amdgpu_irq_add_id(adev, client_id,
			VISLANDS30_IV_SRCID_HOTPLUG_DETECT_A, &adev->hpd_irq);
	if (r) {
		DRM_ERROR("Failed to add hpd irq id!\n");
		return r;
	}

	register_hpd_handlers(adev);

	return 0;
}

#if defined(CONFIG_DRM_AMD_DC_DCN)
/* Register IRQ sources and initialize IRQ callbacks */
static int dcn10_register_irq_handlers(struct amdgpu_device *adev)
{
	struct dc *dc = adev->dm.dc;
	struct common_irq_params *c_irq_params;
	struct dc_interrupt_params int_params = {0};
	int r;
	int i;

	int_params.requested_polarity = INTERRUPT_POLARITY_DEFAULT;
	int_params.current_polarity = INTERRUPT_POLARITY_DEFAULT;

	/*
	 * Actions of amdgpu_irq_add_id():
	 * 1. Register a set() function with base driver.
	 *    Base driver will call set() function to enable/disable an
	 *    interrupt in DC hardware.
	 * 2. Register amdgpu_dm_irq_handler().
	 *    Base driver will call amdgpu_dm_irq_handler() for ALL interrupts
	 *    coming from DC hardware.
	 *    amdgpu_dm_irq_handler() will re-direct the interrupt to DC
	 *    for acknowledging and handling.
	 */

	/* Use VSTARTUP interrupt */
	for (i = DCN_1_0__SRCID__DC_D1_OTG_VSTARTUP;
			i <= DCN_1_0__SRCID__DC_D1_OTG_VSTARTUP + adev->mode_info.num_crtc - 1;
			i++) {
		r = amdgpu_irq_add_id(adev, SOC15_IH_CLIENTID_DCE, i, &adev->crtc_irq);

		if (r) {
			DRM_ERROR("Failed to add crtc irq id!\n");
			return r;
		}

		int_params.int_context = INTERRUPT_HIGH_IRQ_CONTEXT;
		int_params.irq_source =
			dc_interrupt_to_irq_source(dc, i, 0);

		c_irq_params = &adev->dm.vblank_params[int_params.irq_source - DC_IRQ_SOURCE_VBLANK1];

		c_irq_params->adev = adev;
		c_irq_params->irq_src = int_params.irq_source;

		amdgpu_dm_irq_register_interrupt(
			adev, &int_params, dm_crtc_high_irq, c_irq_params);
	}

	/* Use VUPDATE_NO_LOCK interrupt on DCN, which seems to correspond to
	 * the regular VUPDATE interrupt on DCE. We want DC_IRQ_SOURCE_VUPDATEx
	 * to trigger at end of each vblank, regardless of state of the lock,
	 * matching DCE behaviour.
	 */
	for (i = DCN_1_0__SRCID__OTG0_IHC_V_UPDATE_NO_LOCK_INTERRUPT;
	     i <= DCN_1_0__SRCID__OTG0_IHC_V_UPDATE_NO_LOCK_INTERRUPT + adev->mode_info.num_crtc - 1;
	     i++) {
		r = amdgpu_irq_add_id(adev, SOC15_IH_CLIENTID_DCE, i, &adev->vupdate_irq);

		if (r) {
			DRM_ERROR("Failed to add vupdate irq id!\n");
			return r;
		}

		int_params.int_context = INTERRUPT_HIGH_IRQ_CONTEXT;
		int_params.irq_source =
			dc_interrupt_to_irq_source(dc, i, 0);

		c_irq_params = &adev->dm.vupdate_params[int_params.irq_source - DC_IRQ_SOURCE_VUPDATE1];

		c_irq_params->adev = adev;
		c_irq_params->irq_src = int_params.irq_source;

		amdgpu_dm_irq_register_interrupt(adev, &int_params,
				dm_vupdate_high_irq, c_irq_params);
	}

	/* Use GRPH_PFLIP interrupt */
	for (i = DCN_1_0__SRCID__HUBP0_FLIP_INTERRUPT;
			i <= DCN_1_0__SRCID__HUBP0_FLIP_INTERRUPT + adev->mode_info.num_crtc - 1;
			i++) {
		r = amdgpu_irq_add_id(adev, SOC15_IH_CLIENTID_DCE, i, &adev->pageflip_irq);
		if (r) {
			DRM_ERROR("Failed to add page flip irq id!\n");
			return r;
		}

		int_params.int_context = INTERRUPT_HIGH_IRQ_CONTEXT;
		int_params.irq_source =
			dc_interrupt_to_irq_source(dc, i, 0);

		c_irq_params = &adev->dm.pflip_params[int_params.irq_source - DC_IRQ_SOURCE_PFLIP_FIRST];

		c_irq_params->adev = adev;
		c_irq_params->irq_src = int_params.irq_source;

		amdgpu_dm_irq_register_interrupt(adev, &int_params,
				dm_pflip_high_irq, c_irq_params);

	}

	/* HPD */
	r = amdgpu_irq_add_id(adev, SOC15_IH_CLIENTID_DCE, DCN_1_0__SRCID__DC_HPD1_INT,
			&adev->hpd_irq);
	if (r) {
		DRM_ERROR("Failed to add hpd irq id!\n");
		return r;
	}

	register_hpd_handlers(adev);

	return 0;
}
#endif

/*
 * Acquires the lock for the atomic state object and returns
 * the new atomic state.
 *
 * This should only be called during atomic check.
 */
static int dm_atomic_get_state(struct drm_atomic_state *state,
			       struct dm_atomic_state **dm_state)
{
	struct drm_device *dev = state->dev;
	struct amdgpu_device *adev = drm_to_adev(dev);
	struct amdgpu_display_manager *dm = &adev->dm;
	struct drm_private_state *priv_state;

	if (*dm_state)
		return 0;

	priv_state = drm_atomic_get_private_obj_state(state, &dm->atomic_obj);
	if (IS_ERR(priv_state))
		return PTR_ERR(priv_state);

	*dm_state = to_dm_atomic_state(priv_state);

	return 0;
}

static struct dm_atomic_state *
dm_atomic_get_new_state(struct drm_atomic_state *state)
{
	struct drm_device *dev = state->dev;
	struct amdgpu_device *adev = drm_to_adev(dev);
	struct amdgpu_display_manager *dm = &adev->dm;
	struct drm_private_obj *obj;
	struct drm_private_state *new_obj_state;
	int i;

	for_each_new_private_obj_in_state(state, obj, new_obj_state, i) {
		if (obj->funcs == dm->atomic_obj.funcs)
			return to_dm_atomic_state(new_obj_state);
	}

	return NULL;
}

static struct drm_private_state *
dm_atomic_duplicate_state(struct drm_private_obj *obj)
{
	struct dm_atomic_state *old_state, *new_state;

	new_state = kzalloc(sizeof(*new_state), GFP_KERNEL);
	if (!new_state)
		return NULL;

	__drm_atomic_helper_private_obj_duplicate_state(obj, &new_state->base);

	old_state = to_dm_atomic_state(obj->state);

	if (old_state && old_state->context)
		new_state->context = dc_copy_state(old_state->context);

	if (!new_state->context) {
		kfree(new_state);
		return NULL;
	}

	return &new_state->base;
}

static void dm_atomic_destroy_state(struct drm_private_obj *obj,
				    struct drm_private_state *state)
{
	struct dm_atomic_state *dm_state = to_dm_atomic_state(state);

	if (dm_state && dm_state->context)
		dc_release_state(dm_state->context);

	kfree(dm_state);
}

static struct drm_private_state_funcs dm_atomic_state_funcs = {
	.atomic_duplicate_state = dm_atomic_duplicate_state,
	.atomic_destroy_state = dm_atomic_destroy_state,
};

static int amdgpu_dm_mode_config_init(struct amdgpu_device *adev)
{
	struct dm_atomic_state *state;
	int r;

	adev->mode_info.mode_config_initialized = true;

	adev_to_drm(adev)->mode_config.funcs = (void *)&amdgpu_dm_mode_funcs;
	adev_to_drm(adev)->mode_config.helper_private = &amdgpu_dm_mode_config_helperfuncs;

	adev_to_drm(adev)->mode_config.max_width = 16384;
	adev_to_drm(adev)->mode_config.max_height = 16384;

	adev_to_drm(adev)->mode_config.preferred_depth = 24;
	adev_to_drm(adev)->mode_config.prefer_shadow = 1;
	/* indicates support for immediate flip */
	adev_to_drm(adev)->mode_config.async_page_flip = true;

	adev_to_drm(adev)->mode_config.fb_base = adev->gmc.aper_base;

	state = kzalloc(sizeof(*state), GFP_KERNEL);
	if (!state)
		return -ENOMEM;

	state->context = dc_create_state(adev->dm.dc);
	if (!state->context) {
		kfree(state);
		return -ENOMEM;
	}

	dc_resource_state_copy_construct_current(adev->dm.dc, state->context);

	drm_atomic_private_obj_init(adev_to_drm(adev),
				    &adev->dm.atomic_obj,
				    &state->base,
				    &dm_atomic_state_funcs);

	r = amdgpu_display_modeset_create_props(adev);
	if (r) {
		dc_release_state(state->context);
		kfree(state);
		return r;
	}

	r = amdgpu_dm_audio_init(adev);
	if (r) {
		dc_release_state(state->context);
		kfree(state);
		return r;
	}

	return 0;
}

#define AMDGPU_DM_DEFAULT_MIN_BACKLIGHT 12
#define AMDGPU_DM_DEFAULT_MAX_BACKLIGHT 255
#define AUX_BL_DEFAULT_TRANSITION_TIME_MS 50

#if defined(CONFIG_BACKLIGHT_CLASS_DEVICE) ||\
	defined(CONFIG_BACKLIGHT_CLASS_DEVICE_MODULE)

static void amdgpu_dm_update_backlight_caps(struct amdgpu_display_manager *dm)
{
#if defined(CONFIG_ACPI)
	struct amdgpu_dm_backlight_caps caps;

	memset(&caps, 0, sizeof(caps));

	if (dm->backlight_caps.caps_valid)
		return;

	amdgpu_acpi_get_backlight_caps(dm->adev, &caps);
	if (caps.caps_valid) {
		dm->backlight_caps.caps_valid = true;
		if (caps.aux_support)
			return;
		dm->backlight_caps.min_input_signal = caps.min_input_signal;
		dm->backlight_caps.max_input_signal = caps.max_input_signal;
	} else {
		dm->backlight_caps.min_input_signal =
				AMDGPU_DM_DEFAULT_MIN_BACKLIGHT;
		dm->backlight_caps.max_input_signal =
				AMDGPU_DM_DEFAULT_MAX_BACKLIGHT;
	}
#else
	if (dm->backlight_caps.aux_support)
		return;

	dm->backlight_caps.min_input_signal = AMDGPU_DM_DEFAULT_MIN_BACKLIGHT;
	dm->backlight_caps.max_input_signal = AMDGPU_DM_DEFAULT_MAX_BACKLIGHT;
#endif
}

static int set_backlight_via_aux(struct dc_link *link, uint32_t brightness)
{
	bool rc;

	if (!link)
		return 1;

	rc = dc_link_set_backlight_level_nits(link, true, brightness,
					      AUX_BL_DEFAULT_TRANSITION_TIME_MS);

	return rc ? 0 : 1;
}

static int get_brightness_range(const struct amdgpu_dm_backlight_caps *caps,
				unsigned *min, unsigned *max)
{
	if (!caps)
		return 0;

	if (caps->aux_support) {
		// Firmware limits are in nits, DC API wants millinits.
		*max = 1000 * caps->aux_max_input_signal;
		*min = 1000 * caps->aux_min_input_signal;
	} else {
		// Firmware limits are 8-bit, PWM control is 16-bit.
		*max = 0x101 * caps->max_input_signal;
		*min = 0x101 * caps->min_input_signal;
	}
	return 1;
}

static u32 convert_brightness_from_user(const struct amdgpu_dm_backlight_caps *caps,
					uint32_t brightness)
{
	unsigned min, max;
<<<<<<< HEAD

	if (!get_brightness_range(caps, &min, &max))
		return brightness;

=======

	if (!get_brightness_range(caps, &min, &max))
		return brightness;

>>>>>>> 11bc98bd
	// Rescale 0..255 to min..max
	return min + DIV_ROUND_CLOSEST((max - min) * brightness,
				       AMDGPU_MAX_BL_LEVEL);
}

static u32 convert_brightness_to_user(const struct amdgpu_dm_backlight_caps *caps,
				      uint32_t brightness)
{
	unsigned min, max;

	if (!get_brightness_range(caps, &min, &max))
		return brightness;

	if (brightness < min)
		return 0;
	// Rescale min..max to 0..255
	return DIV_ROUND_CLOSEST(AMDGPU_MAX_BL_LEVEL * (brightness - min),
				 max - min);
}

static int amdgpu_dm_backlight_update_status(struct backlight_device *bd)
{
	struct amdgpu_display_manager *dm = bl_get_data(bd);
	struct amdgpu_dm_backlight_caps caps;
	struct dc_link *link = NULL;
	u32 brightness;
	bool rc;

	amdgpu_dm_update_backlight_caps(dm);
	caps = dm->backlight_caps;

	link = (struct dc_link *)dm->backlight_link;

	brightness = convert_brightness_from_user(&caps, bd->props.brightness);
	// Change brightness based on AUX property
	if (caps.aux_support)
		return set_backlight_via_aux(link, brightness);

	rc = dc_link_set_backlight_level(dm->backlight_link, brightness, 0);

	return rc ? 0 : 1;
}

static int amdgpu_dm_backlight_get_brightness(struct backlight_device *bd)
{
	struct amdgpu_display_manager *dm = bl_get_data(bd);
	int ret = dc_link_get_backlight_level(dm->backlight_link);

	if (ret == DC_ERROR_UNEXPECTED)
		return bd->props.brightness;
	return convert_brightness_to_user(&dm->backlight_caps, ret);
}

static const struct backlight_ops amdgpu_dm_backlight_ops = {
	.options = BL_CORE_SUSPENDRESUME,
	.get_brightness = amdgpu_dm_backlight_get_brightness,
	.update_status	= amdgpu_dm_backlight_update_status,
};

static void
amdgpu_dm_register_backlight_device(struct amdgpu_display_manager *dm)
{
	char bl_name[16];
	struct backlight_properties props = { 0 };

	amdgpu_dm_update_backlight_caps(dm);

	props.max_brightness = AMDGPU_MAX_BL_LEVEL;
	props.brightness = AMDGPU_MAX_BL_LEVEL;
	props.type = BACKLIGHT_RAW;

	snprintf(bl_name, sizeof(bl_name), "amdgpu_bl%d",
		 adev_to_drm(dm->adev)->primary->index);

	dm->backlight_dev = backlight_device_register(bl_name,
						      adev_to_drm(dm->adev)->dev,
						      dm,
						      &amdgpu_dm_backlight_ops,
						      &props);

	if (IS_ERR(dm->backlight_dev))
		DRM_ERROR("DM: Backlight registration failed!\n");
	else
		DRM_DEBUG_DRIVER("DM: Registered Backlight device: %s\n", bl_name);
}

#endif

static int initialize_plane(struct amdgpu_display_manager *dm,
			    struct amdgpu_mode_info *mode_info, int plane_id,
			    enum drm_plane_type plane_type,
			    const struct dc_plane_cap *plane_cap)
{
	struct drm_plane *plane;
	unsigned long possible_crtcs;
	int ret = 0;

	plane = kzalloc(sizeof(struct drm_plane), GFP_KERNEL);
	if (!plane) {
		DRM_ERROR("KMS: Failed to allocate plane\n");
		return -ENOMEM;
	}
	plane->type = plane_type;

	/*
	 * HACK: IGT tests expect that the primary plane for a CRTC
	 * can only have one possible CRTC. Only expose support for
	 * any CRTC if they're not going to be used as a primary plane
	 * for a CRTC - like overlay or underlay planes.
	 */
	possible_crtcs = 1 << plane_id;
	if (plane_id >= dm->dc->caps.max_streams)
		possible_crtcs = 0xff;

	ret = amdgpu_dm_plane_init(dm, plane, possible_crtcs, plane_cap);

	if (ret) {
		DRM_ERROR("KMS: Failed to initialize plane\n");
		kfree(plane);
		return ret;
	}

	if (mode_info)
		mode_info->planes[plane_id] = plane;

	return ret;
}


static void register_backlight_device(struct amdgpu_display_manager *dm,
				      struct dc_link *link)
{
#if defined(CONFIG_BACKLIGHT_CLASS_DEVICE) ||\
	defined(CONFIG_BACKLIGHT_CLASS_DEVICE_MODULE)

	if ((link->connector_signal & (SIGNAL_TYPE_EDP | SIGNAL_TYPE_LVDS)) &&
	    link->type != dc_connection_none) {
		/*
		 * Event if registration failed, we should continue with
		 * DM initialization because not having a backlight control
		 * is better then a black screen.
		 */
		amdgpu_dm_register_backlight_device(dm);

		if (dm->backlight_dev)
			dm->backlight_link = link;
	}
#endif
}


/*
 * In this architecture, the association
 * connector -> encoder -> crtc
 * id not really requried. The crtc and connector will hold the
 * display_index as an abstraction to use with DAL component
 *
 * Returns 0 on success
 */
static int amdgpu_dm_initialize_drm_device(struct amdgpu_device *adev)
{
	struct amdgpu_display_manager *dm = &adev->dm;
	int32_t i;
	struct amdgpu_dm_connector *aconnector = NULL;
	struct amdgpu_encoder *aencoder = NULL;
	struct amdgpu_mode_info *mode_info = &adev->mode_info;
	uint32_t link_cnt;
	int32_t primary_planes;
	enum dc_connection_type new_connection_type = dc_connection_none;
	const struct dc_plane_cap *plane;

	link_cnt = dm->dc->caps.max_links;
	if (amdgpu_dm_mode_config_init(dm->adev)) {
		DRM_ERROR("DM: Failed to initialize mode config\n");
		return -EINVAL;
	}

	/* There is one primary plane per CRTC */
	primary_planes = dm->dc->caps.max_streams;
	ASSERT(primary_planes <= AMDGPU_MAX_PLANES);

	/*
	 * Initialize primary planes, implicit planes for legacy IOCTLS.
	 * Order is reversed to match iteration order in atomic check.
	 */
	for (i = (primary_planes - 1); i >= 0; i--) {
		plane = &dm->dc->caps.planes[i];

		if (initialize_plane(dm, mode_info, i,
				     DRM_PLANE_TYPE_PRIMARY, plane)) {
			DRM_ERROR("KMS: Failed to initialize primary plane\n");
			goto fail;
		}
	}

	/*
	 * Initialize overlay planes, index starting after primary planes.
	 * These planes have a higher DRM index than the primary planes since
	 * they should be considered as having a higher z-order.
	 * Order is reversed to match iteration order in atomic check.
	 *
	 * Only support DCN for now, and only expose one so we don't encourage
	 * userspace to use up all the pipes.
	 */
	for (i = 0; i < dm->dc->caps.max_planes; ++i) {
		struct dc_plane_cap *plane = &dm->dc->caps.planes[i];

		if (plane->type != DC_PLANE_TYPE_DCN_UNIVERSAL)
			continue;

		if (!plane->blends_with_above || !plane->blends_with_below)
			continue;

		if (!plane->pixel_format_support.argb8888)
			continue;

		if (initialize_plane(dm, NULL, primary_planes + i,
				     DRM_PLANE_TYPE_OVERLAY, plane)) {
			DRM_ERROR("KMS: Failed to initialize overlay plane\n");
			goto fail;
		}

		/* Only create one overlay plane. */
		break;
	}

	for (i = 0; i < dm->dc->caps.max_streams; i++)
		if (amdgpu_dm_crtc_init(dm, mode_info->planes[i], i)) {
			DRM_ERROR("KMS: Failed to initialize crtc\n");
			goto fail;
		}

	dm->display_indexes_num = dm->dc->caps.max_streams;

	/* loops over all connectors on the board */
	for (i = 0; i < link_cnt; i++) {
		struct dc_link *link = NULL;

		if (i > AMDGPU_DM_MAX_DISPLAY_INDEX) {
			DRM_ERROR(
				"KMS: Cannot support more than %d display indexes\n",
					AMDGPU_DM_MAX_DISPLAY_INDEX);
			continue;
		}

		aconnector = kzalloc(sizeof(*aconnector), GFP_KERNEL);
		if (!aconnector)
			goto fail;

		aencoder = kzalloc(sizeof(*aencoder), GFP_KERNEL);
		if (!aencoder)
			goto fail;

		if (amdgpu_dm_encoder_init(dm->ddev, aencoder, i)) {
			DRM_ERROR("KMS: Failed to initialize encoder\n");
			goto fail;
		}

		if (amdgpu_dm_connector_init(dm, aconnector, i, aencoder)) {
			DRM_ERROR("KMS: Failed to initialize connector\n");
			goto fail;
		}

		link = dc_get_link_at_index(dm->dc, i);

		if (!dc_link_detect_sink(link, &new_connection_type))
			DRM_ERROR("KMS: Failed to detect connector\n");

		if (aconnector->base.force && new_connection_type == dc_connection_none) {
			emulated_link_detect(link);
			amdgpu_dm_update_connector_after_detect(aconnector);

		} else if (dc_link_detect(link, DETECT_REASON_BOOT)) {
			amdgpu_dm_update_connector_after_detect(aconnector);
			register_backlight_device(dm, link);
			if (amdgpu_dc_feature_mask & DC_PSR_MASK)
				amdgpu_dm_set_psr_caps(link);
		}


	}

	/* Software is initialized. Now we can register interrupt handlers. */
	switch (adev->asic_type) {
#if defined(CONFIG_DRM_AMD_DC_SI)
	case CHIP_TAHITI:
	case CHIP_PITCAIRN:
	case CHIP_VERDE:
	case CHIP_OLAND:
		if (dce60_register_irq_handlers(dm->adev)) {
			DRM_ERROR("DM: Failed to initialize IRQ\n");
			goto fail;
		}
		break;
#endif
	case CHIP_BONAIRE:
	case CHIP_HAWAII:
	case CHIP_KAVERI:
	case CHIP_KABINI:
	case CHIP_MULLINS:
	case CHIP_TONGA:
	case CHIP_FIJI:
	case CHIP_CARRIZO:
	case CHIP_STONEY:
	case CHIP_POLARIS11:
	case CHIP_POLARIS10:
	case CHIP_POLARIS12:
	case CHIP_VEGAM:
	case CHIP_VEGA10:
	case CHIP_VEGA12:
	case CHIP_VEGA20:
		if (dce110_register_irq_handlers(dm->adev)) {
			DRM_ERROR("DM: Failed to initialize IRQ\n");
			goto fail;
		}
		break;
#if defined(CONFIG_DRM_AMD_DC_DCN)
	case CHIP_RAVEN:
	case CHIP_NAVI12:
	case CHIP_NAVI10:
	case CHIP_NAVI14:
	case CHIP_RENOIR:
#if defined(CONFIG_DRM_AMD_DC_DCN3_0)
	case CHIP_SIENNA_CICHLID:
	case CHIP_NAVY_FLOUNDER:
#endif
		if (dcn10_register_irq_handlers(dm->adev)) {
			DRM_ERROR("DM: Failed to initialize IRQ\n");
			goto fail;
		}
		break;
#endif
	default:
		DRM_ERROR("Unsupported ASIC type: 0x%X\n", adev->asic_type);
		goto fail;
	}

	/* No userspace support. */
	dm->dc->debug.disable_tri_buf = true;

	return 0;
fail:
	kfree(aencoder);
	kfree(aconnector);

	return -EINVAL;
}

static void amdgpu_dm_destroy_drm_device(struct amdgpu_display_manager *dm)
{
	drm_mode_config_cleanup(dm->ddev);
	drm_atomic_private_obj_fini(&dm->atomic_obj);
	return;
}

/******************************************************************************
 * amdgpu_display_funcs functions
 *****************************************************************************/

/*
 * dm_bandwidth_update - program display watermarks
 *
 * @adev: amdgpu_device pointer
 *
 * Calculate and program the display watermarks and line buffer allocation.
 */
static void dm_bandwidth_update(struct amdgpu_device *adev)
{
	/* TODO: implement later */
}

static const struct amdgpu_display_funcs dm_display_funcs = {
	.bandwidth_update = dm_bandwidth_update, /* called unconditionally */
	.vblank_get_counter = dm_vblank_get_counter,/* called unconditionally */
	.backlight_set_level = NULL, /* never called for DC */
	.backlight_get_level = NULL, /* never called for DC */
	.hpd_sense = NULL,/* called unconditionally */
	.hpd_set_polarity = NULL, /* called unconditionally */
	.hpd_get_gpio_reg = NULL, /* VBIOS parsing. DAL does it. */
	.page_flip_get_scanoutpos =
		dm_crtc_get_scanoutpos,/* called unconditionally */
	.add_encoder = NULL, /* VBIOS parsing. DAL does it. */
	.add_connector = NULL, /* VBIOS parsing. DAL does it. */
};

#if defined(CONFIG_DEBUG_KERNEL_DC)

static ssize_t s3_debug_store(struct device *device,
			      struct device_attribute *attr,
			      const char *buf,
			      size_t count)
{
	int ret;
	int s3_state;
	struct drm_device *drm_dev = dev_get_drvdata(device);
	struct amdgpu_device *adev = drm_to_adev(drm_dev);

	ret = kstrtoint(buf, 0, &s3_state);

	if (ret == 0) {
		if (s3_state) {
			dm_resume(adev);
			drm_kms_helper_hotplug_event(adev_to_drm(adev));
		} else
			dm_suspend(adev);
	}

	return ret == 0 ? count : 0;
}

DEVICE_ATTR_WO(s3_debug);

#endif

static int dm_early_init(void *handle)
{
	struct amdgpu_device *adev = (struct amdgpu_device *)handle;

	switch (adev->asic_type) {
#if defined(CONFIG_DRM_AMD_DC_SI)
	case CHIP_TAHITI:
	case CHIP_PITCAIRN:
	case CHIP_VERDE:
		adev->mode_info.num_crtc = 6;
		adev->mode_info.num_hpd = 6;
		adev->mode_info.num_dig = 6;
		break;
	case CHIP_OLAND:
		adev->mode_info.num_crtc = 2;
		adev->mode_info.num_hpd = 2;
		adev->mode_info.num_dig = 2;
		break;
#endif
	case CHIP_BONAIRE:
	case CHIP_HAWAII:
		adev->mode_info.num_crtc = 6;
		adev->mode_info.num_hpd = 6;
		adev->mode_info.num_dig = 6;
		break;
	case CHIP_KAVERI:
		adev->mode_info.num_crtc = 4;
		adev->mode_info.num_hpd = 6;
		adev->mode_info.num_dig = 7;
		break;
	case CHIP_KABINI:
	case CHIP_MULLINS:
		adev->mode_info.num_crtc = 2;
		adev->mode_info.num_hpd = 6;
		adev->mode_info.num_dig = 6;
		break;
	case CHIP_FIJI:
	case CHIP_TONGA:
		adev->mode_info.num_crtc = 6;
		adev->mode_info.num_hpd = 6;
		adev->mode_info.num_dig = 7;
		break;
	case CHIP_CARRIZO:
		adev->mode_info.num_crtc = 3;
		adev->mode_info.num_hpd = 6;
		adev->mode_info.num_dig = 9;
		break;
	case CHIP_STONEY:
		adev->mode_info.num_crtc = 2;
		adev->mode_info.num_hpd = 6;
		adev->mode_info.num_dig = 9;
		break;
	case CHIP_POLARIS11:
	case CHIP_POLARIS12:
		adev->mode_info.num_crtc = 5;
		adev->mode_info.num_hpd = 5;
		adev->mode_info.num_dig = 5;
		break;
	case CHIP_POLARIS10:
	case CHIP_VEGAM:
		adev->mode_info.num_crtc = 6;
		adev->mode_info.num_hpd = 6;
		adev->mode_info.num_dig = 6;
		break;
	case CHIP_VEGA10:
	case CHIP_VEGA12:
	case CHIP_VEGA20:
		adev->mode_info.num_crtc = 6;
		adev->mode_info.num_hpd = 6;
		adev->mode_info.num_dig = 6;
		break;
#if defined(CONFIG_DRM_AMD_DC_DCN)
	case CHIP_RAVEN:
		adev->mode_info.num_crtc = 4;
		adev->mode_info.num_hpd = 4;
		adev->mode_info.num_dig = 4;
		break;
#endif
	case CHIP_NAVI10:
	case CHIP_NAVI12:
#if defined(CONFIG_DRM_AMD_DC_DCN3_0)
	case CHIP_SIENNA_CICHLID:
	case CHIP_NAVY_FLOUNDER:
#endif
		adev->mode_info.num_crtc = 6;
		adev->mode_info.num_hpd = 6;
		adev->mode_info.num_dig = 6;
		break;
	case CHIP_NAVI14:
		adev->mode_info.num_crtc = 5;
		adev->mode_info.num_hpd = 5;
		adev->mode_info.num_dig = 5;
		break;
	case CHIP_RENOIR:
		adev->mode_info.num_crtc = 4;
		adev->mode_info.num_hpd = 4;
		adev->mode_info.num_dig = 4;
		break;
	default:
		DRM_ERROR("Unsupported ASIC type: 0x%X\n", adev->asic_type);
		return -EINVAL;
	}

	amdgpu_dm_set_irq_funcs(adev);

	if (adev->mode_info.funcs == NULL)
		adev->mode_info.funcs = &dm_display_funcs;

	/*
	 * Note: Do NOT change adev->audio_endpt_rreg and
	 * adev->audio_endpt_wreg because they are initialised in
	 * amdgpu_device_init()
	 */
#if defined(CONFIG_DEBUG_KERNEL_DC)
	device_create_file(
		adev_to_drm(adev)->dev,
		&dev_attr_s3_debug);
#endif

	return 0;
}

static bool modeset_required(struct drm_crtc_state *crtc_state,
			     struct dc_stream_state *new_stream,
			     struct dc_stream_state *old_stream)
{
	return crtc_state->active && drm_atomic_crtc_needs_modeset(crtc_state);
}

static bool modereset_required(struct drm_crtc_state *crtc_state)
{
	return !crtc_state->active && drm_atomic_crtc_needs_modeset(crtc_state);
}

static void amdgpu_dm_encoder_destroy(struct drm_encoder *encoder)
{
	drm_encoder_cleanup(encoder);
	kfree(encoder);
}

static const struct drm_encoder_funcs amdgpu_dm_encoder_funcs = {
	.destroy = amdgpu_dm_encoder_destroy,
};


static int fill_dc_scaling_info(const struct drm_plane_state *state,
				struct dc_scaling_info *scaling_info)
{
	int scale_w, scale_h;

	memset(scaling_info, 0, sizeof(*scaling_info));

	/* Source is fixed 16.16 but we ignore mantissa for now... */
	scaling_info->src_rect.x = state->src_x >> 16;
	scaling_info->src_rect.y = state->src_y >> 16;

	scaling_info->src_rect.width = state->src_w >> 16;
	if (scaling_info->src_rect.width == 0)
		return -EINVAL;

	scaling_info->src_rect.height = state->src_h >> 16;
	if (scaling_info->src_rect.height == 0)
		return -EINVAL;

	scaling_info->dst_rect.x = state->crtc_x;
	scaling_info->dst_rect.y = state->crtc_y;

	if (state->crtc_w == 0)
		return -EINVAL;

	scaling_info->dst_rect.width = state->crtc_w;

	if (state->crtc_h == 0)
		return -EINVAL;

	scaling_info->dst_rect.height = state->crtc_h;

	/* DRM doesn't specify clipping on destination output. */
	scaling_info->clip_rect = scaling_info->dst_rect;

	/* TODO: Validate scaling per-format with DC plane caps */
	scale_w = scaling_info->dst_rect.width * 1000 /
		  scaling_info->src_rect.width;

	if (scale_w < 250 || scale_w > 16000)
		return -EINVAL;

	scale_h = scaling_info->dst_rect.height * 1000 /
		  scaling_info->src_rect.height;

	if (scale_h < 250 || scale_h > 16000)
		return -EINVAL;

	/*
	 * The "scaling_quality" can be ignored for now, quality = 0 has DC
	 * assume reasonable defaults based on the format.
	 */

	return 0;
}

static int get_fb_info(const struct amdgpu_framebuffer *amdgpu_fb,
		       uint64_t *tiling_flags, bool *tmz_surface)
{
	struct amdgpu_bo *rbo;
	int r;

	if (!amdgpu_fb) {
		*tiling_flags = 0;
		*tmz_surface = false;
		return 0;
	}

	rbo = gem_to_amdgpu_bo(amdgpu_fb->base.obj[0]);
	r = amdgpu_bo_reserve(rbo, false);

	if (unlikely(r)) {
		/* Don't show error message when returning -ERESTARTSYS */
		if (r != -ERESTARTSYS)
			DRM_ERROR("Unable to reserve buffer: %d\n", r);
		return r;
	}

	if (tiling_flags)
		amdgpu_bo_get_tiling_flags(rbo, tiling_flags);

	if (tmz_surface)
		*tmz_surface = amdgpu_bo_encrypted(rbo);

	amdgpu_bo_unreserve(rbo);

	return r;
}

static inline uint64_t get_dcc_address(uint64_t address, uint64_t tiling_flags)
{
	uint32_t offset = AMDGPU_TILING_GET(tiling_flags, DCC_OFFSET_256B);

	return offset ? (address + offset * 256) : 0;
}

static int
fill_plane_dcc_attributes(struct amdgpu_device *adev,
			  const struct amdgpu_framebuffer *afb,
			  const enum surface_pixel_format format,
			  const enum dc_rotation_angle rotation,
			  const struct plane_size *plane_size,
			  const union dc_tiling_info *tiling_info,
			  const uint64_t info,
			  struct dc_plane_dcc_param *dcc,
			  struct dc_plane_address *address,
			  bool force_disable_dcc)
{
	struct dc *dc = adev->dm.dc;
	struct dc_dcc_surface_param input;
	struct dc_surface_dcc_cap output;
	uint32_t offset = AMDGPU_TILING_GET(info, DCC_OFFSET_256B);
	uint32_t i64b = AMDGPU_TILING_GET(info, DCC_INDEPENDENT_64B) != 0;
	uint64_t dcc_address;

	memset(&input, 0, sizeof(input));
	memset(&output, 0, sizeof(output));

	if (force_disable_dcc)
		return 0;

	if (!offset)
		return 0;

	if (format >= SURFACE_PIXEL_FORMAT_VIDEO_BEGIN)
		return 0;

	if (!dc->cap_funcs.get_dcc_compression_cap)
		return -EINVAL;

	input.format = format;
	input.surface_size.width = plane_size->surface_size.width;
	input.surface_size.height = plane_size->surface_size.height;
	input.swizzle_mode = tiling_info->gfx9.swizzle;

	if (rotation == ROTATION_ANGLE_0 || rotation == ROTATION_ANGLE_180)
		input.scan = SCAN_DIRECTION_HORIZONTAL;
	else if (rotation == ROTATION_ANGLE_90 || rotation == ROTATION_ANGLE_270)
		input.scan = SCAN_DIRECTION_VERTICAL;

	if (!dc->cap_funcs.get_dcc_compression_cap(dc, &input, &output))
		return -EINVAL;

	if (!output.capable)
		return -EINVAL;

	if (i64b == 0 && output.grph.rgb.independent_64b_blks != 0)
		return -EINVAL;

	dcc->enable = 1;
	dcc->meta_pitch =
		AMDGPU_TILING_GET(info, DCC_PITCH_MAX) + 1;
	dcc->independent_64b_blks = i64b;

	dcc_address = get_dcc_address(afb->address, info);
	address->grph.meta_addr.low_part = lower_32_bits(dcc_address);
	address->grph.meta_addr.high_part = upper_32_bits(dcc_address);

	return 0;
}

static int
fill_plane_buffer_attributes(struct amdgpu_device *adev,
			     const struct amdgpu_framebuffer *afb,
			     const enum surface_pixel_format format,
			     const enum dc_rotation_angle rotation,
			     const uint64_t tiling_flags,
			     union dc_tiling_info *tiling_info,
			     struct plane_size *plane_size,
			     struct dc_plane_dcc_param *dcc,
			     struct dc_plane_address *address,
			     bool tmz_surface,
			     bool force_disable_dcc)
{
	const struct drm_framebuffer *fb = &afb->base;
	int ret;

	memset(tiling_info, 0, sizeof(*tiling_info));
	memset(plane_size, 0, sizeof(*plane_size));
	memset(dcc, 0, sizeof(*dcc));
	memset(address, 0, sizeof(*address));

	address->tmz_surface = tmz_surface;

	if (format < SURFACE_PIXEL_FORMAT_VIDEO_BEGIN) {
		plane_size->surface_size.x = 0;
		plane_size->surface_size.y = 0;
		plane_size->surface_size.width = fb->width;
		plane_size->surface_size.height = fb->height;
		plane_size->surface_pitch =
			fb->pitches[0] / fb->format->cpp[0];

		address->type = PLN_ADDR_TYPE_GRAPHICS;
		address->grph.addr.low_part = lower_32_bits(afb->address);
		address->grph.addr.high_part = upper_32_bits(afb->address);
	} else if (format < SURFACE_PIXEL_FORMAT_INVALID) {
		uint64_t chroma_addr = afb->address + fb->offsets[1];

		plane_size->surface_size.x = 0;
		plane_size->surface_size.y = 0;
		plane_size->surface_size.width = fb->width;
		plane_size->surface_size.height = fb->height;
		plane_size->surface_pitch =
			fb->pitches[0] / fb->format->cpp[0];

		plane_size->chroma_size.x = 0;
		plane_size->chroma_size.y = 0;
		/* TODO: set these based on surface format */
		plane_size->chroma_size.width = fb->width / 2;
		plane_size->chroma_size.height = fb->height / 2;

		plane_size->chroma_pitch =
			fb->pitches[1] / fb->format->cpp[1];

		address->type = PLN_ADDR_TYPE_VIDEO_PROGRESSIVE;
		address->video_progressive.luma_addr.low_part =
			lower_32_bits(afb->address);
		address->video_progressive.luma_addr.high_part =
			upper_32_bits(afb->address);
		address->video_progressive.chroma_addr.low_part =
			lower_32_bits(chroma_addr);
		address->video_progressive.chroma_addr.high_part =
			upper_32_bits(chroma_addr);
	}

	/* Fill GFX8 params */
	if (AMDGPU_TILING_GET(tiling_flags, ARRAY_MODE) == DC_ARRAY_2D_TILED_THIN1) {
		unsigned int bankw, bankh, mtaspect, tile_split, num_banks;

		bankw = AMDGPU_TILING_GET(tiling_flags, BANK_WIDTH);
		bankh = AMDGPU_TILING_GET(tiling_flags, BANK_HEIGHT);
		mtaspect = AMDGPU_TILING_GET(tiling_flags, MACRO_TILE_ASPECT);
		tile_split = AMDGPU_TILING_GET(tiling_flags, TILE_SPLIT);
		num_banks = AMDGPU_TILING_GET(tiling_flags, NUM_BANKS);

		/* XXX fix me for VI */
		tiling_info->gfx8.num_banks = num_banks;
		tiling_info->gfx8.array_mode =
				DC_ARRAY_2D_TILED_THIN1;
		tiling_info->gfx8.tile_split = tile_split;
		tiling_info->gfx8.bank_width = bankw;
		tiling_info->gfx8.bank_height = bankh;
		tiling_info->gfx8.tile_aspect = mtaspect;
		tiling_info->gfx8.tile_mode =
				DC_ADDR_SURF_MICRO_TILING_DISPLAY;
	} else if (AMDGPU_TILING_GET(tiling_flags, ARRAY_MODE)
			== DC_ARRAY_1D_TILED_THIN1) {
		tiling_info->gfx8.array_mode = DC_ARRAY_1D_TILED_THIN1;
	}

	tiling_info->gfx8.pipe_config =
			AMDGPU_TILING_GET(tiling_flags, PIPE_CONFIG);

	if (adev->asic_type == CHIP_VEGA10 ||
	    adev->asic_type == CHIP_VEGA12 ||
	    adev->asic_type == CHIP_VEGA20 ||
	    adev->asic_type == CHIP_NAVI10 ||
	    adev->asic_type == CHIP_NAVI14 ||
	    adev->asic_type == CHIP_NAVI12 ||
#if defined(CONFIG_DRM_AMD_DC_DCN3_0)
		adev->asic_type == CHIP_SIENNA_CICHLID ||
		adev->asic_type == CHIP_NAVY_FLOUNDER ||
#endif
	    adev->asic_type == CHIP_RENOIR ||
	    adev->asic_type == CHIP_RAVEN) {
		/* Fill GFX9 params */
		tiling_info->gfx9.num_pipes =
			adev->gfx.config.gb_addr_config_fields.num_pipes;
		tiling_info->gfx9.num_banks =
			adev->gfx.config.gb_addr_config_fields.num_banks;
		tiling_info->gfx9.pipe_interleave =
			adev->gfx.config.gb_addr_config_fields.pipe_interleave_size;
		tiling_info->gfx9.num_shader_engines =
			adev->gfx.config.gb_addr_config_fields.num_se;
		tiling_info->gfx9.max_compressed_frags =
			adev->gfx.config.gb_addr_config_fields.max_compress_frags;
		tiling_info->gfx9.num_rb_per_se =
			adev->gfx.config.gb_addr_config_fields.num_rb_per_se;
		tiling_info->gfx9.swizzle =
			AMDGPU_TILING_GET(tiling_flags, SWIZZLE_MODE);
		tiling_info->gfx9.shaderEnable = 1;

#ifdef CONFIG_DRM_AMD_DC_DCN3_0
		if (adev->asic_type == CHIP_SIENNA_CICHLID ||
		    adev->asic_type == CHIP_NAVY_FLOUNDER)
			tiling_info->gfx9.num_pkrs = adev->gfx.config.gb_addr_config_fields.num_pkrs;
#endif
		ret = fill_plane_dcc_attributes(adev, afb, format, rotation,
						plane_size, tiling_info,
						tiling_flags, dcc, address,
						force_disable_dcc);
		if (ret)
			return ret;
	}

	return 0;
}

static void
fill_blending_from_plane_state(const struct drm_plane_state *plane_state,
			       bool *per_pixel_alpha, bool *global_alpha,
			       int *global_alpha_value)
{
	*per_pixel_alpha = false;
	*global_alpha = false;
	*global_alpha_value = 0xff;

	if (plane_state->plane->type != DRM_PLANE_TYPE_OVERLAY)
		return;

	if (plane_state->pixel_blend_mode == DRM_MODE_BLEND_PREMULTI) {
		static const uint32_t alpha_formats[] = {
			DRM_FORMAT_ARGB8888,
			DRM_FORMAT_RGBA8888,
			DRM_FORMAT_ABGR8888,
		};
		uint32_t format = plane_state->fb->format->format;
		unsigned int i;

		for (i = 0; i < ARRAY_SIZE(alpha_formats); ++i) {
			if (format == alpha_formats[i]) {
				*per_pixel_alpha = true;
				break;
			}
		}
	}

	if (plane_state->alpha < 0xffff) {
		*global_alpha = true;
		*global_alpha_value = plane_state->alpha >> 8;
	}
}

static int
fill_plane_color_attributes(const struct drm_plane_state *plane_state,
			    const enum surface_pixel_format format,
			    enum dc_color_space *color_space)
{
	bool full_range;

	*color_space = COLOR_SPACE_SRGB;

	/* DRM color properties only affect non-RGB formats. */
	if (format < SURFACE_PIXEL_FORMAT_VIDEO_BEGIN)
		return 0;

	full_range = (plane_state->color_range == DRM_COLOR_YCBCR_FULL_RANGE);

	switch (plane_state->color_encoding) {
	case DRM_COLOR_YCBCR_BT601:
		if (full_range)
			*color_space = COLOR_SPACE_YCBCR601;
		else
			*color_space = COLOR_SPACE_YCBCR601_LIMITED;
		break;

	case DRM_COLOR_YCBCR_BT709:
		if (full_range)
			*color_space = COLOR_SPACE_YCBCR709;
		else
			*color_space = COLOR_SPACE_YCBCR709_LIMITED;
		break;

	case DRM_COLOR_YCBCR_BT2020:
		if (full_range)
			*color_space = COLOR_SPACE_2020_YCBCR;
		else
			return -EINVAL;
		break;

	default:
		return -EINVAL;
	}

	return 0;
}

static int
fill_dc_plane_info_and_addr(struct amdgpu_device *adev,
			    const struct drm_plane_state *plane_state,
			    const uint64_t tiling_flags,
			    struct dc_plane_info *plane_info,
			    struct dc_plane_address *address,
			    bool tmz_surface,
			    bool force_disable_dcc)
{
	const struct drm_framebuffer *fb = plane_state->fb;
	const struct amdgpu_framebuffer *afb =
		to_amdgpu_framebuffer(plane_state->fb);
	struct drm_format_name_buf format_name;
	int ret;

	memset(plane_info, 0, sizeof(*plane_info));

	switch (fb->format->format) {
	case DRM_FORMAT_C8:
		plane_info->format =
			SURFACE_PIXEL_FORMAT_GRPH_PALETA_256_COLORS;
		break;
	case DRM_FORMAT_RGB565:
		plane_info->format = SURFACE_PIXEL_FORMAT_GRPH_RGB565;
		break;
	case DRM_FORMAT_XRGB8888:
	case DRM_FORMAT_ARGB8888:
		plane_info->format = SURFACE_PIXEL_FORMAT_GRPH_ARGB8888;
		break;
	case DRM_FORMAT_XRGB2101010:
	case DRM_FORMAT_ARGB2101010:
		plane_info->format = SURFACE_PIXEL_FORMAT_GRPH_ARGB2101010;
		break;
	case DRM_FORMAT_XBGR2101010:
	case DRM_FORMAT_ABGR2101010:
		plane_info->format = SURFACE_PIXEL_FORMAT_GRPH_ABGR2101010;
		break;
	case DRM_FORMAT_XBGR8888:
	case DRM_FORMAT_ABGR8888:
		plane_info->format = SURFACE_PIXEL_FORMAT_GRPH_ABGR8888;
		break;
	case DRM_FORMAT_NV21:
		plane_info->format = SURFACE_PIXEL_FORMAT_VIDEO_420_YCbCr;
		break;
	case DRM_FORMAT_NV12:
		plane_info->format = SURFACE_PIXEL_FORMAT_VIDEO_420_YCrCb;
		break;
	case DRM_FORMAT_P010:
		plane_info->format = SURFACE_PIXEL_FORMAT_VIDEO_420_10bpc_YCrCb;
		break;
	case DRM_FORMAT_XRGB16161616F:
	case DRM_FORMAT_ARGB16161616F:
		plane_info->format = SURFACE_PIXEL_FORMAT_GRPH_ARGB16161616F;
		break;
	case DRM_FORMAT_XBGR16161616F:
	case DRM_FORMAT_ABGR16161616F:
		plane_info->format = SURFACE_PIXEL_FORMAT_GRPH_ABGR16161616F;
		break;
	default:
		DRM_ERROR(
			"Unsupported screen format %s\n",
			drm_get_format_name(fb->format->format, &format_name));
		return -EINVAL;
	}

	switch (plane_state->rotation & DRM_MODE_ROTATE_MASK) {
	case DRM_MODE_ROTATE_0:
		plane_info->rotation = ROTATION_ANGLE_0;
		break;
	case DRM_MODE_ROTATE_90:
		plane_info->rotation = ROTATION_ANGLE_90;
		break;
	case DRM_MODE_ROTATE_180:
		plane_info->rotation = ROTATION_ANGLE_180;
		break;
	case DRM_MODE_ROTATE_270:
		plane_info->rotation = ROTATION_ANGLE_270;
		break;
	default:
		plane_info->rotation = ROTATION_ANGLE_0;
		break;
	}

	plane_info->visible = true;
	plane_info->stereo_format = PLANE_STEREO_FORMAT_NONE;

	plane_info->layer_index = 0;

	ret = fill_plane_color_attributes(plane_state, plane_info->format,
					  &plane_info->color_space);
	if (ret)
		return ret;

	ret = fill_plane_buffer_attributes(adev, afb, plane_info->format,
					   plane_info->rotation, tiling_flags,
					   &plane_info->tiling_info,
					   &plane_info->plane_size,
					   &plane_info->dcc, address, tmz_surface,
					   force_disable_dcc);
	if (ret)
		return ret;

	fill_blending_from_plane_state(
		plane_state, &plane_info->per_pixel_alpha,
		&plane_info->global_alpha, &plane_info->global_alpha_value);

	return 0;
}

static int fill_dc_plane_attributes(struct amdgpu_device *adev,
				    struct dc_plane_state *dc_plane_state,
				    struct drm_plane_state *plane_state,
				    struct drm_crtc_state *crtc_state)
{
	struct dm_crtc_state *dm_crtc_state = to_dm_crtc_state(crtc_state);
	struct dm_plane_state *dm_plane_state = to_dm_plane_state(plane_state);
	struct dc_scaling_info scaling_info;
	struct dc_plane_info plane_info;
	int ret;
	bool force_disable_dcc = false;

	ret = fill_dc_scaling_info(plane_state, &scaling_info);
	if (ret)
		return ret;

	dc_plane_state->src_rect = scaling_info.src_rect;
	dc_plane_state->dst_rect = scaling_info.dst_rect;
	dc_plane_state->clip_rect = scaling_info.clip_rect;
	dc_plane_state->scaling_quality = scaling_info.scaling_quality;

	force_disable_dcc = adev->asic_type == CHIP_RAVEN && adev->in_suspend;
	ret = fill_dc_plane_info_and_addr(adev, plane_state,
					  dm_plane_state->tiling_flags,
					  &plane_info,
					  &dc_plane_state->address,
					  dm_plane_state->tmz_surface,
					  force_disable_dcc);
	if (ret)
		return ret;

	dc_plane_state->format = plane_info.format;
	dc_plane_state->color_space = plane_info.color_space;
	dc_plane_state->format = plane_info.format;
	dc_plane_state->plane_size = plane_info.plane_size;
	dc_plane_state->rotation = plane_info.rotation;
	dc_plane_state->horizontal_mirror = plane_info.horizontal_mirror;
	dc_plane_state->stereo_format = plane_info.stereo_format;
	dc_plane_state->tiling_info = plane_info.tiling_info;
	dc_plane_state->visible = plane_info.visible;
	dc_plane_state->per_pixel_alpha = plane_info.per_pixel_alpha;
	dc_plane_state->global_alpha = plane_info.global_alpha;
	dc_plane_state->global_alpha_value = plane_info.global_alpha_value;
	dc_plane_state->dcc = plane_info.dcc;
	dc_plane_state->layer_index = plane_info.layer_index; // Always returns 0

	/*
	 * Always set input transfer function, since plane state is refreshed
	 * every time.
	 */
	ret = amdgpu_dm_update_plane_color_mgmt(dm_crtc_state, dc_plane_state);
	if (ret)
		return ret;

	return 0;
}

static void update_stream_scaling_settings(const struct drm_display_mode *mode,
					   const struct dm_connector_state *dm_state,
					   struct dc_stream_state *stream)
{
	enum amdgpu_rmx_type rmx_type;

	struct rect src = { 0 }; /* viewport in composition space*/
	struct rect dst = { 0 }; /* stream addressable area */

	/* no mode. nothing to be done */
	if (!mode)
		return;

	/* Full screen scaling by default */
	src.width = mode->hdisplay;
	src.height = mode->vdisplay;
	dst.width = stream->timing.h_addressable;
	dst.height = stream->timing.v_addressable;

	if (dm_state) {
		rmx_type = dm_state->scaling;
		if (rmx_type == RMX_ASPECT || rmx_type == RMX_OFF) {
			if (src.width * dst.height <
					src.height * dst.width) {
				/* height needs less upscaling/more downscaling */
				dst.width = src.width *
						dst.height / src.height;
			} else {
				/* width needs less upscaling/more downscaling */
				dst.height = src.height *
						dst.width / src.width;
			}
		} else if (rmx_type == RMX_CENTER) {
			dst = src;
		}

		dst.x = (stream->timing.h_addressable - dst.width) / 2;
		dst.y = (stream->timing.v_addressable - dst.height) / 2;

		if (dm_state->underscan_enable) {
			dst.x += dm_state->underscan_hborder / 2;
			dst.y += dm_state->underscan_vborder / 2;
			dst.width -= dm_state->underscan_hborder;
			dst.height -= dm_state->underscan_vborder;
		}
	}

	stream->src = src;
	stream->dst = dst;

	DRM_DEBUG_DRIVER("Destination Rectangle x:%d  y:%d  width:%d  height:%d\n",
			dst.x, dst.y, dst.width, dst.height);

}

static enum dc_color_depth
convert_color_depth_from_display_info(const struct drm_connector *connector,
				      bool is_y420, int requested_bpc)
{
	uint8_t bpc;

	if (is_y420) {
		bpc = 8;

		/* Cap display bpc based on HDMI 2.0 HF-VSDB */
		if (connector->display_info.hdmi.y420_dc_modes & DRM_EDID_YCBCR420_DC_48)
			bpc = 16;
		else if (connector->display_info.hdmi.y420_dc_modes & DRM_EDID_YCBCR420_DC_36)
			bpc = 12;
		else if (connector->display_info.hdmi.y420_dc_modes & DRM_EDID_YCBCR420_DC_30)
			bpc = 10;
	} else {
		bpc = (uint8_t)connector->display_info.bpc;
		/* Assume 8 bpc by default if no bpc is specified. */
		bpc = bpc ? bpc : 8;
	}

	if (requested_bpc > 0) {
		/*
		 * Cap display bpc based on the user requested value.
		 *
		 * The value for state->max_bpc may not correctly updated
		 * depending on when the connector gets added to the state
		 * or if this was called outside of atomic check, so it
		 * can't be used directly.
		 */
		bpc = min_t(u8, bpc, requested_bpc);

		/* Round down to the nearest even number. */
		bpc = bpc - (bpc & 1);
	}

	switch (bpc) {
	case 0:
		/*
		 * Temporary Work around, DRM doesn't parse color depth for
		 * EDID revision before 1.4
		 * TODO: Fix edid parsing
		 */
		return COLOR_DEPTH_888;
	case 6:
		return COLOR_DEPTH_666;
	case 8:
		return COLOR_DEPTH_888;
	case 10:
		return COLOR_DEPTH_101010;
	case 12:
		return COLOR_DEPTH_121212;
	case 14:
		return COLOR_DEPTH_141414;
	case 16:
		return COLOR_DEPTH_161616;
	default:
		return COLOR_DEPTH_UNDEFINED;
	}
}

static enum dc_aspect_ratio
get_aspect_ratio(const struct drm_display_mode *mode_in)
{
	/* 1-1 mapping, since both enums follow the HDMI spec. */
	return (enum dc_aspect_ratio) mode_in->picture_aspect_ratio;
}

static enum dc_color_space
get_output_color_space(const struct dc_crtc_timing *dc_crtc_timing)
{
	enum dc_color_space color_space = COLOR_SPACE_SRGB;

	switch (dc_crtc_timing->pixel_encoding)	{
	case PIXEL_ENCODING_YCBCR422:
	case PIXEL_ENCODING_YCBCR444:
	case PIXEL_ENCODING_YCBCR420:
	{
		/*
		 * 27030khz is the separation point between HDTV and SDTV
		 * according to HDMI spec, we use YCbCr709 and YCbCr601
		 * respectively
		 */
		if (dc_crtc_timing->pix_clk_100hz > 270300) {
			if (dc_crtc_timing->flags.Y_ONLY)
				color_space =
					COLOR_SPACE_YCBCR709_LIMITED;
			else
				color_space = COLOR_SPACE_YCBCR709;
		} else {
			if (dc_crtc_timing->flags.Y_ONLY)
				color_space =
					COLOR_SPACE_YCBCR601_LIMITED;
			else
				color_space = COLOR_SPACE_YCBCR601;
		}

	}
	break;
	case PIXEL_ENCODING_RGB:
		color_space = COLOR_SPACE_SRGB;
		break;

	default:
		WARN_ON(1);
		break;
	}

	return color_space;
}

static bool adjust_colour_depth_from_display_info(
	struct dc_crtc_timing *timing_out,
	const struct drm_display_info *info)
{
	enum dc_color_depth depth = timing_out->display_color_depth;
	int normalized_clk;
	do {
		normalized_clk = timing_out->pix_clk_100hz / 10;
		/* YCbCr 4:2:0 requires additional adjustment of 1/2 */
		if (timing_out->pixel_encoding == PIXEL_ENCODING_YCBCR420)
			normalized_clk /= 2;
		/* Adjusting pix clock following on HDMI spec based on colour depth */
		switch (depth) {
		case COLOR_DEPTH_888:
			break;
		case COLOR_DEPTH_101010:
			normalized_clk = (normalized_clk * 30) / 24;
			break;
		case COLOR_DEPTH_121212:
			normalized_clk = (normalized_clk * 36) / 24;
			break;
		case COLOR_DEPTH_161616:
			normalized_clk = (normalized_clk * 48) / 24;
			break;
		default:
			/* The above depths are the only ones valid for HDMI. */
			return false;
		}
		if (normalized_clk <= info->max_tmds_clock) {
			timing_out->display_color_depth = depth;
			return true;
		}
	} while (--depth > COLOR_DEPTH_666);
	return false;
}

static void fill_stream_properties_from_drm_display_mode(
	struct dc_stream_state *stream,
	const struct drm_display_mode *mode_in,
	const struct drm_connector *connector,
	const struct drm_connector_state *connector_state,
	const struct dc_stream_state *old_stream,
	int requested_bpc)
{
	struct dc_crtc_timing *timing_out = &stream->timing;
	const struct drm_display_info *info = &connector->display_info;
	struct amdgpu_dm_connector *aconnector = to_amdgpu_dm_connector(connector);
	struct hdmi_vendor_infoframe hv_frame;
	struct hdmi_avi_infoframe avi_frame;

	memset(&hv_frame, 0, sizeof(hv_frame));
	memset(&avi_frame, 0, sizeof(avi_frame));

	timing_out->h_border_left = 0;
	timing_out->h_border_right = 0;
	timing_out->v_border_top = 0;
	timing_out->v_border_bottom = 0;
	/* TODO: un-hardcode */
	if (drm_mode_is_420_only(info, mode_in)
			&& stream->signal == SIGNAL_TYPE_HDMI_TYPE_A)
		timing_out->pixel_encoding = PIXEL_ENCODING_YCBCR420;
	else if (drm_mode_is_420_also(info, mode_in)
			&& aconnector->force_yuv420_output)
		timing_out->pixel_encoding = PIXEL_ENCODING_YCBCR420;
	else if ((connector->display_info.color_formats & DRM_COLOR_FORMAT_YCRCB444)
			&& stream->signal == SIGNAL_TYPE_HDMI_TYPE_A)
		timing_out->pixel_encoding = PIXEL_ENCODING_YCBCR444;
	else
		timing_out->pixel_encoding = PIXEL_ENCODING_RGB;

	timing_out->timing_3d_format = TIMING_3D_FORMAT_NONE;
	timing_out->display_color_depth = convert_color_depth_from_display_info(
		connector,
		(timing_out->pixel_encoding == PIXEL_ENCODING_YCBCR420),
		requested_bpc);
	timing_out->scan_type = SCANNING_TYPE_NODATA;
	timing_out->hdmi_vic = 0;

	if(old_stream) {
		timing_out->vic = old_stream->timing.vic;
		timing_out->flags.HSYNC_POSITIVE_POLARITY = old_stream->timing.flags.HSYNC_POSITIVE_POLARITY;
		timing_out->flags.VSYNC_POSITIVE_POLARITY = old_stream->timing.flags.VSYNC_POSITIVE_POLARITY;
	} else {
		timing_out->vic = drm_match_cea_mode(mode_in);
		if (mode_in->flags & DRM_MODE_FLAG_PHSYNC)
			timing_out->flags.HSYNC_POSITIVE_POLARITY = 1;
		if (mode_in->flags & DRM_MODE_FLAG_PVSYNC)
			timing_out->flags.VSYNC_POSITIVE_POLARITY = 1;
	}

	if (stream->signal == SIGNAL_TYPE_HDMI_TYPE_A) {
		drm_hdmi_avi_infoframe_from_display_mode(&avi_frame, (struct drm_connector *)connector, mode_in);
		timing_out->vic = avi_frame.video_code;
		drm_hdmi_vendor_infoframe_from_display_mode(&hv_frame, (struct drm_connector *)connector, mode_in);
		timing_out->hdmi_vic = hv_frame.vic;
	}

	timing_out->h_addressable = mode_in->crtc_hdisplay;
	timing_out->h_total = mode_in->crtc_htotal;
	timing_out->h_sync_width =
		mode_in->crtc_hsync_end - mode_in->crtc_hsync_start;
	timing_out->h_front_porch =
		mode_in->crtc_hsync_start - mode_in->crtc_hdisplay;
	timing_out->v_total = mode_in->crtc_vtotal;
	timing_out->v_addressable = mode_in->crtc_vdisplay;
	timing_out->v_front_porch =
		mode_in->crtc_vsync_start - mode_in->crtc_vdisplay;
	timing_out->v_sync_width =
		mode_in->crtc_vsync_end - mode_in->crtc_vsync_start;
	timing_out->pix_clk_100hz = mode_in->crtc_clock * 10;
	timing_out->aspect_ratio = get_aspect_ratio(mode_in);

	stream->output_color_space = get_output_color_space(timing_out);

	stream->out_transfer_func->type = TF_TYPE_PREDEFINED;
	stream->out_transfer_func->tf = TRANSFER_FUNCTION_SRGB;
	if (stream->signal == SIGNAL_TYPE_HDMI_TYPE_A) {
		if (!adjust_colour_depth_from_display_info(timing_out, info) &&
		    drm_mode_is_420_also(info, mode_in) &&
		    timing_out->pixel_encoding != PIXEL_ENCODING_YCBCR420) {
			timing_out->pixel_encoding = PIXEL_ENCODING_YCBCR420;
			adjust_colour_depth_from_display_info(timing_out, info);
		}
	}
}

static void fill_audio_info(struct audio_info *audio_info,
			    const struct drm_connector *drm_connector,
			    const struct dc_sink *dc_sink)
{
	int i = 0;
	int cea_revision = 0;
	const struct dc_edid_caps *edid_caps = &dc_sink->edid_caps;

	audio_info->manufacture_id = edid_caps->manufacturer_id;
	audio_info->product_id = edid_caps->product_id;

	cea_revision = drm_connector->display_info.cea_rev;

	strscpy(audio_info->display_name,
		edid_caps->display_name,
		AUDIO_INFO_DISPLAY_NAME_SIZE_IN_CHARS);

	if (cea_revision >= 3) {
		audio_info->mode_count = edid_caps->audio_mode_count;

		for (i = 0; i < audio_info->mode_count; ++i) {
			audio_info->modes[i].format_code =
					(enum audio_format_code)
					(edid_caps->audio_modes[i].format_code);
			audio_info->modes[i].channel_count =
					edid_caps->audio_modes[i].channel_count;
			audio_info->modes[i].sample_rates.all =
					edid_caps->audio_modes[i].sample_rate;
			audio_info->modes[i].sample_size =
					edid_caps->audio_modes[i].sample_size;
		}
	}

	audio_info->flags.all = edid_caps->speaker_flags;

	/* TODO: We only check for the progressive mode, check for interlace mode too */
	if (drm_connector->latency_present[0]) {
		audio_info->video_latency = drm_connector->video_latency[0];
		audio_info->audio_latency = drm_connector->audio_latency[0];
	}

	/* TODO: For DP, video and audio latency should be calculated from DPCD caps */

}

static void
copy_crtc_timing_for_drm_display_mode(const struct drm_display_mode *src_mode,
				      struct drm_display_mode *dst_mode)
{
	dst_mode->crtc_hdisplay = src_mode->crtc_hdisplay;
	dst_mode->crtc_vdisplay = src_mode->crtc_vdisplay;
	dst_mode->crtc_clock = src_mode->crtc_clock;
	dst_mode->crtc_hblank_start = src_mode->crtc_hblank_start;
	dst_mode->crtc_hblank_end = src_mode->crtc_hblank_end;
	dst_mode->crtc_hsync_start =  src_mode->crtc_hsync_start;
	dst_mode->crtc_hsync_end = src_mode->crtc_hsync_end;
	dst_mode->crtc_htotal = src_mode->crtc_htotal;
	dst_mode->crtc_hskew = src_mode->crtc_hskew;
	dst_mode->crtc_vblank_start = src_mode->crtc_vblank_start;
	dst_mode->crtc_vblank_end = src_mode->crtc_vblank_end;
	dst_mode->crtc_vsync_start = src_mode->crtc_vsync_start;
	dst_mode->crtc_vsync_end = src_mode->crtc_vsync_end;
	dst_mode->crtc_vtotal = src_mode->crtc_vtotal;
}

static void
decide_crtc_timing_for_drm_display_mode(struct drm_display_mode *drm_mode,
					const struct drm_display_mode *native_mode,
					bool scale_enabled)
{
	if (scale_enabled) {
		copy_crtc_timing_for_drm_display_mode(native_mode, drm_mode);
	} else if (native_mode->clock == drm_mode->clock &&
			native_mode->htotal == drm_mode->htotal &&
			native_mode->vtotal == drm_mode->vtotal) {
		copy_crtc_timing_for_drm_display_mode(native_mode, drm_mode);
	} else {
		/* no scaling nor amdgpu inserted, no need to patch */
	}
}

static struct dc_sink *
create_fake_sink(struct amdgpu_dm_connector *aconnector)
{
	struct dc_sink_init_data sink_init_data = { 0 };
	struct dc_sink *sink = NULL;
	sink_init_data.link = aconnector->dc_link;
	sink_init_data.sink_signal = aconnector->dc_link->connector_signal;

	sink = dc_sink_create(&sink_init_data);
	if (!sink) {
		DRM_ERROR("Failed to create sink!\n");
		return NULL;
	}
	sink->sink_signal = SIGNAL_TYPE_VIRTUAL;

	return sink;
}

static void set_multisync_trigger_params(
		struct dc_stream_state *stream)
{
	if (stream->triggered_crtc_reset.enabled) {
		stream->triggered_crtc_reset.event = CRTC_EVENT_VSYNC_RISING;
		stream->triggered_crtc_reset.delay = TRIGGER_DELAY_NEXT_LINE;
	}
}

static void set_master_stream(struct dc_stream_state *stream_set[],
			      int stream_count)
{
	int j, highest_rfr = 0, master_stream = 0;

	for (j = 0;  j < stream_count; j++) {
		if (stream_set[j] && stream_set[j]->triggered_crtc_reset.enabled) {
			int refresh_rate = 0;

			refresh_rate = (stream_set[j]->timing.pix_clk_100hz*100)/
				(stream_set[j]->timing.h_total*stream_set[j]->timing.v_total);
			if (refresh_rate > highest_rfr) {
				highest_rfr = refresh_rate;
				master_stream = j;
			}
		}
	}
	for (j = 0;  j < stream_count; j++) {
		if (stream_set[j])
			stream_set[j]->triggered_crtc_reset.event_source = stream_set[master_stream];
	}
}

static void dm_enable_per_frame_crtc_master_sync(struct dc_state *context)
{
	int i = 0;

	if (context->stream_count < 2)
		return;
	for (i = 0; i < context->stream_count ; i++) {
		if (!context->streams[i])
			continue;
		/*
		 * TODO: add a function to read AMD VSDB bits and set
		 * crtc_sync_master.multi_sync_enabled flag
		 * For now it's set to false
		 */
		set_multisync_trigger_params(context->streams[i]);
	}
	set_master_stream(context->streams, context->stream_count);
}

static struct dc_stream_state *
create_stream_for_sink(struct amdgpu_dm_connector *aconnector,
		       const struct drm_display_mode *drm_mode,
		       const struct dm_connector_state *dm_state,
		       const struct dc_stream_state *old_stream,
		       int requested_bpc)
{
	struct drm_display_mode *preferred_mode = NULL;
	struct drm_connector *drm_connector;
	const struct drm_connector_state *con_state =
		dm_state ? &dm_state->base : NULL;
	struct dc_stream_state *stream = NULL;
	struct drm_display_mode mode = *drm_mode;
	bool native_mode_found = false;
	bool scale = dm_state ? (dm_state->scaling != RMX_OFF) : false;
	int mode_refresh;
	int preferred_refresh = 0;
#if defined(CONFIG_DRM_AMD_DC_DCN)
	struct dsc_dec_dpcd_caps dsc_caps;
#endif
	uint32_t link_bandwidth_kbps;

	struct dc_sink *sink = NULL;
	if (aconnector == NULL) {
		DRM_ERROR("aconnector is NULL!\n");
		return stream;
	}

	drm_connector = &aconnector->base;

	if (!aconnector->dc_sink) {
		sink = create_fake_sink(aconnector);
		if (!sink)
			return stream;
	} else {
		sink = aconnector->dc_sink;
		dc_sink_retain(sink);
	}

	stream = dc_create_stream_for_sink(sink);

	if (stream == NULL) {
		DRM_ERROR("Failed to create stream for sink!\n");
		goto finish;
	}

	stream->dm_stream_context = aconnector;

	stream->timing.flags.LTE_340MCSC_SCRAMBLE =
		drm_connector->display_info.hdmi.scdc.scrambling.low_rates;

	list_for_each_entry(preferred_mode, &aconnector->base.modes, head) {
		/* Search for preferred mode */
		if (preferred_mode->type & DRM_MODE_TYPE_PREFERRED) {
			native_mode_found = true;
			break;
		}
	}
	if (!native_mode_found)
		preferred_mode = list_first_entry_or_null(
				&aconnector->base.modes,
				struct drm_display_mode,
				head);

	mode_refresh = drm_mode_vrefresh(&mode);

	if (preferred_mode == NULL) {
		/*
		 * This may not be an error, the use case is when we have no
		 * usermode calls to reset and set mode upon hotplug. In this
		 * case, we call set mode ourselves to restore the previous mode
		 * and the modelist may not be filled in in time.
		 */
		DRM_DEBUG_DRIVER("No preferred mode found\n");
	} else {
		decide_crtc_timing_for_drm_display_mode(
				&mode, preferred_mode,
				dm_state ? (dm_state->scaling != RMX_OFF) : false);
		preferred_refresh = drm_mode_vrefresh(preferred_mode);
	}

	if (!dm_state)
		drm_mode_set_crtcinfo(&mode, 0);

	/*
	* If scaling is enabled and refresh rate didn't change
	* we copy the vic and polarities of the old timings
	*/
	if (!scale || mode_refresh != preferred_refresh)
		fill_stream_properties_from_drm_display_mode(stream,
			&mode, &aconnector->base, con_state, NULL, requested_bpc);
	else
		fill_stream_properties_from_drm_display_mode(stream,
			&mode, &aconnector->base, con_state, old_stream, requested_bpc);

	stream->timing.flags.DSC = 0;

	if (aconnector->dc_link && sink->sink_signal == SIGNAL_TYPE_DISPLAY_PORT) {
#if defined(CONFIG_DRM_AMD_DC_DCN)
		dc_dsc_parse_dsc_dpcd(aconnector->dc_link->ctx->dc,
				      aconnector->dc_link->dpcd_caps.dsc_caps.dsc_basic_caps.raw,
				      aconnector->dc_link->dpcd_caps.dsc_caps.dsc_branch_decoder_caps.raw,
				      &dsc_caps);
#endif
		link_bandwidth_kbps = dc_link_bandwidth_kbps(aconnector->dc_link,
							     dc_link_get_link_cap(aconnector->dc_link));

#if defined(CONFIG_DRM_AMD_DC_DCN)
		if (dsc_caps.is_dsc_supported) {
			/* Set DSC policy according to dsc_clock_en */
			dc_dsc_policy_set_enable_dsc_when_not_needed(aconnector->dsc_settings.dsc_clock_en);

			if (dc_dsc_compute_config(aconnector->dc_link->ctx->dc->res_pool->dscs[0],
						  &dsc_caps,
						  aconnector->dc_link->ctx->dc->debug.dsc_min_slice_height_override,
						  link_bandwidth_kbps,
						  &stream->timing,
						  &stream->timing.dsc_cfg))
				stream->timing.flags.DSC = 1;
			/* Overwrite the stream flag if DSC is enabled through debugfs */
			if (aconnector->dsc_settings.dsc_clock_en)
				stream->timing.flags.DSC = 1;

			if (stream->timing.flags.DSC && aconnector->dsc_settings.dsc_slice_width)
				stream->timing.dsc_cfg.num_slices_h = DIV_ROUND_UP(stream->timing.h_addressable,
									aconnector->dsc_settings.dsc_slice_width);

			if (stream->timing.flags.DSC && aconnector->dsc_settings.dsc_slice_height)
				stream->timing.dsc_cfg.num_slices_v = DIV_ROUND_UP(stream->timing.v_addressable,
									aconnector->dsc_settings.dsc_slice_height);

			if (stream->timing.flags.DSC && aconnector->dsc_settings.dsc_bits_per_pixel)
				stream->timing.dsc_cfg.bits_per_pixel = aconnector->dsc_settings.dsc_bits_per_pixel;
		}
#endif
	}

	update_stream_scaling_settings(&mode, dm_state, stream);

	fill_audio_info(
		&stream->audio_info,
		drm_connector,
		sink);

	update_stream_signal(stream, sink);

	if (stream->signal == SIGNAL_TYPE_HDMI_TYPE_A)
		mod_build_hf_vsif_infopacket(stream, &stream->vsp_infopacket);

	if (stream->link->psr_settings.psr_feature_enabled) {
		//
		// should decide stream support vsc sdp colorimetry capability
		// before building vsc info packet
		//
		stream->use_vsc_sdp_for_colorimetry = false;
		if (aconnector->dc_sink->sink_signal == SIGNAL_TYPE_DISPLAY_PORT_MST) {
			stream->use_vsc_sdp_for_colorimetry =
				aconnector->dc_sink->is_vsc_sdp_colorimetry_supported;
		} else {
			if (stream->link->dpcd_caps.dprx_feature.bits.VSC_SDP_COLORIMETRY_SUPPORTED)
				stream->use_vsc_sdp_for_colorimetry = true;
		}
		mod_build_vsc_infopacket(stream, &stream->vsc_infopacket);
	}
finish:
	dc_sink_release(sink);

	return stream;
}

static void amdgpu_dm_crtc_destroy(struct drm_crtc *crtc)
{
	drm_crtc_cleanup(crtc);
	kfree(crtc);
}

static void dm_crtc_destroy_state(struct drm_crtc *crtc,
				  struct drm_crtc_state *state)
{
	struct dm_crtc_state *cur = to_dm_crtc_state(state);

	/* TODO Destroy dc_stream objects are stream object is flattened */
	if (cur->stream)
		dc_stream_release(cur->stream);


	__drm_atomic_helper_crtc_destroy_state(state);


	kfree(state);
}

static void dm_crtc_reset_state(struct drm_crtc *crtc)
{
	struct dm_crtc_state *state;

	if (crtc->state)
		dm_crtc_destroy_state(crtc, crtc->state);

	state = kzalloc(sizeof(*state), GFP_KERNEL);
	if (WARN_ON(!state))
		return;

	__drm_atomic_helper_crtc_reset(crtc, &state->base);
}

static struct drm_crtc_state *
dm_crtc_duplicate_state(struct drm_crtc *crtc)
{
	struct dm_crtc_state *state, *cur;

	cur = to_dm_crtc_state(crtc->state);

	if (WARN_ON(!crtc->state))
		return NULL;

	state = kzalloc(sizeof(*state), GFP_KERNEL);
	if (!state)
		return NULL;

	__drm_atomic_helper_crtc_duplicate_state(crtc, &state->base);

	if (cur->stream) {
		state->stream = cur->stream;
		dc_stream_retain(state->stream);
	}

	state->active_planes = cur->active_planes;
	state->vrr_params = cur->vrr_params;
	state->vrr_infopacket = cur->vrr_infopacket;
	state->abm_level = cur->abm_level;
	state->vrr_supported = cur->vrr_supported;
	state->freesync_config = cur->freesync_config;
	state->crc_src = cur->crc_src;
	state->cm_has_degamma = cur->cm_has_degamma;
	state->cm_is_degamma_srgb = cur->cm_is_degamma_srgb;

	/* TODO Duplicate dc_stream after objects are stream object is flattened */

	return &state->base;
}

static inline int dm_set_vupdate_irq(struct drm_crtc *crtc, bool enable)
{
	enum dc_irq_source irq_source;
	struct amdgpu_crtc *acrtc = to_amdgpu_crtc(crtc);
	struct amdgpu_device *adev = drm_to_adev(crtc->dev);
	int rc;

	irq_source = IRQ_TYPE_VUPDATE + acrtc->otg_inst;

	rc = dc_interrupt_set(adev->dm.dc, irq_source, enable) ? 0 : -EBUSY;

	DRM_DEBUG_DRIVER("crtc %d - vupdate irq %sabling: r=%d\n",
			 acrtc->crtc_id, enable ? "en" : "dis", rc);
	return rc;
}

static inline int dm_set_vblank(struct drm_crtc *crtc, bool enable)
{
	enum dc_irq_source irq_source;
	struct amdgpu_crtc *acrtc = to_amdgpu_crtc(crtc);
	struct amdgpu_device *adev = drm_to_adev(crtc->dev);
	struct dm_crtc_state *acrtc_state = to_dm_crtc_state(crtc->state);
	int rc = 0;

	if (enable) {
		/* vblank irq on -> Only need vupdate irq in vrr mode */
		if (amdgpu_dm_vrr_active(acrtc_state))
			rc = dm_set_vupdate_irq(crtc, true);
	} else {
		/* vblank irq off -> vupdate irq off */
		rc = dm_set_vupdate_irq(crtc, false);
	}

	if (rc)
		return rc;

	irq_source = IRQ_TYPE_VBLANK + acrtc->otg_inst;
	return dc_interrupt_set(adev->dm.dc, irq_source, enable) ? 0 : -EBUSY;
}

static int dm_enable_vblank(struct drm_crtc *crtc)
{
	return dm_set_vblank(crtc, true);
}

static void dm_disable_vblank(struct drm_crtc *crtc)
{
	dm_set_vblank(crtc, false);
}

/* Implemented only the options currently availible for the driver */
static const struct drm_crtc_funcs amdgpu_dm_crtc_funcs = {
	.reset = dm_crtc_reset_state,
	.destroy = amdgpu_dm_crtc_destroy,
	.gamma_set = drm_atomic_helper_legacy_gamma_set,
	.set_config = drm_atomic_helper_set_config,
	.page_flip = drm_atomic_helper_page_flip,
	.atomic_duplicate_state = dm_crtc_duplicate_state,
	.atomic_destroy_state = dm_crtc_destroy_state,
	.set_crc_source = amdgpu_dm_crtc_set_crc_source,
	.verify_crc_source = amdgpu_dm_crtc_verify_crc_source,
	.get_crc_sources = amdgpu_dm_crtc_get_crc_sources,
	.get_vblank_counter = amdgpu_get_vblank_counter_kms,
	.enable_vblank = dm_enable_vblank,
	.disable_vblank = dm_disable_vblank,
	.get_vblank_timestamp = drm_crtc_vblank_helper_get_vblank_timestamp,
};

static enum drm_connector_status
amdgpu_dm_connector_detect(struct drm_connector *connector, bool force)
{
	bool connected;
	struct amdgpu_dm_connector *aconnector = to_amdgpu_dm_connector(connector);

	/*
	 * Notes:
	 * 1. This interface is NOT called in context of HPD irq.
	 * 2. This interface *is called* in context of user-mode ioctl. Which
	 * makes it a bad place for *any* MST-related activity.
	 */

	if (aconnector->base.force == DRM_FORCE_UNSPECIFIED &&
	    !aconnector->fake_enable)
		connected = (aconnector->dc_sink != NULL);
	else
		connected = (aconnector->base.force == DRM_FORCE_ON);

	update_subconnector_property(aconnector);

	return (connected ? connector_status_connected :
			connector_status_disconnected);
}

int amdgpu_dm_connector_atomic_set_property(struct drm_connector *connector,
					    struct drm_connector_state *connector_state,
					    struct drm_property *property,
					    uint64_t val)
{
	struct drm_device *dev = connector->dev;
	struct amdgpu_device *adev = drm_to_adev(dev);
	struct dm_connector_state *dm_old_state =
		to_dm_connector_state(connector->state);
	struct dm_connector_state *dm_new_state =
		to_dm_connector_state(connector_state);

	int ret = -EINVAL;

	if (property == dev->mode_config.scaling_mode_property) {
		enum amdgpu_rmx_type rmx_type;

		switch (val) {
		case DRM_MODE_SCALE_CENTER:
			rmx_type = RMX_CENTER;
			break;
		case DRM_MODE_SCALE_ASPECT:
			rmx_type = RMX_ASPECT;
			break;
		case DRM_MODE_SCALE_FULLSCREEN:
			rmx_type = RMX_FULL;
			break;
		case DRM_MODE_SCALE_NONE:
		default:
			rmx_type = RMX_OFF;
			break;
		}

		if (dm_old_state->scaling == rmx_type)
			return 0;

		dm_new_state->scaling = rmx_type;
		ret = 0;
	} else if (property == adev->mode_info.underscan_hborder_property) {
		dm_new_state->underscan_hborder = val;
		ret = 0;
	} else if (property == adev->mode_info.underscan_vborder_property) {
		dm_new_state->underscan_vborder = val;
		ret = 0;
	} else if (property == adev->mode_info.underscan_property) {
		dm_new_state->underscan_enable = val;
		ret = 0;
	} else if (property == adev->mode_info.abm_level_property) {
		dm_new_state->abm_level = val;
		ret = 0;
	}

	return ret;
}

int amdgpu_dm_connector_atomic_get_property(struct drm_connector *connector,
					    const struct drm_connector_state *state,
					    struct drm_property *property,
					    uint64_t *val)
{
	struct drm_device *dev = connector->dev;
	struct amdgpu_device *adev = drm_to_adev(dev);
	struct dm_connector_state *dm_state =
		to_dm_connector_state(state);
	int ret = -EINVAL;

	if (property == dev->mode_config.scaling_mode_property) {
		switch (dm_state->scaling) {
		case RMX_CENTER:
			*val = DRM_MODE_SCALE_CENTER;
			break;
		case RMX_ASPECT:
			*val = DRM_MODE_SCALE_ASPECT;
			break;
		case RMX_FULL:
			*val = DRM_MODE_SCALE_FULLSCREEN;
			break;
		case RMX_OFF:
		default:
			*val = DRM_MODE_SCALE_NONE;
			break;
		}
		ret = 0;
	} else if (property == adev->mode_info.underscan_hborder_property) {
		*val = dm_state->underscan_hborder;
		ret = 0;
	} else if (property == adev->mode_info.underscan_vborder_property) {
		*val = dm_state->underscan_vborder;
		ret = 0;
	} else if (property == adev->mode_info.underscan_property) {
		*val = dm_state->underscan_enable;
		ret = 0;
	} else if (property == adev->mode_info.abm_level_property) {
		*val = dm_state->abm_level;
		ret = 0;
	}

	return ret;
}

static void amdgpu_dm_connector_unregister(struct drm_connector *connector)
{
	struct amdgpu_dm_connector *amdgpu_dm_connector = to_amdgpu_dm_connector(connector);

	drm_dp_aux_unregister(&amdgpu_dm_connector->dm_dp_aux.aux);
}

static void amdgpu_dm_connector_destroy(struct drm_connector *connector)
{
	struct amdgpu_dm_connector *aconnector = to_amdgpu_dm_connector(connector);
	const struct dc_link *link = aconnector->dc_link;
	struct amdgpu_device *adev = drm_to_adev(connector->dev);
	struct amdgpu_display_manager *dm = &adev->dm;

	drm_atomic_private_obj_fini(&aconnector->mst_mgr.base);
#if defined(CONFIG_BACKLIGHT_CLASS_DEVICE) ||\
	defined(CONFIG_BACKLIGHT_CLASS_DEVICE_MODULE)

	if ((link->connector_signal & (SIGNAL_TYPE_EDP | SIGNAL_TYPE_LVDS)) &&
	    link->type != dc_connection_none &&
	    dm->backlight_dev) {
		backlight_device_unregister(dm->backlight_dev);
		dm->backlight_dev = NULL;
	}
#endif

	if (aconnector->dc_em_sink)
		dc_sink_release(aconnector->dc_em_sink);
	aconnector->dc_em_sink = NULL;
	if (aconnector->dc_sink)
		dc_sink_release(aconnector->dc_sink);
	aconnector->dc_sink = NULL;

	drm_dp_cec_unregister_connector(&aconnector->dm_dp_aux.aux);
	drm_connector_unregister(connector);
	drm_connector_cleanup(connector);
	if (aconnector->i2c) {
		i2c_del_adapter(&aconnector->i2c->base);
		kfree(aconnector->i2c);
	}
	kfree(aconnector->dm_dp_aux.aux.name);

	kfree(connector);
}

void amdgpu_dm_connector_funcs_reset(struct drm_connector *connector)
{
	struct dm_connector_state *state =
		to_dm_connector_state(connector->state);

	if (connector->state)
		__drm_atomic_helper_connector_destroy_state(connector->state);

	kfree(state);

	state = kzalloc(sizeof(*state), GFP_KERNEL);

	if (state) {
		state->scaling = RMX_OFF;
		state->underscan_enable = false;
		state->underscan_hborder = 0;
		state->underscan_vborder = 0;
		state->base.max_requested_bpc = 8;
		state->vcpi_slots = 0;
		state->pbn = 0;
		if (connector->connector_type == DRM_MODE_CONNECTOR_eDP)
			state->abm_level = amdgpu_dm_abm_level;

		__drm_atomic_helper_connector_reset(connector, &state->base);
	}
}

struct drm_connector_state *
amdgpu_dm_connector_atomic_duplicate_state(struct drm_connector *connector)
{
	struct dm_connector_state *state =
		to_dm_connector_state(connector->state);

	struct dm_connector_state *new_state =
			kmemdup(state, sizeof(*state), GFP_KERNEL);

	if (!new_state)
		return NULL;

	__drm_atomic_helper_connector_duplicate_state(connector, &new_state->base);

	new_state->freesync_capable = state->freesync_capable;
	new_state->abm_level = state->abm_level;
	new_state->scaling = state->scaling;
	new_state->underscan_enable = state->underscan_enable;
	new_state->underscan_hborder = state->underscan_hborder;
	new_state->underscan_vborder = state->underscan_vborder;
	new_state->vcpi_slots = state->vcpi_slots;
	new_state->pbn = state->pbn;
	return &new_state->base;
}

static int
amdgpu_dm_connector_late_register(struct drm_connector *connector)
{
	struct amdgpu_dm_connector *amdgpu_dm_connector =
		to_amdgpu_dm_connector(connector);
	int r;

	if ((connector->connector_type == DRM_MODE_CONNECTOR_DisplayPort) ||
	    (connector->connector_type == DRM_MODE_CONNECTOR_eDP)) {
		amdgpu_dm_connector->dm_dp_aux.aux.dev = connector->kdev;
		r = drm_dp_aux_register(&amdgpu_dm_connector->dm_dp_aux.aux);
		if (r)
			return r;
	}

#if defined(CONFIG_DEBUG_FS)
	connector_debugfs_init(amdgpu_dm_connector);
#endif

	return 0;
}

static const struct drm_connector_funcs amdgpu_dm_connector_funcs = {
	.reset = amdgpu_dm_connector_funcs_reset,
	.detect = amdgpu_dm_connector_detect,
	.fill_modes = drm_helper_probe_single_connector_modes,
	.destroy = amdgpu_dm_connector_destroy,
	.atomic_duplicate_state = amdgpu_dm_connector_atomic_duplicate_state,
	.atomic_destroy_state = drm_atomic_helper_connector_destroy_state,
	.atomic_set_property = amdgpu_dm_connector_atomic_set_property,
	.atomic_get_property = amdgpu_dm_connector_atomic_get_property,
	.late_register = amdgpu_dm_connector_late_register,
	.early_unregister = amdgpu_dm_connector_unregister
};

static int get_modes(struct drm_connector *connector)
{
	return amdgpu_dm_connector_get_modes(connector);
}

static void create_eml_sink(struct amdgpu_dm_connector *aconnector)
{
	struct dc_sink_init_data init_params = {
			.link = aconnector->dc_link,
			.sink_signal = SIGNAL_TYPE_VIRTUAL
	};
	struct edid *edid;

	if (!aconnector->base.edid_blob_ptr) {
		DRM_ERROR("No EDID firmware found on connector: %s ,forcing to OFF!\n",
				aconnector->base.name);

		aconnector->base.force = DRM_FORCE_OFF;
		aconnector->base.override_edid = false;
		return;
	}

	edid = (struct edid *) aconnector->base.edid_blob_ptr->data;

	aconnector->edid = edid;

	aconnector->dc_em_sink = dc_link_add_remote_sink(
		aconnector->dc_link,
		(uint8_t *)edid,
		(edid->extensions + 1) * EDID_LENGTH,
		&init_params);

	if (aconnector->base.force == DRM_FORCE_ON) {
		aconnector->dc_sink = aconnector->dc_link->local_sink ?
		aconnector->dc_link->local_sink :
		aconnector->dc_em_sink;
		dc_sink_retain(aconnector->dc_sink);
	}
}

static void handle_edid_mgmt(struct amdgpu_dm_connector *aconnector)
{
	struct dc_link *link = (struct dc_link *)aconnector->dc_link;

	/*
	 * In case of headless boot with force on for DP managed connector
	 * Those settings have to be != 0 to get initial modeset
	 */
	if (link->connector_signal == SIGNAL_TYPE_DISPLAY_PORT) {
		link->verified_link_cap.lane_count = LANE_COUNT_FOUR;
		link->verified_link_cap.link_rate = LINK_RATE_HIGH2;
	}


	aconnector->base.override_edid = true;
	create_eml_sink(aconnector);
}

static struct dc_stream_state *
create_validate_stream_for_sink(struct amdgpu_dm_connector *aconnector,
				const struct drm_display_mode *drm_mode,
				const struct dm_connector_state *dm_state,
				const struct dc_stream_state *old_stream)
{
	struct drm_connector *connector = &aconnector->base;
	struct amdgpu_device *adev = drm_to_adev(connector->dev);
	struct dc_stream_state *stream;
	const struct drm_connector_state *drm_state = dm_state ? &dm_state->base : NULL;
	int requested_bpc = drm_state ? drm_state->max_requested_bpc : 8;
	enum dc_status dc_result = DC_OK;

	do {
		stream = create_stream_for_sink(aconnector, drm_mode,
						dm_state, old_stream,
						requested_bpc);
		if (stream == NULL) {
			DRM_ERROR("Failed to create stream for sink!\n");
			break;
		}

		dc_result = dc_validate_stream(adev->dm.dc, stream);

		if (dc_result != DC_OK) {
			DRM_DEBUG_KMS("Mode %dx%d (clk %d) failed DC validation with error %d (%s)\n",
				      drm_mode->hdisplay,
				      drm_mode->vdisplay,
				      drm_mode->clock,
				      dc_result,
				      dc_status_to_str(dc_result));

			dc_stream_release(stream);
			stream = NULL;
			requested_bpc -= 2; /* lower bpc to retry validation */
		}

	} while (stream == NULL && requested_bpc >= 6);

	return stream;
}

enum drm_mode_status amdgpu_dm_connector_mode_valid(struct drm_connector *connector,
				   struct drm_display_mode *mode)
{
	int result = MODE_ERROR;
	struct dc_sink *dc_sink;
	/* TODO: Unhardcode stream count */
	struct dc_stream_state *stream;
	struct amdgpu_dm_connector *aconnector = to_amdgpu_dm_connector(connector);

	if ((mode->flags & DRM_MODE_FLAG_INTERLACE) ||
			(mode->flags & DRM_MODE_FLAG_DBLSCAN))
		return result;

	/*
	 * Only run this the first time mode_valid is called to initilialize
	 * EDID mgmt
	 */
	if (aconnector->base.force != DRM_FORCE_UNSPECIFIED &&
		!aconnector->dc_em_sink)
		handle_edid_mgmt(aconnector);

	dc_sink = to_amdgpu_dm_connector(connector)->dc_sink;

	if (dc_sink == NULL) {
		DRM_ERROR("dc_sink is NULL!\n");
		goto fail;
	}

	stream = create_validate_stream_for_sink(aconnector, mode, NULL, NULL);
	if (stream) {
		dc_stream_release(stream);
		result = MODE_OK;
	}

fail:
	/* TODO: error handling*/
	return result;
}

static int fill_hdr_info_packet(const struct drm_connector_state *state,
				struct dc_info_packet *out)
{
	struct hdmi_drm_infoframe frame;
	unsigned char buf[30]; /* 26 + 4 */
	ssize_t len;
	int ret, i;

	memset(out, 0, sizeof(*out));

	if (!state->hdr_output_metadata)
		return 0;

	ret = drm_hdmi_infoframe_set_hdr_metadata(&frame, state);
	if (ret)
		return ret;

	len = hdmi_drm_infoframe_pack_only(&frame, buf, sizeof(buf));
	if (len < 0)
		return (int)len;

	/* Static metadata is a fixed 26 bytes + 4 byte header. */
	if (len != 30)
		return -EINVAL;

	/* Prepare the infopacket for DC. */
	switch (state->connector->connector_type) {
	case DRM_MODE_CONNECTOR_HDMIA:
		out->hb0 = 0x87; /* type */
		out->hb1 = 0x01; /* version */
		out->hb2 = 0x1A; /* length */
		out->sb[0] = buf[3]; /* checksum */
		i = 1;
		break;

	case DRM_MODE_CONNECTOR_DisplayPort:
	case DRM_MODE_CONNECTOR_eDP:
		out->hb0 = 0x00; /* sdp id, zero */
		out->hb1 = 0x87; /* type */
		out->hb2 = 0x1D; /* payload len - 1 */
		out->hb3 = (0x13 << 2); /* sdp version */
		out->sb[0] = 0x01; /* version */
		out->sb[1] = 0x1A; /* length */
		i = 2;
		break;

	default:
		return -EINVAL;
	}

	memcpy(&out->sb[i], &buf[4], 26);
	out->valid = true;

	print_hex_dump(KERN_DEBUG, "HDR SB:", DUMP_PREFIX_NONE, 16, 1, out->sb,
		       sizeof(out->sb), false);

	return 0;
}

static bool
is_hdr_metadata_different(const struct drm_connector_state *old_state,
			  const struct drm_connector_state *new_state)
{
	struct drm_property_blob *old_blob = old_state->hdr_output_metadata;
	struct drm_property_blob *new_blob = new_state->hdr_output_metadata;

	if (old_blob != new_blob) {
		if (old_blob && new_blob &&
		    old_blob->length == new_blob->length)
			return memcmp(old_blob->data, new_blob->data,
				      old_blob->length);

		return true;
	}

	return false;
}

static int
amdgpu_dm_connector_atomic_check(struct drm_connector *conn,
				 struct drm_atomic_state *state)
{
	struct drm_connector_state *new_con_state =
		drm_atomic_get_new_connector_state(state, conn);
	struct drm_connector_state *old_con_state =
		drm_atomic_get_old_connector_state(state, conn);
	struct drm_crtc *crtc = new_con_state->crtc;
	struct drm_crtc_state *new_crtc_state;
	int ret;

	if (!crtc)
		return 0;

	if (is_hdr_metadata_different(old_con_state, new_con_state)) {
		struct dc_info_packet hdr_infopacket;

		ret = fill_hdr_info_packet(new_con_state, &hdr_infopacket);
		if (ret)
			return ret;

		new_crtc_state = drm_atomic_get_crtc_state(state, crtc);
		if (IS_ERR(new_crtc_state))
			return PTR_ERR(new_crtc_state);

		/*
		 * DC considers the stream backends changed if the
		 * static metadata changes. Forcing the modeset also
		 * gives a simple way for userspace to switch from
		 * 8bpc to 10bpc when setting the metadata to enter
		 * or exit HDR.
		 *
		 * Changing the static metadata after it's been
		 * set is permissible, however. So only force a
		 * modeset if we're entering or exiting HDR.
		 */
		new_crtc_state->mode_changed =
			!old_con_state->hdr_output_metadata ||
			!new_con_state->hdr_output_metadata;
	}

	return 0;
}

static const struct drm_connector_helper_funcs
amdgpu_dm_connector_helper_funcs = {
	/*
	 * If hotplugging a second bigger display in FB Con mode, bigger resolution
	 * modes will be filtered by drm_mode_validate_size(), and those modes
	 * are missing after user start lightdm. So we need to renew modes list.
	 * in get_modes call back, not just return the modes count
	 */
	.get_modes = get_modes,
	.mode_valid = amdgpu_dm_connector_mode_valid,
	.atomic_check = amdgpu_dm_connector_atomic_check,
};

static void dm_crtc_helper_disable(struct drm_crtc *crtc)
{
}

static bool does_crtc_have_active_cursor(struct drm_crtc_state *new_crtc_state)
{
	struct drm_device *dev = new_crtc_state->crtc->dev;
	struct drm_plane *plane;

	drm_for_each_plane_mask(plane, dev, new_crtc_state->plane_mask) {
		if (plane->type == DRM_PLANE_TYPE_CURSOR)
			return true;
	}

	return false;
}

static int count_crtc_active_planes(struct drm_crtc_state *new_crtc_state)
{
	struct drm_atomic_state *state = new_crtc_state->state;
	struct drm_plane *plane;
	int num_active = 0;

	drm_for_each_plane_mask(plane, state->dev, new_crtc_state->plane_mask) {
		struct drm_plane_state *new_plane_state;

		/* Cursor planes are "fake". */
		if (plane->type == DRM_PLANE_TYPE_CURSOR)
			continue;

		new_plane_state = drm_atomic_get_new_plane_state(state, plane);

		if (!new_plane_state) {
			/*
			 * The plane is enable on the CRTC and hasn't changed
			 * state. This means that it previously passed
			 * validation and is therefore enabled.
			 */
			num_active += 1;
			continue;
		}

		/* We need a framebuffer to be considered enabled. */
		num_active += (new_plane_state->fb != NULL);
	}

	return num_active;
}

static void dm_update_crtc_active_planes(struct drm_crtc *crtc,
					 struct drm_crtc_state *new_crtc_state)
{
	struct dm_crtc_state *dm_new_crtc_state =
		to_dm_crtc_state(new_crtc_state);

	dm_new_crtc_state->active_planes = 0;

	if (!dm_new_crtc_state->stream)
		return;

	dm_new_crtc_state->active_planes =
		count_crtc_active_planes(new_crtc_state);
}

static int dm_crtc_helper_atomic_check(struct drm_crtc *crtc,
				       struct drm_crtc_state *state)
{
	struct amdgpu_device *adev = drm_to_adev(crtc->dev);
	struct dc *dc = adev->dm.dc;
	struct dm_crtc_state *dm_crtc_state = to_dm_crtc_state(state);
	int ret = -EINVAL;

	dm_update_crtc_active_planes(crtc, state);

	if (unlikely(!dm_crtc_state->stream &&
		     modeset_required(state, NULL, dm_crtc_state->stream))) {
		WARN_ON(1);
		return ret;
	}

	/* In some use cases, like reset, no stream is attached */
	if (!dm_crtc_state->stream)
		return 0;

	/*
	 * We want at least one hardware plane enabled to use
	 * the stream with a cursor enabled.
	 */
	if (state->enable && state->active &&
	    does_crtc_have_active_cursor(state) &&
	    dm_crtc_state->active_planes == 0)
		return -EINVAL;

	if (dc_validate_stream(dc, dm_crtc_state->stream) == DC_OK)
		return 0;

	return ret;
}

static bool dm_crtc_helper_mode_fixup(struct drm_crtc *crtc,
				      const struct drm_display_mode *mode,
				      struct drm_display_mode *adjusted_mode)
{
	return true;
}

static const struct drm_crtc_helper_funcs amdgpu_dm_crtc_helper_funcs = {
	.disable = dm_crtc_helper_disable,
	.atomic_check = dm_crtc_helper_atomic_check,
	.mode_fixup = dm_crtc_helper_mode_fixup,
	.get_scanout_position = amdgpu_crtc_get_scanout_position,
};

static void dm_encoder_helper_disable(struct drm_encoder *encoder)
{

}

static int convert_dc_color_depth_into_bpc (enum dc_color_depth display_color_depth)
{
	switch (display_color_depth) {
		case COLOR_DEPTH_666:
			return 6;
		case COLOR_DEPTH_888:
			return 8;
		case COLOR_DEPTH_101010:
			return 10;
		case COLOR_DEPTH_121212:
			return 12;
		case COLOR_DEPTH_141414:
			return 14;
		case COLOR_DEPTH_161616:
			return 16;
		default:
			break;
		}
	return 0;
}

static int dm_encoder_helper_atomic_check(struct drm_encoder *encoder,
					  struct drm_crtc_state *crtc_state,
					  struct drm_connector_state *conn_state)
{
	struct drm_atomic_state *state = crtc_state->state;
	struct drm_connector *connector = conn_state->connector;
	struct amdgpu_dm_connector *aconnector = to_amdgpu_dm_connector(connector);
	struct dm_connector_state *dm_new_connector_state = to_dm_connector_state(conn_state);
	const struct drm_display_mode *adjusted_mode = &crtc_state->adjusted_mode;
	struct drm_dp_mst_topology_mgr *mst_mgr;
	struct drm_dp_mst_port *mst_port;
	enum dc_color_depth color_depth;
	int clock, bpp = 0;
	bool is_y420 = false;

	if (!aconnector->port || !aconnector->dc_sink)
		return 0;

	mst_port = aconnector->port;
	mst_mgr = &aconnector->mst_port->mst_mgr;

	if (!crtc_state->connectors_changed && !crtc_state->mode_changed)
		return 0;

	if (!state->duplicated) {
		int max_bpc = conn_state->max_requested_bpc;
		is_y420 = drm_mode_is_420_also(&connector->display_info, adjusted_mode) &&
				aconnector->force_yuv420_output;
		color_depth = convert_color_depth_from_display_info(connector,
								    is_y420,
								    max_bpc);
		bpp = convert_dc_color_depth_into_bpc(color_depth) * 3;
		clock = adjusted_mode->clock;
		dm_new_connector_state->pbn = drm_dp_calc_pbn_mode(clock, bpp, false);
	}
	dm_new_connector_state->vcpi_slots = drm_dp_atomic_find_vcpi_slots(state,
									   mst_mgr,
									   mst_port,
									   dm_new_connector_state->pbn,
									   dm_mst_get_pbn_divider(aconnector->dc_link));
	if (dm_new_connector_state->vcpi_slots < 0) {
		DRM_DEBUG_ATOMIC("failed finding vcpi slots: %d\n", (int)dm_new_connector_state->vcpi_slots);
		return dm_new_connector_state->vcpi_slots;
	}
	return 0;
}

const struct drm_encoder_helper_funcs amdgpu_dm_encoder_helper_funcs = {
	.disable = dm_encoder_helper_disable,
	.atomic_check = dm_encoder_helper_atomic_check
};

#if defined(CONFIG_DRM_AMD_DC_DCN)
static int dm_update_mst_vcpi_slots_for_dsc(struct drm_atomic_state *state,
					    struct dc_state *dc_state)
{
	struct dc_stream_state *stream = NULL;
	struct drm_connector *connector;
	struct drm_connector_state *new_con_state, *old_con_state;
	struct amdgpu_dm_connector *aconnector;
	struct dm_connector_state *dm_conn_state;
	int i, j, clock, bpp;
	int vcpi, pbn_div, pbn = 0;

	for_each_oldnew_connector_in_state(state, connector, old_con_state, new_con_state, i) {

		aconnector = to_amdgpu_dm_connector(connector);

		if (!aconnector->port)
			continue;

		if (!new_con_state || !new_con_state->crtc)
			continue;

		dm_conn_state = to_dm_connector_state(new_con_state);

		for (j = 0; j < dc_state->stream_count; j++) {
			stream = dc_state->streams[j];
			if (!stream)
				continue;

			if ((struct amdgpu_dm_connector*)stream->dm_stream_context == aconnector)
				break;

			stream = NULL;
		}

		if (!stream)
			continue;

		if (stream->timing.flags.DSC != 1) {
			drm_dp_mst_atomic_enable_dsc(state,
						     aconnector->port,
						     dm_conn_state->pbn,
						     0,
						     false);
			continue;
		}

		pbn_div = dm_mst_get_pbn_divider(stream->link);
		bpp = stream->timing.dsc_cfg.bits_per_pixel;
		clock = stream->timing.pix_clk_100hz / 10;
		pbn = drm_dp_calc_pbn_mode(clock, bpp, true);
		vcpi = drm_dp_mst_atomic_enable_dsc(state,
						    aconnector->port,
						    pbn, pbn_div,
						    true);
		if (vcpi < 0)
			return vcpi;

		dm_conn_state->pbn = pbn;
		dm_conn_state->vcpi_slots = vcpi;
	}
	return 0;
}
#endif

static void dm_drm_plane_reset(struct drm_plane *plane)
{
	struct dm_plane_state *amdgpu_state = NULL;

	if (plane->state)
		plane->funcs->atomic_destroy_state(plane, plane->state);

	amdgpu_state = kzalloc(sizeof(*amdgpu_state), GFP_KERNEL);
	WARN_ON(amdgpu_state == NULL);

	if (amdgpu_state)
		__drm_atomic_helper_plane_reset(plane, &amdgpu_state->base);
}

static struct drm_plane_state *
dm_drm_plane_duplicate_state(struct drm_plane *plane)
{
	struct dm_plane_state *dm_plane_state, *old_dm_plane_state;

	old_dm_plane_state = to_dm_plane_state(plane->state);
	dm_plane_state = kzalloc(sizeof(*dm_plane_state), GFP_KERNEL);
	if (!dm_plane_state)
		return NULL;

	__drm_atomic_helper_plane_duplicate_state(plane, &dm_plane_state->base);

	if (old_dm_plane_state->dc_state) {
		dm_plane_state->dc_state = old_dm_plane_state->dc_state;
		dc_plane_state_retain(dm_plane_state->dc_state);
	}

	/* Framebuffer hasn't been updated yet, so retain old flags. */
	dm_plane_state->tiling_flags = old_dm_plane_state->tiling_flags;
	dm_plane_state->tmz_surface = old_dm_plane_state->tmz_surface;

	return &dm_plane_state->base;
}

static void dm_drm_plane_destroy_state(struct drm_plane *plane,
				struct drm_plane_state *state)
{
	struct dm_plane_state *dm_plane_state = to_dm_plane_state(state);

	if (dm_plane_state->dc_state)
		dc_plane_state_release(dm_plane_state->dc_state);

	drm_atomic_helper_plane_destroy_state(plane, state);
}

static const struct drm_plane_funcs dm_plane_funcs = {
	.update_plane	= drm_atomic_helper_update_plane,
	.disable_plane	= drm_atomic_helper_disable_plane,
	.destroy	= drm_primary_helper_destroy,
	.reset = dm_drm_plane_reset,
	.atomic_duplicate_state = dm_drm_plane_duplicate_state,
	.atomic_destroy_state = dm_drm_plane_destroy_state,
};

static int dm_plane_helper_prepare_fb(struct drm_plane *plane,
				      struct drm_plane_state *new_state)
{
	struct amdgpu_framebuffer *afb;
	struct drm_gem_object *obj;
	struct amdgpu_device *adev;
	struct amdgpu_bo *rbo;
	struct dm_plane_state *dm_plane_state_new, *dm_plane_state_old;
	struct list_head list;
	struct ttm_validate_buffer tv;
	struct ww_acquire_ctx ticket;
	uint32_t domain;
	int r;

	if (!new_state->fb) {
		DRM_DEBUG_DRIVER("No FB bound\n");
		return 0;
	}

	afb = to_amdgpu_framebuffer(new_state->fb);
	obj = new_state->fb->obj[0];
	rbo = gem_to_amdgpu_bo(obj);
	adev = amdgpu_ttm_adev(rbo->tbo.bdev);
	INIT_LIST_HEAD(&list);

	tv.bo = &rbo->tbo;
	tv.num_shared = 1;
	list_add(&tv.head, &list);

	r = ttm_eu_reserve_buffers(&ticket, &list, false, NULL);
	if (r) {
		dev_err(adev->dev, "fail to reserve bo (%d)\n", r);
		return r;
	}

	if (plane->type != DRM_PLANE_TYPE_CURSOR)
		domain = amdgpu_display_supported_domains(adev, rbo->flags);
	else
		domain = AMDGPU_GEM_DOMAIN_VRAM;

	r = amdgpu_bo_pin(rbo, domain);
	if (unlikely(r != 0)) {
		if (r != -ERESTARTSYS)
			DRM_ERROR("Failed to pin framebuffer with error %d\n", r);
		ttm_eu_backoff_reservation(&ticket, &list);
		return r;
	}

	r = amdgpu_ttm_alloc_gart(&rbo->tbo);
	if (unlikely(r != 0)) {
		amdgpu_bo_unpin(rbo);
		ttm_eu_backoff_reservation(&ticket, &list);
		DRM_ERROR("%p bind failed\n", rbo);
		return r;
	}

	ttm_eu_backoff_reservation(&ticket, &list);

	afb->address = amdgpu_bo_gpu_offset(rbo);

	amdgpu_bo_ref(rbo);

	/**
	 * We don't do surface updates on planes that have been newly created,
	 * but we also don't have the afb->address during atomic check.
	 *
	 * Fill in buffer attributes depending on the address here, but only on
	 * newly created planes since they're not being used by DC yet and this
	 * won't modify global state.
	 */
	dm_plane_state_old = to_dm_plane_state(plane->state);
	dm_plane_state_new = to_dm_plane_state(new_state);

	if (dm_plane_state_new->dc_state &&
	    dm_plane_state_old->dc_state != dm_plane_state_new->dc_state) {
		struct dc_plane_state *plane_state =
			dm_plane_state_new->dc_state;
		bool force_disable_dcc = !plane_state->dcc.enable;

		fill_plane_buffer_attributes(
			adev, afb, plane_state->format, plane_state->rotation,
			dm_plane_state_new->tiling_flags,
			&plane_state->tiling_info, &plane_state->plane_size,
			&plane_state->dcc, &plane_state->address,
			dm_plane_state_new->tmz_surface, force_disable_dcc);
	}

	return 0;
}

static void dm_plane_helper_cleanup_fb(struct drm_plane *plane,
				       struct drm_plane_state *old_state)
{
	struct amdgpu_bo *rbo;
	int r;

	if (!old_state->fb)
		return;

	rbo = gem_to_amdgpu_bo(old_state->fb->obj[0]);
	r = amdgpu_bo_reserve(rbo, false);
	if (unlikely(r)) {
		DRM_ERROR("failed to reserve rbo before unpin\n");
		return;
	}

	amdgpu_bo_unpin(rbo);
	amdgpu_bo_unreserve(rbo);
	amdgpu_bo_unref(&rbo);
}

static int dm_plane_helper_check_state(struct drm_plane_state *state,
				       struct drm_crtc_state *new_crtc_state)
{
	int max_downscale = 0;
	int max_upscale = INT_MAX;

	/* TODO: These should be checked against DC plane caps */
	return drm_atomic_helper_check_plane_state(
		state, new_crtc_state, max_downscale, max_upscale, true, true);
}

static int dm_plane_atomic_check(struct drm_plane *plane,
				 struct drm_plane_state *state)
{
	struct amdgpu_device *adev = drm_to_adev(plane->dev);
	struct dc *dc = adev->dm.dc;
	struct dm_plane_state *dm_plane_state;
	struct dc_scaling_info scaling_info;
	struct drm_crtc_state *new_crtc_state;
	int ret;

	dm_plane_state = to_dm_plane_state(state);

	if (!dm_plane_state->dc_state)
		return 0;

	new_crtc_state =
		drm_atomic_get_new_crtc_state(state->state, state->crtc);
	if (!new_crtc_state)
		return -EINVAL;

	ret = dm_plane_helper_check_state(state, new_crtc_state);
	if (ret)
		return ret;

	ret = fill_dc_scaling_info(state, &scaling_info);
	if (ret)
		return ret;

	if (dc_validate_plane(dc, dm_plane_state->dc_state) == DC_OK)
		return 0;

	return -EINVAL;
}

static int dm_plane_atomic_async_check(struct drm_plane *plane,
				       struct drm_plane_state *new_plane_state)
{
	/* Only support async updates on cursor planes. */
	if (plane->type != DRM_PLANE_TYPE_CURSOR)
		return -EINVAL;

	return 0;
}

static void dm_plane_atomic_async_update(struct drm_plane *plane,
					 struct drm_plane_state *new_state)
{
	struct drm_plane_state *old_state =
		drm_atomic_get_old_plane_state(new_state->state, plane);

	swap(plane->state->fb, new_state->fb);

	plane->state->src_x = new_state->src_x;
	plane->state->src_y = new_state->src_y;
	plane->state->src_w = new_state->src_w;
	plane->state->src_h = new_state->src_h;
	plane->state->crtc_x = new_state->crtc_x;
	plane->state->crtc_y = new_state->crtc_y;
	plane->state->crtc_w = new_state->crtc_w;
	plane->state->crtc_h = new_state->crtc_h;

	handle_cursor_update(plane, old_state);
}

static const struct drm_plane_helper_funcs dm_plane_helper_funcs = {
	.prepare_fb = dm_plane_helper_prepare_fb,
	.cleanup_fb = dm_plane_helper_cleanup_fb,
	.atomic_check = dm_plane_atomic_check,
	.atomic_async_check = dm_plane_atomic_async_check,
	.atomic_async_update = dm_plane_atomic_async_update
};

/*
 * TODO: these are currently initialized to rgb formats only.
 * For future use cases we should either initialize them dynamically based on
 * plane capabilities, or initialize this array to all formats, so internal drm
 * check will succeed, and let DC implement proper check
 */
static const uint32_t rgb_formats[] = {
	DRM_FORMAT_XRGB8888,
	DRM_FORMAT_ARGB8888,
	DRM_FORMAT_RGBA8888,
	DRM_FORMAT_XRGB2101010,
	DRM_FORMAT_XBGR2101010,
	DRM_FORMAT_ARGB2101010,
	DRM_FORMAT_ABGR2101010,
	DRM_FORMAT_XBGR8888,
	DRM_FORMAT_ABGR8888,
	DRM_FORMAT_RGB565,
};

static const uint32_t overlay_formats[] = {
	DRM_FORMAT_XRGB8888,
	DRM_FORMAT_ARGB8888,
	DRM_FORMAT_RGBA8888,
	DRM_FORMAT_XBGR8888,
	DRM_FORMAT_ABGR8888,
	DRM_FORMAT_RGB565
};

static const u32 cursor_formats[] = {
	DRM_FORMAT_ARGB8888
};

static int get_plane_formats(const struct drm_plane *plane,
			     const struct dc_plane_cap *plane_cap,
			     uint32_t *formats, int max_formats)
{
	int i, num_formats = 0;

	/*
	 * TODO: Query support for each group of formats directly from
	 * DC plane caps. This will require adding more formats to the
	 * caps list.
	 */

	switch (plane->type) {
	case DRM_PLANE_TYPE_PRIMARY:
		for (i = 0; i < ARRAY_SIZE(rgb_formats); ++i) {
			if (num_formats >= max_formats)
				break;

			formats[num_formats++] = rgb_formats[i];
		}

		if (plane_cap && plane_cap->pixel_format_support.nv12)
			formats[num_formats++] = DRM_FORMAT_NV12;
		if (plane_cap && plane_cap->pixel_format_support.p010)
			formats[num_formats++] = DRM_FORMAT_P010;
		if (plane_cap && plane_cap->pixel_format_support.fp16) {
			formats[num_formats++] = DRM_FORMAT_XRGB16161616F;
			formats[num_formats++] = DRM_FORMAT_ARGB16161616F;
			formats[num_formats++] = DRM_FORMAT_XBGR16161616F;
			formats[num_formats++] = DRM_FORMAT_ABGR16161616F;
		}
		break;

	case DRM_PLANE_TYPE_OVERLAY:
		for (i = 0; i < ARRAY_SIZE(overlay_formats); ++i) {
			if (num_formats >= max_formats)
				break;

			formats[num_formats++] = overlay_formats[i];
		}
		break;

	case DRM_PLANE_TYPE_CURSOR:
		for (i = 0; i < ARRAY_SIZE(cursor_formats); ++i) {
			if (num_formats >= max_formats)
				break;

			formats[num_formats++] = cursor_formats[i];
		}
		break;
	}

	return num_formats;
}

static int amdgpu_dm_plane_init(struct amdgpu_display_manager *dm,
				struct drm_plane *plane,
				unsigned long possible_crtcs,
				const struct dc_plane_cap *plane_cap)
{
	uint32_t formats[32];
	int num_formats;
	int res = -EPERM;
	unsigned int supported_rotations;

	num_formats = get_plane_formats(plane, plane_cap, formats,
					ARRAY_SIZE(formats));

	res = drm_universal_plane_init(adev_to_drm(dm->adev), plane, possible_crtcs,
				       &dm_plane_funcs, formats, num_formats,
				       NULL, plane->type, NULL);
	if (res)
		return res;

	if (plane->type == DRM_PLANE_TYPE_OVERLAY &&
	    plane_cap && plane_cap->per_pixel_alpha) {
		unsigned int blend_caps = BIT(DRM_MODE_BLEND_PIXEL_NONE) |
					  BIT(DRM_MODE_BLEND_PREMULTI);

		drm_plane_create_alpha_property(plane);
		drm_plane_create_blend_mode_property(plane, blend_caps);
	}

	if (plane->type == DRM_PLANE_TYPE_PRIMARY &&
	    plane_cap &&
	    (plane_cap->pixel_format_support.nv12 ||
	     plane_cap->pixel_format_support.p010)) {
		/* This only affects YUV formats. */
		drm_plane_create_color_properties(
			plane,
			BIT(DRM_COLOR_YCBCR_BT601) |
			BIT(DRM_COLOR_YCBCR_BT709) |
			BIT(DRM_COLOR_YCBCR_BT2020),
			BIT(DRM_COLOR_YCBCR_LIMITED_RANGE) |
			BIT(DRM_COLOR_YCBCR_FULL_RANGE),
			DRM_COLOR_YCBCR_BT709, DRM_COLOR_YCBCR_LIMITED_RANGE);
	}

	supported_rotations =
		DRM_MODE_ROTATE_0 | DRM_MODE_ROTATE_90 |
		DRM_MODE_ROTATE_180 | DRM_MODE_ROTATE_270;

	if (dm->adev->asic_type >= CHIP_BONAIRE)
		drm_plane_create_rotation_property(plane, DRM_MODE_ROTATE_0,
						   supported_rotations);

	drm_plane_helper_add(plane, &dm_plane_helper_funcs);

	/* Create (reset) the plane state */
	if (plane->funcs->reset)
		plane->funcs->reset(plane);

	return 0;
}

static int amdgpu_dm_crtc_init(struct amdgpu_display_manager *dm,
			       struct drm_plane *plane,
			       uint32_t crtc_index)
{
	struct amdgpu_crtc *acrtc = NULL;
	struct drm_plane *cursor_plane;

	int res = -ENOMEM;

	cursor_plane = kzalloc(sizeof(*cursor_plane), GFP_KERNEL);
	if (!cursor_plane)
		goto fail;

	cursor_plane->type = DRM_PLANE_TYPE_CURSOR;
	res = amdgpu_dm_plane_init(dm, cursor_plane, 0, NULL);

	acrtc = kzalloc(sizeof(struct amdgpu_crtc), GFP_KERNEL);
	if (!acrtc)
		goto fail;

	res = drm_crtc_init_with_planes(
			dm->ddev,
			&acrtc->base,
			plane,
			cursor_plane,
			&amdgpu_dm_crtc_funcs, NULL);

	if (res)
		goto fail;

	drm_crtc_helper_add(&acrtc->base, &amdgpu_dm_crtc_helper_funcs);

	/* Create (reset) the plane state */
	if (acrtc->base.funcs->reset)
		acrtc->base.funcs->reset(&acrtc->base);

	acrtc->max_cursor_width = dm->adev->dm.dc->caps.max_cursor_size;
	acrtc->max_cursor_height = dm->adev->dm.dc->caps.max_cursor_size;

	acrtc->crtc_id = crtc_index;
	acrtc->base.enabled = false;
	acrtc->otg_inst = -1;

	dm->adev->mode_info.crtcs[crtc_index] = acrtc;
	drm_crtc_enable_color_mgmt(&acrtc->base, MAX_COLOR_LUT_ENTRIES,
				   true, MAX_COLOR_LUT_ENTRIES);
	drm_mode_crtc_set_gamma_size(&acrtc->base, MAX_COLOR_LEGACY_LUT_ENTRIES);

	return 0;

fail:
	kfree(acrtc);
	kfree(cursor_plane);
	return res;
}


static int to_drm_connector_type(enum signal_type st)
{
	switch (st) {
	case SIGNAL_TYPE_HDMI_TYPE_A:
		return DRM_MODE_CONNECTOR_HDMIA;
	case SIGNAL_TYPE_EDP:
		return DRM_MODE_CONNECTOR_eDP;
	case SIGNAL_TYPE_LVDS:
		return DRM_MODE_CONNECTOR_LVDS;
	case SIGNAL_TYPE_RGB:
		return DRM_MODE_CONNECTOR_VGA;
	case SIGNAL_TYPE_DISPLAY_PORT:
	case SIGNAL_TYPE_DISPLAY_PORT_MST:
		return DRM_MODE_CONNECTOR_DisplayPort;
	case SIGNAL_TYPE_DVI_DUAL_LINK:
	case SIGNAL_TYPE_DVI_SINGLE_LINK:
		return DRM_MODE_CONNECTOR_DVID;
	case SIGNAL_TYPE_VIRTUAL:
		return DRM_MODE_CONNECTOR_VIRTUAL;

	default:
		return DRM_MODE_CONNECTOR_Unknown;
	}
}

static struct drm_encoder *amdgpu_dm_connector_to_encoder(struct drm_connector *connector)
{
	struct drm_encoder *encoder;

	/* There is only one encoder per connector */
	drm_connector_for_each_possible_encoder(connector, encoder)
		return encoder;

	return NULL;
}

static void amdgpu_dm_get_native_mode(struct drm_connector *connector)
{
	struct drm_encoder *encoder;
	struct amdgpu_encoder *amdgpu_encoder;

	encoder = amdgpu_dm_connector_to_encoder(connector);

	if (encoder == NULL)
		return;

	amdgpu_encoder = to_amdgpu_encoder(encoder);

	amdgpu_encoder->native_mode.clock = 0;

	if (!list_empty(&connector->probed_modes)) {
		struct drm_display_mode *preferred_mode = NULL;

		list_for_each_entry(preferred_mode,
				    &connector->probed_modes,
				    head) {
			if (preferred_mode->type & DRM_MODE_TYPE_PREFERRED)
				amdgpu_encoder->native_mode = *preferred_mode;

			break;
		}

	}
}

static struct drm_display_mode *
amdgpu_dm_create_common_mode(struct drm_encoder *encoder,
			     char *name,
			     int hdisplay, int vdisplay)
{
	struct drm_device *dev = encoder->dev;
	struct amdgpu_encoder *amdgpu_encoder = to_amdgpu_encoder(encoder);
	struct drm_display_mode *mode = NULL;
	struct drm_display_mode *native_mode = &amdgpu_encoder->native_mode;

	mode = drm_mode_duplicate(dev, native_mode);

	if (mode == NULL)
		return NULL;

	mode->hdisplay = hdisplay;
	mode->vdisplay = vdisplay;
	mode->type &= ~DRM_MODE_TYPE_PREFERRED;
	strscpy(mode->name, name, DRM_DISPLAY_MODE_LEN);

	return mode;

}

static void amdgpu_dm_connector_add_common_modes(struct drm_encoder *encoder,
						 struct drm_connector *connector)
{
	struct amdgpu_encoder *amdgpu_encoder = to_amdgpu_encoder(encoder);
	struct drm_display_mode *mode = NULL;
	struct drm_display_mode *native_mode = &amdgpu_encoder->native_mode;
	struct amdgpu_dm_connector *amdgpu_dm_connector =
				to_amdgpu_dm_connector(connector);
	int i;
	int n;
	struct mode_size {
		char name[DRM_DISPLAY_MODE_LEN];
		int w;
		int h;
	} common_modes[] = {
		{  "640x480",  640,  480},
		{  "800x600",  800,  600},
		{ "1024x768", 1024,  768},
		{ "1280x720", 1280,  720},
		{ "1280x800", 1280,  800},
		{"1280x1024", 1280, 1024},
		{ "1440x900", 1440,  900},
		{"1680x1050", 1680, 1050},
		{"1600x1200", 1600, 1200},
		{"1920x1080", 1920, 1080},
		{"1920x1200", 1920, 1200}
	};

	n = ARRAY_SIZE(common_modes);

	for (i = 0; i < n; i++) {
		struct drm_display_mode *curmode = NULL;
		bool mode_existed = false;

		if (common_modes[i].w > native_mode->hdisplay ||
		    common_modes[i].h > native_mode->vdisplay ||
		   (common_modes[i].w == native_mode->hdisplay &&
		    common_modes[i].h == native_mode->vdisplay))
			continue;

		list_for_each_entry(curmode, &connector->probed_modes, head) {
			if (common_modes[i].w == curmode->hdisplay &&
			    common_modes[i].h == curmode->vdisplay) {
				mode_existed = true;
				break;
			}
		}

		if (mode_existed)
			continue;

		mode = amdgpu_dm_create_common_mode(encoder,
				common_modes[i].name, common_modes[i].w,
				common_modes[i].h);
		drm_mode_probed_add(connector, mode);
		amdgpu_dm_connector->num_modes++;
	}
}

static void amdgpu_dm_connector_ddc_get_modes(struct drm_connector *connector,
					      struct edid *edid)
{
	struct amdgpu_dm_connector *amdgpu_dm_connector =
			to_amdgpu_dm_connector(connector);

	if (edid) {
		/* empty probed_modes */
		INIT_LIST_HEAD(&connector->probed_modes);
		amdgpu_dm_connector->num_modes =
				drm_add_edid_modes(connector, edid);

		/* sorting the probed modes before calling function
		 * amdgpu_dm_get_native_mode() since EDID can have
		 * more than one preferred mode. The modes that are
		 * later in the probed mode list could be of higher
		 * and preferred resolution. For example, 3840x2160
		 * resolution in base EDID preferred timing and 4096x2160
		 * preferred resolution in DID extension block later.
		 */
		drm_mode_sort(&connector->probed_modes);
		amdgpu_dm_get_native_mode(connector);
	} else {
		amdgpu_dm_connector->num_modes = 0;
	}
}

static int amdgpu_dm_connector_get_modes(struct drm_connector *connector)
{
	struct amdgpu_dm_connector *amdgpu_dm_connector =
			to_amdgpu_dm_connector(connector);
	struct drm_encoder *encoder;
	struct edid *edid = amdgpu_dm_connector->edid;

	encoder = amdgpu_dm_connector_to_encoder(connector);

	if (!edid || !drm_edid_is_valid(edid)) {
		amdgpu_dm_connector->num_modes =
				drm_add_modes_noedid(connector, 640, 480);
	} else {
		amdgpu_dm_connector_ddc_get_modes(connector, edid);
		amdgpu_dm_connector_add_common_modes(encoder, connector);
	}
	amdgpu_dm_fbc_init(connector);

	return amdgpu_dm_connector->num_modes;
}

void amdgpu_dm_connector_init_helper(struct amdgpu_display_manager *dm,
				     struct amdgpu_dm_connector *aconnector,
				     int connector_type,
				     struct dc_link *link,
				     int link_index)
{
	struct amdgpu_device *adev = drm_to_adev(dm->ddev);

	/*
	 * Some of the properties below require access to state, like bpc.
	 * Allocate some default initial connector state with our reset helper.
	 */
	if (aconnector->base.funcs->reset)
		aconnector->base.funcs->reset(&aconnector->base);

	aconnector->connector_id = link_index;
	aconnector->dc_link = link;
	aconnector->base.interlace_allowed = false;
	aconnector->base.doublescan_allowed = false;
	aconnector->base.stereo_allowed = false;
	aconnector->base.dpms = DRM_MODE_DPMS_OFF;
	aconnector->hpd.hpd = AMDGPU_HPD_NONE; /* not used */
	aconnector->audio_inst = -1;
	mutex_init(&aconnector->hpd_lock);

	/*
	 * configure support HPD hot plug connector_>polled default value is 0
	 * which means HPD hot plug not supported
	 */
	switch (connector_type) {
	case DRM_MODE_CONNECTOR_HDMIA:
		aconnector->base.polled = DRM_CONNECTOR_POLL_HPD;
		aconnector->base.ycbcr_420_allowed =
			link->link_enc->features.hdmi_ycbcr420_supported ? true : false;
		break;
	case DRM_MODE_CONNECTOR_DisplayPort:
		aconnector->base.polled = DRM_CONNECTOR_POLL_HPD;
		aconnector->base.ycbcr_420_allowed =
			link->link_enc->features.dp_ycbcr420_supported ? true : false;
		break;
	case DRM_MODE_CONNECTOR_DVID:
		aconnector->base.polled = DRM_CONNECTOR_POLL_HPD;
		break;
	default:
		break;
	}

	drm_object_attach_property(&aconnector->base.base,
				dm->ddev->mode_config.scaling_mode_property,
				DRM_MODE_SCALE_NONE);

	drm_object_attach_property(&aconnector->base.base,
				adev->mode_info.underscan_property,
				UNDERSCAN_OFF);
	drm_object_attach_property(&aconnector->base.base,
				adev->mode_info.underscan_hborder_property,
				0);
	drm_object_attach_property(&aconnector->base.base,
				adev->mode_info.underscan_vborder_property,
				0);

	if (!aconnector->mst_port)
		drm_connector_attach_max_bpc_property(&aconnector->base, 8, 16);

	/* This defaults to the max in the range, but we want 8bpc for non-edp. */
	aconnector->base.state->max_bpc = (connector_type == DRM_MODE_CONNECTOR_eDP) ? 16 : 8;
	aconnector->base.state->max_requested_bpc = aconnector->base.state->max_bpc;

	if (connector_type == DRM_MODE_CONNECTOR_eDP &&
	    (dc_is_dmcu_initialized(adev->dm.dc) || adev->dm.dc->ctx->dmub_srv)) {
		drm_object_attach_property(&aconnector->base.base,
				adev->mode_info.abm_level_property, 0);
	}

	if (connector_type == DRM_MODE_CONNECTOR_HDMIA ||
	    connector_type == DRM_MODE_CONNECTOR_DisplayPort ||
	    connector_type == DRM_MODE_CONNECTOR_eDP) {
		drm_object_attach_property(
			&aconnector->base.base,
			dm->ddev->mode_config.hdr_output_metadata_property, 0);

		if (!aconnector->mst_port)
			drm_connector_attach_vrr_capable_property(&aconnector->base);

#ifdef CONFIG_DRM_AMD_DC_HDCP
		if (adev->dm.hdcp_workqueue)
			drm_connector_attach_content_protection_property(&aconnector->base, true);
#endif
	}
}

static int amdgpu_dm_i2c_xfer(struct i2c_adapter *i2c_adap,
			      struct i2c_msg *msgs, int num)
{
	struct amdgpu_i2c_adapter *i2c = i2c_get_adapdata(i2c_adap);
	struct ddc_service *ddc_service = i2c->ddc_service;
	struct i2c_command cmd;
	int i;
	int result = -EIO;

	cmd.payloads = kcalloc(num, sizeof(struct i2c_payload), GFP_KERNEL);

	if (!cmd.payloads)
		return result;

	cmd.number_of_payloads = num;
	cmd.engine = I2C_COMMAND_ENGINE_DEFAULT;
	cmd.speed = 100;

	for (i = 0; i < num; i++) {
		cmd.payloads[i].write = !(msgs[i].flags & I2C_M_RD);
		cmd.payloads[i].address = msgs[i].addr;
		cmd.payloads[i].length = msgs[i].len;
		cmd.payloads[i].data = msgs[i].buf;
	}

	if (dc_submit_i2c(
			ddc_service->ctx->dc,
			ddc_service->ddc_pin->hw_info.ddc_channel,
			&cmd))
		result = num;

	kfree(cmd.payloads);
	return result;
}

static u32 amdgpu_dm_i2c_func(struct i2c_adapter *adap)
{
	return I2C_FUNC_I2C | I2C_FUNC_SMBUS_EMUL;
}

static const struct i2c_algorithm amdgpu_dm_i2c_algo = {
	.master_xfer = amdgpu_dm_i2c_xfer,
	.functionality = amdgpu_dm_i2c_func,
};

static struct amdgpu_i2c_adapter *
create_i2c(struct ddc_service *ddc_service,
	   int link_index,
	   int *res)
{
	struct amdgpu_device *adev = ddc_service->ctx->driver_context;
	struct amdgpu_i2c_adapter *i2c;

	i2c = kzalloc(sizeof(struct amdgpu_i2c_adapter), GFP_KERNEL);
	if (!i2c)
		return NULL;
	i2c->base.owner = THIS_MODULE;
	i2c->base.class = I2C_CLASS_DDC;
	i2c->base.dev.parent = &adev->pdev->dev;
	i2c->base.algo = &amdgpu_dm_i2c_algo;
	snprintf(i2c->base.name, sizeof(i2c->base.name), "AMDGPU DM i2c hw bus %d", link_index);
	i2c_set_adapdata(&i2c->base, i2c);
	i2c->ddc_service = ddc_service;
	i2c->ddc_service->ddc_pin->hw_info.ddc_channel = link_index;

	return i2c;
}


/*
 * Note: this function assumes that dc_link_detect() was called for the
 * dc_link which will be represented by this aconnector.
 */
static int amdgpu_dm_connector_init(struct amdgpu_display_manager *dm,
				    struct amdgpu_dm_connector *aconnector,
				    uint32_t link_index,
				    struct amdgpu_encoder *aencoder)
{
	int res = 0;
	int connector_type;
	struct dc *dc = dm->dc;
	struct dc_link *link = dc_get_link_at_index(dc, link_index);
	struct amdgpu_i2c_adapter *i2c;

	link->priv = aconnector;

	DRM_DEBUG_DRIVER("%s()\n", __func__);

	i2c = create_i2c(link->ddc, link->link_index, &res);
	if (!i2c) {
		DRM_ERROR("Failed to create i2c adapter data\n");
		return -ENOMEM;
	}

	aconnector->i2c = i2c;
	res = i2c_add_adapter(&i2c->base);

	if (res) {
		DRM_ERROR("Failed to register hw i2c %d\n", link->link_index);
		goto out_free;
	}

	connector_type = to_drm_connector_type(link->connector_signal);

	res = drm_connector_init_with_ddc(
			dm->ddev,
			&aconnector->base,
			&amdgpu_dm_connector_funcs,
			connector_type,
			&i2c->base);

	if (res) {
		DRM_ERROR("connector_init failed\n");
		aconnector->connector_id = -1;
		goto out_free;
	}

	drm_connector_helper_add(
			&aconnector->base,
			&amdgpu_dm_connector_helper_funcs);

	amdgpu_dm_connector_init_helper(
		dm,
		aconnector,
		connector_type,
		link,
		link_index);

	drm_connector_attach_encoder(
		&aconnector->base, &aencoder->base);

	if (connector_type == DRM_MODE_CONNECTOR_DisplayPort
		|| connector_type == DRM_MODE_CONNECTOR_eDP)
		amdgpu_dm_initialize_dp_connector(dm, aconnector, link->link_index);

out_free:
	if (res) {
		kfree(i2c);
		aconnector->i2c = NULL;
	}
	return res;
}

int amdgpu_dm_get_encoder_crtc_mask(struct amdgpu_device *adev)
{
	switch (adev->mode_info.num_crtc) {
	case 1:
		return 0x1;
	case 2:
		return 0x3;
	case 3:
		return 0x7;
	case 4:
		return 0xf;
	case 5:
		return 0x1f;
	case 6:
	default:
		return 0x3f;
	}
}

static int amdgpu_dm_encoder_init(struct drm_device *dev,
				  struct amdgpu_encoder *aencoder,
				  uint32_t link_index)
{
	struct amdgpu_device *adev = drm_to_adev(dev);

	int res = drm_encoder_init(dev,
				   &aencoder->base,
				   &amdgpu_dm_encoder_funcs,
				   DRM_MODE_ENCODER_TMDS,
				   NULL);

	aencoder->base.possible_crtcs = amdgpu_dm_get_encoder_crtc_mask(adev);

	if (!res)
		aencoder->encoder_id = link_index;
	else
		aencoder->encoder_id = -1;

	drm_encoder_helper_add(&aencoder->base, &amdgpu_dm_encoder_helper_funcs);

	return res;
}

static void manage_dm_interrupts(struct amdgpu_device *adev,
				 struct amdgpu_crtc *acrtc,
				 bool enable)
{
	/*
	 * We have no guarantee that the frontend index maps to the same
	 * backend index - some even map to more than one.
	 *
	 * TODO: Use a different interrupt or check DC itself for the mapping.
	 */
	int irq_type =
		amdgpu_display_crtc_idx_to_irq_type(
			adev,
			acrtc->crtc_id);

	if (enable) {
		drm_crtc_vblank_on(&acrtc->base);
		amdgpu_irq_get(
			adev,
			&adev->pageflip_irq,
			irq_type);
	} else {

		amdgpu_irq_put(
			adev,
			&adev->pageflip_irq,
			irq_type);
		drm_crtc_vblank_off(&acrtc->base);
	}
}

static void dm_update_pflip_irq_state(struct amdgpu_device *adev,
				      struct amdgpu_crtc *acrtc)
{
	int irq_type =
		amdgpu_display_crtc_idx_to_irq_type(adev, acrtc->crtc_id);

	/**
	 * This reads the current state for the IRQ and force reapplies
	 * the setting to hardware.
	 */
	amdgpu_irq_update(adev, &adev->pageflip_irq, irq_type);
}

static bool
is_scaling_state_different(const struct dm_connector_state *dm_state,
			   const struct dm_connector_state *old_dm_state)
{
	if (dm_state->scaling != old_dm_state->scaling)
		return true;
	if (!dm_state->underscan_enable && old_dm_state->underscan_enable) {
		if (old_dm_state->underscan_hborder != 0 && old_dm_state->underscan_vborder != 0)
			return true;
	} else  if (dm_state->underscan_enable && !old_dm_state->underscan_enable) {
		if (dm_state->underscan_hborder != 0 && dm_state->underscan_vborder != 0)
			return true;
	} else if (dm_state->underscan_hborder != old_dm_state->underscan_hborder ||
		   dm_state->underscan_vborder != old_dm_state->underscan_vborder)
		return true;
	return false;
}

#ifdef CONFIG_DRM_AMD_DC_HDCP
static bool is_content_protection_different(struct drm_connector_state *state,
					    const struct drm_connector_state *old_state,
					    const struct drm_connector *connector, struct hdcp_workqueue *hdcp_w)
{
	struct amdgpu_dm_connector *aconnector = to_amdgpu_dm_connector(connector);

	if (old_state->hdcp_content_type != state->hdcp_content_type &&
	    state->content_protection != DRM_MODE_CONTENT_PROTECTION_UNDESIRED) {
		state->content_protection = DRM_MODE_CONTENT_PROTECTION_DESIRED;
		return true;
	}

	/* CP is being re enabled, ignore this */
	if (old_state->content_protection == DRM_MODE_CONTENT_PROTECTION_ENABLED &&
	    state->content_protection == DRM_MODE_CONTENT_PROTECTION_DESIRED) {
		state->content_protection = DRM_MODE_CONTENT_PROTECTION_ENABLED;
		return false;
	}

	/* S3 resume case, since old state will always be 0 (UNDESIRED) and the restored state will be ENABLED */
	if (old_state->content_protection == DRM_MODE_CONTENT_PROTECTION_UNDESIRED &&
	    state->content_protection == DRM_MODE_CONTENT_PROTECTION_ENABLED)
		state->content_protection = DRM_MODE_CONTENT_PROTECTION_DESIRED;

	/* Check if something is connected/enabled, otherwise we start hdcp but nothing is connected/enabled
	 * hot-plug, headless s3, dpms
	 */
	if (state->content_protection == DRM_MODE_CONTENT_PROTECTION_DESIRED && connector->dpms == DRM_MODE_DPMS_ON &&
	    aconnector->dc_sink != NULL)
		return true;

	if (old_state->content_protection == state->content_protection)
		return false;

	if (state->content_protection == DRM_MODE_CONTENT_PROTECTION_UNDESIRED)
		return true;

	return false;
}

#endif
static void remove_stream(struct amdgpu_device *adev,
			  struct amdgpu_crtc *acrtc,
			  struct dc_stream_state *stream)
{
	/* this is the update mode case */

	acrtc->otg_inst = -1;
	acrtc->enabled = false;
}

static int get_cursor_position(struct drm_plane *plane, struct drm_crtc *crtc,
			       struct dc_cursor_position *position)
{
	struct amdgpu_crtc *amdgpu_crtc = to_amdgpu_crtc(crtc);
	int x, y;
	int xorigin = 0, yorigin = 0;

	position->enable = false;
	position->x = 0;
	position->y = 0;

	if (!crtc || !plane->state->fb)
		return 0;

	if ((plane->state->crtc_w > amdgpu_crtc->max_cursor_width) ||
	    (plane->state->crtc_h > amdgpu_crtc->max_cursor_height)) {
		DRM_ERROR("%s: bad cursor width or height %d x %d\n",
			  __func__,
			  plane->state->crtc_w,
			  plane->state->crtc_h);
		return -EINVAL;
	}

	x = plane->state->crtc_x;
	y = plane->state->crtc_y;

	if (x <= -amdgpu_crtc->max_cursor_width ||
	    y <= -amdgpu_crtc->max_cursor_height)
		return 0;

	if (x < 0) {
		xorigin = min(-x, amdgpu_crtc->max_cursor_width - 1);
		x = 0;
	}
	if (y < 0) {
		yorigin = min(-y, amdgpu_crtc->max_cursor_height - 1);
		y = 0;
	}
	position->enable = true;
	position->translate_by_source = true;
	position->x = x;
	position->y = y;
	position->x_hotspot = xorigin;
	position->y_hotspot = yorigin;

	return 0;
}

static void handle_cursor_update(struct drm_plane *plane,
				 struct drm_plane_state *old_plane_state)
{
	struct amdgpu_device *adev = drm_to_adev(plane->dev);
	struct amdgpu_framebuffer *afb = to_amdgpu_framebuffer(plane->state->fb);
	struct drm_crtc *crtc = afb ? plane->state->crtc : old_plane_state->crtc;
	struct dm_crtc_state *crtc_state = crtc ? to_dm_crtc_state(crtc->state) : NULL;
	struct amdgpu_crtc *amdgpu_crtc = to_amdgpu_crtc(crtc);
	uint64_t address = afb ? afb->address : 0;
	struct dc_cursor_position position;
	struct dc_cursor_attributes attributes;
	int ret;

	if (!plane->state->fb && !old_plane_state->fb)
		return;

	DRM_DEBUG_DRIVER("%s: crtc_id=%d with size %d to %d\n",
			 __func__,
			 amdgpu_crtc->crtc_id,
			 plane->state->crtc_w,
			 plane->state->crtc_h);

	ret = get_cursor_position(plane, crtc, &position);
	if (ret)
		return;

	if (!position.enable) {
		/* turn off cursor */
		if (crtc_state && crtc_state->stream) {
			mutex_lock(&adev->dm.dc_lock);
			dc_stream_set_cursor_position(crtc_state->stream,
						      &position);
			mutex_unlock(&adev->dm.dc_lock);
		}
		return;
	}

	amdgpu_crtc->cursor_width = plane->state->crtc_w;
	amdgpu_crtc->cursor_height = plane->state->crtc_h;

	memset(&attributes, 0, sizeof(attributes));
	attributes.address.high_part = upper_32_bits(address);
	attributes.address.low_part  = lower_32_bits(address);
	attributes.width             = plane->state->crtc_w;
	attributes.height            = plane->state->crtc_h;
	attributes.color_format      = CURSOR_MODE_COLOR_PRE_MULTIPLIED_ALPHA;
	attributes.rotation_angle    = 0;
	attributes.attribute_flags.value = 0;

	attributes.pitch = attributes.width;

	if (crtc_state->stream) {
		mutex_lock(&adev->dm.dc_lock);
		if (!dc_stream_set_cursor_attributes(crtc_state->stream,
							 &attributes))
			DRM_ERROR("DC failed to set cursor attributes\n");

		if (!dc_stream_set_cursor_position(crtc_state->stream,
						   &position))
			DRM_ERROR("DC failed to set cursor position\n");
		mutex_unlock(&adev->dm.dc_lock);
	}
}

static void prepare_flip_isr(struct amdgpu_crtc *acrtc)
{

	assert_spin_locked(&acrtc->base.dev->event_lock);
	WARN_ON(acrtc->event);

	acrtc->event = acrtc->base.state->event;

	/* Set the flip status */
	acrtc->pflip_status = AMDGPU_FLIP_SUBMITTED;

	/* Mark this event as consumed */
	acrtc->base.state->event = NULL;

	DRM_DEBUG_DRIVER("crtc:%d, pflip_stat:AMDGPU_FLIP_SUBMITTED\n",
						 acrtc->crtc_id);
}

static void update_freesync_state_on_stream(
	struct amdgpu_display_manager *dm,
	struct dm_crtc_state *new_crtc_state,
	struct dc_stream_state *new_stream,
	struct dc_plane_state *surface,
	u32 flip_timestamp_in_us)
{
	struct mod_vrr_params vrr_params;
	struct dc_info_packet vrr_infopacket = {0};
	struct amdgpu_device *adev = dm->adev;
	unsigned long flags;

	if (!new_stream)
		return;

	/*
	 * TODO: Determine why min/max totals and vrefresh can be 0 here.
	 * For now it's sufficient to just guard against these conditions.
	 */

	if (!new_stream->timing.h_total || !new_stream->timing.v_total)
		return;

	spin_lock_irqsave(&adev_to_drm(adev)->event_lock, flags);
	vrr_params = new_crtc_state->vrr_params;

	if (surface) {
		mod_freesync_handle_preflip(
			dm->freesync_module,
			surface,
			new_stream,
			flip_timestamp_in_us,
			&vrr_params);

		if (adev->family < AMDGPU_FAMILY_AI &&
		    amdgpu_dm_vrr_active(new_crtc_state)) {
			mod_freesync_handle_v_update(dm->freesync_module,
						     new_stream, &vrr_params);

			/* Need to call this before the frame ends. */
			dc_stream_adjust_vmin_vmax(dm->dc,
						   new_crtc_state->stream,
						   &vrr_params.adjust);
		}
	}

	mod_freesync_build_vrr_infopacket(
		dm->freesync_module,
		new_stream,
		&vrr_params,
		PACKET_TYPE_VRR,
		TRANSFER_FUNC_UNKNOWN,
		&vrr_infopacket);

	new_crtc_state->freesync_timing_changed |=
		(memcmp(&new_crtc_state->vrr_params.adjust,
			&vrr_params.adjust,
			sizeof(vrr_params.adjust)) != 0);

	new_crtc_state->freesync_vrr_info_changed |=
		(memcmp(&new_crtc_state->vrr_infopacket,
			&vrr_infopacket,
			sizeof(vrr_infopacket)) != 0);

	new_crtc_state->vrr_params = vrr_params;
	new_crtc_state->vrr_infopacket = vrr_infopacket;

	new_stream->adjust = new_crtc_state->vrr_params.adjust;
	new_stream->vrr_infopacket = vrr_infopacket;

	if (new_crtc_state->freesync_vrr_info_changed)
		DRM_DEBUG_KMS("VRR packet update: crtc=%u enabled=%d state=%d",
			      new_crtc_state->base.crtc->base.id,
			      (int)new_crtc_state->base.vrr_enabled,
			      (int)vrr_params.state);

	spin_unlock_irqrestore(&adev_to_drm(adev)->event_lock, flags);
}

static void pre_update_freesync_state_on_stream(
	struct amdgpu_display_manager *dm,
	struct dm_crtc_state *new_crtc_state)
{
	struct dc_stream_state *new_stream = new_crtc_state->stream;
	struct mod_vrr_params vrr_params;
	struct mod_freesync_config config = new_crtc_state->freesync_config;
	struct amdgpu_device *adev = dm->adev;
	unsigned long flags;

	if (!new_stream)
		return;

	/*
	 * TODO: Determine why min/max totals and vrefresh can be 0 here.
	 * For now it's sufficient to just guard against these conditions.
	 */
	if (!new_stream->timing.h_total || !new_stream->timing.v_total)
		return;

	spin_lock_irqsave(&adev_to_drm(adev)->event_lock, flags);
	vrr_params = new_crtc_state->vrr_params;

	if (new_crtc_state->vrr_supported &&
	    config.min_refresh_in_uhz &&
	    config.max_refresh_in_uhz) {
		config.state = new_crtc_state->base.vrr_enabled ?
			VRR_STATE_ACTIVE_VARIABLE :
			VRR_STATE_INACTIVE;
	} else {
		config.state = VRR_STATE_UNSUPPORTED;
	}

	mod_freesync_build_vrr_params(dm->freesync_module,
				      new_stream,
				      &config, &vrr_params);

	new_crtc_state->freesync_timing_changed |=
		(memcmp(&new_crtc_state->vrr_params.adjust,
			&vrr_params.adjust,
			sizeof(vrr_params.adjust)) != 0);

	new_crtc_state->vrr_params = vrr_params;
	spin_unlock_irqrestore(&adev_to_drm(adev)->event_lock, flags);
}

static void amdgpu_dm_handle_vrr_transition(struct dm_crtc_state *old_state,
					    struct dm_crtc_state *new_state)
{
	bool old_vrr_active = amdgpu_dm_vrr_active(old_state);
	bool new_vrr_active = amdgpu_dm_vrr_active(new_state);

	if (!old_vrr_active && new_vrr_active) {
		/* Transition VRR inactive -> active:
		 * While VRR is active, we must not disable vblank irq, as a
		 * reenable after disable would compute bogus vblank/pflip
		 * timestamps if it likely happened inside display front-porch.
		 *
		 * We also need vupdate irq for the actual core vblank handling
		 * at end of vblank.
		 */
		dm_set_vupdate_irq(new_state->base.crtc, true);
		drm_crtc_vblank_get(new_state->base.crtc);
		DRM_DEBUG_DRIVER("%s: crtc=%u VRR off->on: Get vblank ref\n",
				 __func__, new_state->base.crtc->base.id);
	} else if (old_vrr_active && !new_vrr_active) {
		/* Transition VRR active -> inactive:
		 * Allow vblank irq disable again for fixed refresh rate.
		 */
		dm_set_vupdate_irq(new_state->base.crtc, false);
		drm_crtc_vblank_put(new_state->base.crtc);
		DRM_DEBUG_DRIVER("%s: crtc=%u VRR on->off: Drop vblank ref\n",
				 __func__, new_state->base.crtc->base.id);
	}
}

static void amdgpu_dm_commit_cursors(struct drm_atomic_state *state)
{
	struct drm_plane *plane;
	struct drm_plane_state *old_plane_state, *new_plane_state;
	int i;

	/*
	 * TODO: Make this per-stream so we don't issue redundant updates for
	 * commits with multiple streams.
	 */
	for_each_oldnew_plane_in_state(state, plane, old_plane_state,
				       new_plane_state, i)
		if (plane->type == DRM_PLANE_TYPE_CURSOR)
			handle_cursor_update(plane, old_plane_state);
}

static void amdgpu_dm_commit_planes(struct drm_atomic_state *state,
				    struct dc_state *dc_state,
				    struct drm_device *dev,
				    struct amdgpu_display_manager *dm,
				    struct drm_crtc *pcrtc,
				    bool wait_for_vblank)
{
	uint32_t i;
	uint64_t timestamp_ns;
	struct drm_plane *plane;
	struct drm_plane_state *old_plane_state, *new_plane_state;
	struct amdgpu_crtc *acrtc_attach = to_amdgpu_crtc(pcrtc);
	struct drm_crtc_state *new_pcrtc_state =
			drm_atomic_get_new_crtc_state(state, pcrtc);
	struct dm_crtc_state *acrtc_state = to_dm_crtc_state(new_pcrtc_state);
	struct dm_crtc_state *dm_old_crtc_state =
			to_dm_crtc_state(drm_atomic_get_old_crtc_state(state, pcrtc));
	int planes_count = 0, vpos, hpos;
	long r;
	unsigned long flags;
	struct amdgpu_bo *abo;
	uint32_t target_vblank, last_flip_vblank;
	bool vrr_active = amdgpu_dm_vrr_active(acrtc_state);
	bool pflip_present = false;
	struct {
		struct dc_surface_update surface_updates[MAX_SURFACES];
		struct dc_plane_info plane_infos[MAX_SURFACES];
		struct dc_scaling_info scaling_infos[MAX_SURFACES];
		struct dc_flip_addrs flip_addrs[MAX_SURFACES];
		struct dc_stream_update stream_update;
	} *bundle;

	bundle = kzalloc(sizeof(*bundle), GFP_KERNEL);

	if (!bundle) {
		dm_error("Failed to allocate update bundle\n");
		goto cleanup;
	}

	/*
	 * Disable the cursor first if we're disabling all the planes.
	 * It'll remain on the screen after the planes are re-enabled
	 * if we don't.
	 */
	if (acrtc_state->active_planes == 0)
		amdgpu_dm_commit_cursors(state);

	/* update planes when needed */
	for_each_oldnew_plane_in_state(state, plane, old_plane_state, new_plane_state, i) {
		struct drm_crtc *crtc = new_plane_state->crtc;
		struct drm_crtc_state *new_crtc_state;
		struct drm_framebuffer *fb = new_plane_state->fb;
		bool plane_needs_flip;
		struct dc_plane_state *dc_plane;
		struct dm_plane_state *dm_new_plane_state = to_dm_plane_state(new_plane_state);

		/* Cursor plane is handled after stream updates */
		if (plane->type == DRM_PLANE_TYPE_CURSOR)
			continue;

		if (!fb || !crtc || pcrtc != crtc)
			continue;

		new_crtc_state = drm_atomic_get_new_crtc_state(state, crtc);
		if (!new_crtc_state->active)
			continue;

		dc_plane = dm_new_plane_state->dc_state;

		bundle->surface_updates[planes_count].surface = dc_plane;
		if (new_pcrtc_state->color_mgmt_changed) {
			bundle->surface_updates[planes_count].gamma = dc_plane->gamma_correction;
			bundle->surface_updates[planes_count].in_transfer_func = dc_plane->in_transfer_func;
			bundle->surface_updates[planes_count].gamut_remap_matrix = &dc_plane->gamut_remap_matrix;
		}

		fill_dc_scaling_info(new_plane_state,
				     &bundle->scaling_infos[planes_count]);

		bundle->surface_updates[planes_count].scaling_info =
			&bundle->scaling_infos[planes_count];

		plane_needs_flip = old_plane_state->fb && new_plane_state->fb;

		pflip_present = pflip_present || plane_needs_flip;

		if (!plane_needs_flip) {
			planes_count += 1;
			continue;
		}

		abo = gem_to_amdgpu_bo(fb->obj[0]);

		/*
		 * Wait for all fences on this FB. Do limited wait to avoid
		 * deadlock during GPU reset when this fence will not signal
		 * but we hold reservation lock for the BO.
		 */
		r = dma_resv_wait_timeout_rcu(abo->tbo.base.resv, true,
							false,
							msecs_to_jiffies(5000));
		if (unlikely(r <= 0))
			DRM_ERROR("Waiting for fences timed out!");

		fill_dc_plane_info_and_addr(
			dm->adev, new_plane_state,
			dm_new_plane_state->tiling_flags,
			&bundle->plane_infos[planes_count],
			&bundle->flip_addrs[planes_count].address,
			dm_new_plane_state->tmz_surface, false);

		DRM_DEBUG_DRIVER("plane: id=%d dcc_en=%d\n",
				 new_plane_state->plane->index,
				 bundle->plane_infos[planes_count].dcc.enable);

		bundle->surface_updates[planes_count].plane_info =
			&bundle->plane_infos[planes_count];

		/*
		 * Only allow immediate flips for fast updates that don't
		 * change FB pitch, DCC state, rotation or mirroing.
		 */
		bundle->flip_addrs[planes_count].flip_immediate =
			crtc->state->async_flip &&
			acrtc_state->update_type == UPDATE_TYPE_FAST;

		timestamp_ns = ktime_get_ns();
		bundle->flip_addrs[planes_count].flip_timestamp_in_us = div_u64(timestamp_ns, 1000);
		bundle->surface_updates[planes_count].flip_addr = &bundle->flip_addrs[planes_count];
		bundle->surface_updates[planes_count].surface = dc_plane;

		if (!bundle->surface_updates[planes_count].surface) {
			DRM_ERROR("No surface for CRTC: id=%d\n",
					acrtc_attach->crtc_id);
			continue;
		}

		if (plane == pcrtc->primary)
			update_freesync_state_on_stream(
				dm,
				acrtc_state,
				acrtc_state->stream,
				dc_plane,
				bundle->flip_addrs[planes_count].flip_timestamp_in_us);

		DRM_DEBUG_DRIVER("%s Flipping to hi: 0x%x, low: 0x%x\n",
				 __func__,
				 bundle->flip_addrs[planes_count].address.grph.addr.high_part,
				 bundle->flip_addrs[planes_count].address.grph.addr.low_part);

		planes_count += 1;

	}

	if (pflip_present) {
		if (!vrr_active) {
			/* Use old throttling in non-vrr fixed refresh rate mode
			 * to keep flip scheduling based on target vblank counts
			 * working in a backwards compatible way, e.g., for
			 * clients using the GLX_OML_sync_control extension or
			 * DRI3/Present extension with defined target_msc.
			 */
			last_flip_vblank = amdgpu_get_vblank_counter_kms(pcrtc);
		}
		else {
			/* For variable refresh rate mode only:
			 * Get vblank of last completed flip to avoid > 1 vrr
			 * flips per video frame by use of throttling, but allow
			 * flip programming anywhere in the possibly large
			 * variable vrr vblank interval for fine-grained flip
			 * timing control and more opportunity to avoid stutter
			 * on late submission of flips.
			 */
			spin_lock_irqsave(&pcrtc->dev->event_lock, flags);
			last_flip_vblank = acrtc_attach->last_flip_vblank;
			spin_unlock_irqrestore(&pcrtc->dev->event_lock, flags);
		}

		target_vblank = last_flip_vblank + wait_for_vblank;

		/*
		 * Wait until we're out of the vertical blank period before the one
		 * targeted by the flip
		 */
		while ((acrtc_attach->enabled &&
			(amdgpu_display_get_crtc_scanoutpos(dm->ddev, acrtc_attach->crtc_id,
							    0, &vpos, &hpos, NULL,
							    NULL, &pcrtc->hwmode)
			 & (DRM_SCANOUTPOS_VALID | DRM_SCANOUTPOS_IN_VBLANK)) ==
			(DRM_SCANOUTPOS_VALID | DRM_SCANOUTPOS_IN_VBLANK) &&
			(int)(target_vblank -
			  amdgpu_get_vblank_counter_kms(pcrtc)) > 0)) {
			usleep_range(1000, 1100);
		}

		/**
		 * Prepare the flip event for the pageflip interrupt to handle.
		 *
		 * This only works in the case where we've already turned on the
		 * appropriate hardware blocks (eg. HUBP) so in the transition case
		 * from 0 -> n planes we have to skip a hardware generated event
		 * and rely on sending it from software.
		 */
		if (acrtc_attach->base.state->event &&
		    acrtc_state->active_planes > 0) {
			drm_crtc_vblank_get(pcrtc);

			spin_lock_irqsave(&pcrtc->dev->event_lock, flags);

			WARN_ON(acrtc_attach->pflip_status != AMDGPU_FLIP_NONE);
			prepare_flip_isr(acrtc_attach);

			spin_unlock_irqrestore(&pcrtc->dev->event_lock, flags);
		}

		if (acrtc_state->stream) {
			if (acrtc_state->freesync_vrr_info_changed)
				bundle->stream_update.vrr_infopacket =
					&acrtc_state->stream->vrr_infopacket;
		}
	}

	/* Update the planes if changed or disable if we don't have any. */
	if ((planes_count || acrtc_state->active_planes == 0) &&
		acrtc_state->stream) {
		bundle->stream_update.stream = acrtc_state->stream;
		if (new_pcrtc_state->mode_changed) {
			bundle->stream_update.src = acrtc_state->stream->src;
			bundle->stream_update.dst = acrtc_state->stream->dst;
		}

		if (new_pcrtc_state->color_mgmt_changed) {
			/*
			 * TODO: This isn't fully correct since we've actually
			 * already modified the stream in place.
			 */
			bundle->stream_update.gamut_remap =
				&acrtc_state->stream->gamut_remap_matrix;
			bundle->stream_update.output_csc_transform =
				&acrtc_state->stream->csc_color_matrix;
			bundle->stream_update.out_transfer_func =
				acrtc_state->stream->out_transfer_func;
		}

		acrtc_state->stream->abm_level = acrtc_state->abm_level;
		if (acrtc_state->abm_level != dm_old_crtc_state->abm_level)
			bundle->stream_update.abm_level = &acrtc_state->abm_level;

		/*
		 * If FreeSync state on the stream has changed then we need to
		 * re-adjust the min/max bounds now that DC doesn't handle this
		 * as part of commit.
		 */
		if (amdgpu_dm_vrr_active(dm_old_crtc_state) !=
		    amdgpu_dm_vrr_active(acrtc_state)) {
			spin_lock_irqsave(&pcrtc->dev->event_lock, flags);
			dc_stream_adjust_vmin_vmax(
				dm->dc, acrtc_state->stream,
				&acrtc_state->vrr_params.adjust);
			spin_unlock_irqrestore(&pcrtc->dev->event_lock, flags);
		}
		mutex_lock(&dm->dc_lock);
		if ((acrtc_state->update_type > UPDATE_TYPE_FAST) &&
				acrtc_state->stream->link->psr_settings.psr_allow_active)
			amdgpu_dm_psr_disable(acrtc_state->stream);

		dc_commit_updates_for_stream(dm->dc,
						     bundle->surface_updates,
						     planes_count,
						     acrtc_state->stream,
						     &bundle->stream_update,
						     dc_state);

		/**
		 * Enable or disable the interrupts on the backend.
		 *
		 * Most pipes are put into power gating when unused.
		 *
		 * When power gating is enabled on a pipe we lose the
		 * interrupt enablement state when power gating is disabled.
		 *
		 * So we need to update the IRQ control state in hardware
		 * whenever the pipe turns on (since it could be previously
		 * power gated) or off (since some pipes can't be power gated
		 * on some ASICs).
		 */
		if (dm_old_crtc_state->active_planes != acrtc_state->active_planes)
			dm_update_pflip_irq_state(drm_to_adev(dev),
						  acrtc_attach);

		if ((acrtc_state->update_type > UPDATE_TYPE_FAST) &&
				acrtc_state->stream->link->psr_settings.psr_version != DC_PSR_VERSION_UNSUPPORTED &&
				!acrtc_state->stream->link->psr_settings.psr_feature_enabled)
			amdgpu_dm_link_setup_psr(acrtc_state->stream);
		else if ((acrtc_state->update_type == UPDATE_TYPE_FAST) &&
				acrtc_state->stream->link->psr_settings.psr_feature_enabled &&
				!acrtc_state->stream->link->psr_settings.psr_allow_active) {
			amdgpu_dm_psr_enable(acrtc_state->stream);
		}

		mutex_unlock(&dm->dc_lock);
	}

	/*
	 * Update cursor state *after* programming all the planes.
	 * This avoids redundant programming in the case where we're going
	 * to be disabling a single plane - those pipes are being disabled.
	 */
	if (acrtc_state->active_planes)
		amdgpu_dm_commit_cursors(state);

cleanup:
	kfree(bundle);
}

static void amdgpu_dm_commit_audio(struct drm_device *dev,
				   struct drm_atomic_state *state)
{
	struct amdgpu_device *adev = drm_to_adev(dev);
	struct amdgpu_dm_connector *aconnector;
	struct drm_connector *connector;
	struct drm_connector_state *old_con_state, *new_con_state;
	struct drm_crtc_state *new_crtc_state;
	struct dm_crtc_state *new_dm_crtc_state;
	const struct dc_stream_status *status;
	int i, inst;

	/* Notify device removals. */
	for_each_oldnew_connector_in_state(state, connector, old_con_state, new_con_state, i) {
		if (old_con_state->crtc != new_con_state->crtc) {
			/* CRTC changes require notification. */
			goto notify;
		}

		if (!new_con_state->crtc)
			continue;

		new_crtc_state = drm_atomic_get_new_crtc_state(
			state, new_con_state->crtc);

		if (!new_crtc_state)
			continue;

		if (!drm_atomic_crtc_needs_modeset(new_crtc_state))
			continue;

	notify:
		aconnector = to_amdgpu_dm_connector(connector);

		mutex_lock(&adev->dm.audio_lock);
		inst = aconnector->audio_inst;
		aconnector->audio_inst = -1;
		mutex_unlock(&adev->dm.audio_lock);

		amdgpu_dm_audio_eld_notify(adev, inst);
	}

	/* Notify audio device additions. */
	for_each_new_connector_in_state(state, connector, new_con_state, i) {
		if (!new_con_state->crtc)
			continue;

		new_crtc_state = drm_atomic_get_new_crtc_state(
			state, new_con_state->crtc);

		if (!new_crtc_state)
			continue;

		if (!drm_atomic_crtc_needs_modeset(new_crtc_state))
			continue;

		new_dm_crtc_state = to_dm_crtc_state(new_crtc_state);
		if (!new_dm_crtc_state->stream)
			continue;

		status = dc_stream_get_status(new_dm_crtc_state->stream);
		if (!status)
			continue;

		aconnector = to_amdgpu_dm_connector(connector);

		mutex_lock(&adev->dm.audio_lock);
		inst = status->audio_inst;
		aconnector->audio_inst = inst;
		mutex_unlock(&adev->dm.audio_lock);

		amdgpu_dm_audio_eld_notify(adev, inst);
	}
}

/*
 * amdgpu_dm_crtc_copy_transient_flags - copy mirrored flags from DRM to DC
 * @crtc_state: the DRM CRTC state
 * @stream_state: the DC stream state.
 *
 * Copy the mirrored transient state flags from DRM, to DC. It is used to bring
 * a dc_stream_state's flags in sync with a drm_crtc_state's flags.
 */
static void amdgpu_dm_crtc_copy_transient_flags(struct drm_crtc_state *crtc_state,
						struct dc_stream_state *stream_state)
{
	stream_state->mode_changed = drm_atomic_crtc_needs_modeset(crtc_state);
}

static int amdgpu_dm_atomic_commit(struct drm_device *dev,
				   struct drm_atomic_state *state,
				   bool nonblock)
{
	struct drm_crtc *crtc;
	struct drm_crtc_state *old_crtc_state, *new_crtc_state;
	struct amdgpu_device *adev = drm_to_adev(dev);
	int i;

	/*
	 * We evade vblank and pflip interrupts on CRTCs that are undergoing
	 * a modeset, being disabled, or have no active planes.
	 *
	 * It's done in atomic commit rather than commit tail for now since
	 * some of these interrupt handlers access the current CRTC state and
	 * potentially the stream pointer itself.
	 *
	 * Since the atomic state is swapped within atomic commit and not within
	 * commit tail this would leave to new state (that hasn't been committed yet)
	 * being accesssed from within the handlers.
	 *
	 * TODO: Fix this so we can do this in commit tail and not have to block
	 * in atomic check.
	 */
	for_each_oldnew_crtc_in_state(state, crtc, old_crtc_state, new_crtc_state, i) {
		struct amdgpu_crtc *acrtc = to_amdgpu_crtc(crtc);

		if (old_crtc_state->active &&
		    (!new_crtc_state->active ||
		     drm_atomic_crtc_needs_modeset(new_crtc_state)))
			manage_dm_interrupts(adev, acrtc, false);
	}
	/*
	 * Add check here for SoC's that support hardware cursor plane, to
	 * unset legacy_cursor_update
	 */

	return drm_atomic_helper_commit(dev, state, nonblock);

	/*TODO Handle EINTR, reenable IRQ*/
}

/**
 * amdgpu_dm_atomic_commit_tail() - AMDgpu DM's commit tail implementation.
 * @state: The atomic state to commit
 *
 * This will tell DC to commit the constructed DC state from atomic_check,
 * programming the hardware. Any failures here implies a hardware failure, since
 * atomic check should have filtered anything non-kosher.
 */
static void amdgpu_dm_atomic_commit_tail(struct drm_atomic_state *state)
{
	struct drm_device *dev = state->dev;
	struct amdgpu_device *adev = drm_to_adev(dev);
	struct amdgpu_display_manager *dm = &adev->dm;
	struct dm_atomic_state *dm_state;
	struct dc_state *dc_state = NULL, *dc_state_temp = NULL;
	uint32_t i, j;
	struct drm_crtc *crtc;
	struct drm_crtc_state *old_crtc_state, *new_crtc_state;
	unsigned long flags;
	bool wait_for_vblank = true;
	struct drm_connector *connector;
	struct drm_connector_state *old_con_state, *new_con_state;
	struct dm_crtc_state *dm_old_crtc_state, *dm_new_crtc_state;
	int crtc_disable_count = 0;
	bool mode_set_reset_required = false;

	drm_atomic_helper_update_legacy_modeset_state(dev, state);

	dm_state = dm_atomic_get_new_state(state);
	if (dm_state && dm_state->context) {
		dc_state = dm_state->context;
	} else {
		/* No state changes, retain current state. */
		dc_state_temp = dc_create_state(dm->dc);
		ASSERT(dc_state_temp);
		dc_state = dc_state_temp;
		dc_resource_state_copy_construct_current(dm->dc, dc_state);
	}

	/* update changed items */
	for_each_oldnew_crtc_in_state(state, crtc, old_crtc_state, new_crtc_state, i) {
		struct amdgpu_crtc *acrtc = to_amdgpu_crtc(crtc);

		dm_new_crtc_state = to_dm_crtc_state(new_crtc_state);
		dm_old_crtc_state = to_dm_crtc_state(old_crtc_state);

		DRM_DEBUG_DRIVER(
			"amdgpu_crtc id:%d crtc_state_flags: enable:%d, active:%d, "
			"planes_changed:%d, mode_changed:%d,active_changed:%d,"
			"connectors_changed:%d\n",
			acrtc->crtc_id,
			new_crtc_state->enable,
			new_crtc_state->active,
			new_crtc_state->planes_changed,
			new_crtc_state->mode_changed,
			new_crtc_state->active_changed,
			new_crtc_state->connectors_changed);

		/* Copy all transient state flags into dc state */
		if (dm_new_crtc_state->stream) {
			amdgpu_dm_crtc_copy_transient_flags(&dm_new_crtc_state->base,
							    dm_new_crtc_state->stream);
		}

		/* handles headless hotplug case, updating new_state and
		 * aconnector as needed
		 */

		if (modeset_required(new_crtc_state, dm_new_crtc_state->stream, dm_old_crtc_state->stream)) {

			DRM_DEBUG_DRIVER("Atomic commit: SET crtc id %d: [%p]\n", acrtc->crtc_id, acrtc);

			if (!dm_new_crtc_state->stream) {
				/*
				 * this could happen because of issues with
				 * userspace notifications delivery.
				 * In this case userspace tries to set mode on
				 * display which is disconnected in fact.
				 * dc_sink is NULL in this case on aconnector.
				 * We expect reset mode will come soon.
				 *
				 * This can also happen when unplug is done
				 * during resume sequence ended
				 *
				 * In this case, we want to pretend we still
				 * have a sink to keep the pipe running so that
				 * hw state is consistent with the sw state
				 */
				DRM_DEBUG_DRIVER("%s: Failed to create new stream for crtc %d\n",
						__func__, acrtc->base.base.id);
				continue;
			}

			if (dm_old_crtc_state->stream)
				remove_stream(adev, acrtc, dm_old_crtc_state->stream);

			pm_runtime_get_noresume(dev->dev);

			acrtc->enabled = true;
			acrtc->hw_mode = new_crtc_state->mode;
			crtc->hwmode = new_crtc_state->mode;
			mode_set_reset_required = true;
		} else if (modereset_required(new_crtc_state)) {
			DRM_DEBUG_DRIVER("Atomic commit: RESET. crtc id %d:[%p]\n", acrtc->crtc_id, acrtc);
			/* i.e. reset mode */
			if (dm_old_crtc_state->stream)
				remove_stream(adev, acrtc, dm_old_crtc_state->stream);
			mode_set_reset_required = true;
		}
	} /* for_each_crtc_in_state() */

	if (dc_state) {
		/* if there mode set or reset, disable eDP PSR */
		if (mode_set_reset_required)
			amdgpu_dm_psr_disable_all(dm);

		dm_enable_per_frame_crtc_master_sync(dc_state);
		mutex_lock(&dm->dc_lock);
		WARN_ON(!dc_commit_state(dm->dc, dc_state));
		mutex_unlock(&dm->dc_lock);
	}

	for_each_new_crtc_in_state(state, crtc, new_crtc_state, i) {
		struct amdgpu_crtc *acrtc = to_amdgpu_crtc(crtc);

		dm_new_crtc_state = to_dm_crtc_state(new_crtc_state);

		if (dm_new_crtc_state->stream != NULL) {
			const struct dc_stream_status *status =
					dc_stream_get_status(dm_new_crtc_state->stream);

			if (!status)
				status = dc_stream_get_status_from_state(dc_state,
									 dm_new_crtc_state->stream);

			if (!status)
				DC_ERR("got no status for stream %p on acrtc%p\n", dm_new_crtc_state->stream, acrtc);
			else
				acrtc->otg_inst = status->primary_otg_inst;
		}
	}
#ifdef CONFIG_DRM_AMD_DC_HDCP
	for_each_oldnew_connector_in_state(state, connector, old_con_state, new_con_state, i) {
		struct dm_connector_state *dm_new_con_state = to_dm_connector_state(new_con_state);
		struct amdgpu_crtc *acrtc = to_amdgpu_crtc(dm_new_con_state->base.crtc);
		struct amdgpu_dm_connector *aconnector = to_amdgpu_dm_connector(connector);

		new_crtc_state = NULL;

		if (acrtc)
			new_crtc_state = drm_atomic_get_new_crtc_state(state, &acrtc->base);

		dm_new_crtc_state = to_dm_crtc_state(new_crtc_state);

		if (dm_new_crtc_state && dm_new_crtc_state->stream == NULL &&
		    connector->state->content_protection == DRM_MODE_CONTENT_PROTECTION_ENABLED) {
			hdcp_reset_display(adev->dm.hdcp_workqueue, aconnector->dc_link->link_index);
			new_con_state->content_protection = DRM_MODE_CONTENT_PROTECTION_DESIRED;
			continue;
		}

		if (is_content_protection_different(new_con_state, old_con_state, connector, adev->dm.hdcp_workqueue))
			hdcp_update_display(
				adev->dm.hdcp_workqueue, aconnector->dc_link->link_index, aconnector,
				new_con_state->hdcp_content_type,
				new_con_state->content_protection == DRM_MODE_CONTENT_PROTECTION_DESIRED ? true
													 : false);
	}
#endif

	/* Handle connector state changes */
	for_each_oldnew_connector_in_state(state, connector, old_con_state, new_con_state, i) {
		struct dm_connector_state *dm_new_con_state = to_dm_connector_state(new_con_state);
		struct dm_connector_state *dm_old_con_state = to_dm_connector_state(old_con_state);
		struct amdgpu_crtc *acrtc = to_amdgpu_crtc(dm_new_con_state->base.crtc);
		struct dc_surface_update dummy_updates[MAX_SURFACES];
		struct dc_stream_update stream_update;
		struct dc_info_packet hdr_packet;
		struct dc_stream_status *status = NULL;
		bool abm_changed, hdr_changed, scaling_changed;

		memset(&dummy_updates, 0, sizeof(dummy_updates));
		memset(&stream_update, 0, sizeof(stream_update));

		if (acrtc) {
			new_crtc_state = drm_atomic_get_new_crtc_state(state, &acrtc->base);
			old_crtc_state = drm_atomic_get_old_crtc_state(state, &acrtc->base);
		}

		/* Skip any modesets/resets */
		if (!acrtc || drm_atomic_crtc_needs_modeset(new_crtc_state))
			continue;

		dm_new_crtc_state = to_dm_crtc_state(new_crtc_state);
		dm_old_crtc_state = to_dm_crtc_state(old_crtc_state);

		scaling_changed = is_scaling_state_different(dm_new_con_state,
							     dm_old_con_state);

		abm_changed = dm_new_crtc_state->abm_level !=
			      dm_old_crtc_state->abm_level;

		hdr_changed =
			is_hdr_metadata_different(old_con_state, new_con_state);

		if (!scaling_changed && !abm_changed && !hdr_changed)
			continue;

		stream_update.stream = dm_new_crtc_state->stream;
		if (scaling_changed) {
			update_stream_scaling_settings(&dm_new_con_state->base.crtc->mode,
					dm_new_con_state, dm_new_crtc_state->stream);

			stream_update.src = dm_new_crtc_state->stream->src;
			stream_update.dst = dm_new_crtc_state->stream->dst;
		}

		if (abm_changed) {
			dm_new_crtc_state->stream->abm_level = dm_new_crtc_state->abm_level;

			stream_update.abm_level = &dm_new_crtc_state->abm_level;
		}

		if (hdr_changed) {
			fill_hdr_info_packet(new_con_state, &hdr_packet);
			stream_update.hdr_static_metadata = &hdr_packet;
		}

		status = dc_stream_get_status(dm_new_crtc_state->stream);
		WARN_ON(!status);
		WARN_ON(!status->plane_count);

		/*
		 * TODO: DC refuses to perform stream updates without a dc_surface_update.
		 * Here we create an empty update on each plane.
		 * To fix this, DC should permit updating only stream properties.
		 */
		for (j = 0; j < status->plane_count; j++)
			dummy_updates[j].surface = status->plane_states[0];


		mutex_lock(&dm->dc_lock);
		dc_commit_updates_for_stream(dm->dc,
						     dummy_updates,
						     status->plane_count,
						     dm_new_crtc_state->stream,
						     &stream_update,
						     dc_state);
		mutex_unlock(&dm->dc_lock);
	}

	/* Count number of newly disabled CRTCs for dropping PM refs later. */
	for_each_oldnew_crtc_in_state(state, crtc, old_crtc_state,
				      new_crtc_state, i) {
		if (old_crtc_state->active && !new_crtc_state->active)
			crtc_disable_count++;

		dm_new_crtc_state = to_dm_crtc_state(new_crtc_state);
		dm_old_crtc_state = to_dm_crtc_state(old_crtc_state);

		/* Update freesync active state. */
		pre_update_freesync_state_on_stream(dm, dm_new_crtc_state);

		/* Handle vrr on->off / off->on transitions */
		amdgpu_dm_handle_vrr_transition(dm_old_crtc_state,
						dm_new_crtc_state);
	}

	/**
	 * Enable interrupts for CRTCs that are newly enabled or went through
	 * a modeset. It was intentionally deferred until after the front end
	 * state was modified to wait until the OTG was on and so the IRQ
	 * handlers didn't access stale or invalid state.
	 */
	for_each_oldnew_crtc_in_state(state, crtc, old_crtc_state, new_crtc_state, i) {
		struct amdgpu_crtc *acrtc = to_amdgpu_crtc(crtc);

		if (new_crtc_state->active &&
		    (!old_crtc_state->active ||
		     drm_atomic_crtc_needs_modeset(new_crtc_state))) {
			manage_dm_interrupts(adev, acrtc, true);
#ifdef CONFIG_DEBUG_FS
			/**
			 * Frontend may have changed so reapply the CRC capture
			 * settings for the stream.
			 */
			dm_new_crtc_state = to_dm_crtc_state(new_crtc_state);

			if (amdgpu_dm_is_valid_crc_source(dm_new_crtc_state->crc_src)) {
				amdgpu_dm_crtc_configure_crc_source(
					crtc, dm_new_crtc_state,
					dm_new_crtc_state->crc_src);
			}
#endif
		}
	}

	for_each_new_crtc_in_state(state, crtc, new_crtc_state, j)
		if (new_crtc_state->async_flip)
			wait_for_vblank = false;

	/* update planes when needed per crtc*/
	for_each_new_crtc_in_state(state, crtc, new_crtc_state, j) {
		dm_new_crtc_state = to_dm_crtc_state(new_crtc_state);

		if (dm_new_crtc_state->stream)
			amdgpu_dm_commit_planes(state, dc_state, dev,
						dm, crtc, wait_for_vblank);
	}

	/* Update audio instances for each connector. */
	amdgpu_dm_commit_audio(dev, state);

	/*
	 * send vblank event on all events not handled in flip and
	 * mark consumed event for drm_atomic_helper_commit_hw_done
	 */
	spin_lock_irqsave(&adev_to_drm(adev)->event_lock, flags);
	for_each_new_crtc_in_state(state, crtc, new_crtc_state, i) {

		if (new_crtc_state->event)
			drm_send_event_locked(dev, &new_crtc_state->event->base);

		new_crtc_state->event = NULL;
	}
	spin_unlock_irqrestore(&adev_to_drm(adev)->event_lock, flags);

	/* Signal HW programming completion */
	drm_atomic_helper_commit_hw_done(state);

	if (wait_for_vblank)
		drm_atomic_helper_wait_for_flip_done(dev, state);

	drm_atomic_helper_cleanup_planes(dev, state);

	/*
	 * Finally, drop a runtime PM reference for each newly disabled CRTC,
	 * so we can put the GPU into runtime suspend if we're not driving any
	 * displays anymore
	 */
	for (i = 0; i < crtc_disable_count; i++)
		pm_runtime_put_autosuspend(dev->dev);
	pm_runtime_mark_last_busy(dev->dev);

	if (dc_state_temp)
		dc_release_state(dc_state_temp);
}


static int dm_force_atomic_commit(struct drm_connector *connector)
{
	int ret = 0;
	struct drm_device *ddev = connector->dev;
	struct drm_atomic_state *state = drm_atomic_state_alloc(ddev);
	struct amdgpu_crtc *disconnected_acrtc = to_amdgpu_crtc(connector->encoder->crtc);
	struct drm_plane *plane = disconnected_acrtc->base.primary;
	struct drm_connector_state *conn_state;
	struct drm_crtc_state *crtc_state;
	struct drm_plane_state *plane_state;

	if (!state)
		return -ENOMEM;

	state->acquire_ctx = ddev->mode_config.acquire_ctx;

	/* Construct an atomic state to restore previous display setting */

	/*
	 * Attach connectors to drm_atomic_state
	 */
	conn_state = drm_atomic_get_connector_state(state, connector);

	ret = PTR_ERR_OR_ZERO(conn_state);
	if (ret)
		goto err;

	/* Attach crtc to drm_atomic_state*/
	crtc_state = drm_atomic_get_crtc_state(state, &disconnected_acrtc->base);

	ret = PTR_ERR_OR_ZERO(crtc_state);
	if (ret)
		goto err;

	/* force a restore */
	crtc_state->mode_changed = true;

	/* Attach plane to drm_atomic_state */
	plane_state = drm_atomic_get_plane_state(state, plane);

	ret = PTR_ERR_OR_ZERO(plane_state);
	if (ret)
		goto err;


	/* Call commit internally with the state we just constructed */
	ret = drm_atomic_commit(state);
	if (!ret)
		return 0;

err:
	DRM_ERROR("Restoring old state failed with %i\n", ret);
	drm_atomic_state_put(state);

	return ret;
}

/*
 * This function handles all cases when set mode does not come upon hotplug.
 * This includes when a display is unplugged then plugged back into the
 * same port and when running without usermode desktop manager supprot
 */
void dm_restore_drm_connector_state(struct drm_device *dev,
				    struct drm_connector *connector)
{
	struct amdgpu_dm_connector *aconnector = to_amdgpu_dm_connector(connector);
	struct amdgpu_crtc *disconnected_acrtc;
	struct dm_crtc_state *acrtc_state;

	if (!aconnector->dc_sink || !connector->state || !connector->encoder)
		return;

	disconnected_acrtc = to_amdgpu_crtc(connector->encoder->crtc);
	if (!disconnected_acrtc)
		return;

	acrtc_state = to_dm_crtc_state(disconnected_acrtc->base.state);
	if (!acrtc_state->stream)
		return;

	/*
	 * If the previous sink is not released and different from the current,
	 * we deduce we are in a state where we can not rely on usermode call
	 * to turn on the display, so we do it here
	 */
	if (acrtc_state->stream->sink != aconnector->dc_sink)
		dm_force_atomic_commit(&aconnector->base);
}

/*
 * Grabs all modesetting locks to serialize against any blocking commits,
 * Waits for completion of all non blocking commits.
 */
static int do_aquire_global_lock(struct drm_device *dev,
				 struct drm_atomic_state *state)
{
	struct drm_crtc *crtc;
	struct drm_crtc_commit *commit;
	long ret;

	/*
	 * Adding all modeset locks to aquire_ctx will
	 * ensure that when the framework release it the
	 * extra locks we are locking here will get released to
	 */
	ret = drm_modeset_lock_all_ctx(dev, state->acquire_ctx);
	if (ret)
		return ret;

	list_for_each_entry(crtc, &dev->mode_config.crtc_list, head) {
		spin_lock(&crtc->commit_lock);
		commit = list_first_entry_or_null(&crtc->commit_list,
				struct drm_crtc_commit, commit_entry);
		if (commit)
			drm_crtc_commit_get(commit);
		spin_unlock(&crtc->commit_lock);

		if (!commit)
			continue;

		/*
		 * Make sure all pending HW programming completed and
		 * page flips done
		 */
		ret = wait_for_completion_interruptible_timeout(&commit->hw_done, 10*HZ);

		if (ret > 0)
			ret = wait_for_completion_interruptible_timeout(
					&commit->flip_done, 10*HZ);

		if (ret == 0)
			DRM_ERROR("[CRTC:%d:%s] hw_done or flip_done "
				  "timed out\n", crtc->base.id, crtc->name);

		drm_crtc_commit_put(commit);
	}

	return ret < 0 ? ret : 0;
}

static void get_freesync_config_for_crtc(
	struct dm_crtc_state *new_crtc_state,
	struct dm_connector_state *new_con_state)
{
	struct mod_freesync_config config = {0};
	struct amdgpu_dm_connector *aconnector =
			to_amdgpu_dm_connector(new_con_state->base.connector);
	struct drm_display_mode *mode = &new_crtc_state->base.mode;
	int vrefresh = drm_mode_vrefresh(mode);

	new_crtc_state->vrr_supported = new_con_state->freesync_capable &&
					vrefresh >= aconnector->min_vfreq &&
					vrefresh <= aconnector->max_vfreq;

	if (new_crtc_state->vrr_supported) {
		new_crtc_state->stream->ignore_msa_timing_param = true;
		config.state = new_crtc_state->base.vrr_enabled ?
				VRR_STATE_ACTIVE_VARIABLE :
				VRR_STATE_INACTIVE;
		config.min_refresh_in_uhz =
				aconnector->min_vfreq * 1000000;
		config.max_refresh_in_uhz =
				aconnector->max_vfreq * 1000000;
		config.vsif_supported = true;
		config.btr = true;
	}

	new_crtc_state->freesync_config = config;
}

static void reset_freesync_config_for_crtc(
	struct dm_crtc_state *new_crtc_state)
{
	new_crtc_state->vrr_supported = false;

	memset(&new_crtc_state->vrr_params, 0,
	       sizeof(new_crtc_state->vrr_params));
	memset(&new_crtc_state->vrr_infopacket, 0,
	       sizeof(new_crtc_state->vrr_infopacket));
}

static int dm_update_crtc_state(struct amdgpu_display_manager *dm,
				struct drm_atomic_state *state,
				struct drm_crtc *crtc,
				struct drm_crtc_state *old_crtc_state,
				struct drm_crtc_state *new_crtc_state,
				bool enable,
				bool *lock_and_validation_needed)
{
	struct dm_atomic_state *dm_state = NULL;
	struct dm_crtc_state *dm_old_crtc_state, *dm_new_crtc_state;
	struct dc_stream_state *new_stream;
	int ret = 0;

	/*
	 * TODO Move this code into dm_crtc_atomic_check once we get rid of dc_validation_set
	 * update changed items
	 */
	struct amdgpu_crtc *acrtc = NULL;
	struct amdgpu_dm_connector *aconnector = NULL;
	struct drm_connector_state *drm_new_conn_state = NULL, *drm_old_conn_state = NULL;
	struct dm_connector_state *dm_new_conn_state = NULL, *dm_old_conn_state = NULL;

	new_stream = NULL;

	dm_old_crtc_state = to_dm_crtc_state(old_crtc_state);
	dm_new_crtc_state = to_dm_crtc_state(new_crtc_state);
	acrtc = to_amdgpu_crtc(crtc);
	aconnector = amdgpu_dm_find_first_crtc_matching_connector(state, crtc);

	/* TODO This hack should go away */
	if (aconnector && enable) {
		/* Make sure fake sink is created in plug-in scenario */
		drm_new_conn_state = drm_atomic_get_new_connector_state(state,
							    &aconnector->base);
		drm_old_conn_state = drm_atomic_get_old_connector_state(state,
							    &aconnector->base);

		if (IS_ERR(drm_new_conn_state)) {
			ret = PTR_ERR_OR_ZERO(drm_new_conn_state);
			goto fail;
		}

		dm_new_conn_state = to_dm_connector_state(drm_new_conn_state);
		dm_old_conn_state = to_dm_connector_state(drm_old_conn_state);

		if (!drm_atomic_crtc_needs_modeset(new_crtc_state))
			goto skip_modeset;

		new_stream = create_validate_stream_for_sink(aconnector,
							     &new_crtc_state->mode,
							     dm_new_conn_state,
							     dm_old_crtc_state->stream);

		/*
		 * we can have no stream on ACTION_SET if a display
		 * was disconnected during S3, in this case it is not an
		 * error, the OS will be updated after detection, and
		 * will do the right thing on next atomic commit
		 */

		if (!new_stream) {
			DRM_DEBUG_DRIVER("%s: Failed to create new stream for crtc %d\n",
					__func__, acrtc->base.base.id);
			ret = -ENOMEM;
			goto fail;
		}

		/*
		 * TODO: Check VSDB bits to decide whether this should
		 * be enabled or not.
		 */
		new_stream->triggered_crtc_reset.enabled =
			dm->force_timing_sync;

		dm_new_crtc_state->abm_level = dm_new_conn_state->abm_level;

		ret = fill_hdr_info_packet(drm_new_conn_state,
					   &new_stream->hdr_static_metadata);
		if (ret)
			goto fail;

		/*
		 * If we already removed the old stream from the context
		 * (and set the new stream to NULL) then we can't reuse
		 * the old stream even if the stream and scaling are unchanged.
		 * We'll hit the BUG_ON and black screen.
		 *
		 * TODO: Refactor this function to allow this check to work
		 * in all conditions.
		 */
		if (dm_new_crtc_state->stream &&
		    dc_is_stream_unchanged(new_stream, dm_old_crtc_state->stream) &&
		    dc_is_stream_scaling_unchanged(new_stream, dm_old_crtc_state->stream)) {
			new_crtc_state->mode_changed = false;
			DRM_DEBUG_DRIVER("Mode change not required, setting mode_changed to %d",
					 new_crtc_state->mode_changed);
		}
	}

	/* mode_changed flag may get updated above, need to check again */
	if (!drm_atomic_crtc_needs_modeset(new_crtc_state))
		goto skip_modeset;

	DRM_DEBUG_DRIVER(
		"amdgpu_crtc id:%d crtc_state_flags: enable:%d, active:%d, "
		"planes_changed:%d, mode_changed:%d,active_changed:%d,"
		"connectors_changed:%d\n",
		acrtc->crtc_id,
		new_crtc_state->enable,
		new_crtc_state->active,
		new_crtc_state->planes_changed,
		new_crtc_state->mode_changed,
		new_crtc_state->active_changed,
		new_crtc_state->connectors_changed);

	/* Remove stream for any changed/disabled CRTC */
	if (!enable) {

		if (!dm_old_crtc_state->stream)
			goto skip_modeset;

		ret = dm_atomic_get_state(state, &dm_state);
		if (ret)
			goto fail;

		DRM_DEBUG_DRIVER("Disabling DRM crtc: %d\n",
				crtc->base.id);

		/* i.e. reset mode */
		if (dc_remove_stream_from_ctx(
				dm->dc,
				dm_state->context,
				dm_old_crtc_state->stream) != DC_OK) {
			ret = -EINVAL;
			goto fail;
		}

		dc_stream_release(dm_old_crtc_state->stream);
		dm_new_crtc_state->stream = NULL;

		reset_freesync_config_for_crtc(dm_new_crtc_state);

		*lock_and_validation_needed = true;

	} else {/* Add stream for any updated/enabled CRTC */
		/*
		 * Quick fix to prevent NULL pointer on new_stream when
		 * added MST connectors not found in existing crtc_state in the chained mode
		 * TODO: need to dig out the root cause of that
		 */
		if (!aconnector || (!aconnector->dc_sink && aconnector->mst_port))
			goto skip_modeset;

		if (modereset_required(new_crtc_state))
			goto skip_modeset;

		if (modeset_required(new_crtc_state, new_stream,
				     dm_old_crtc_state->stream)) {

			WARN_ON(dm_new_crtc_state->stream);

			ret = dm_atomic_get_state(state, &dm_state);
			if (ret)
				goto fail;

			dm_new_crtc_state->stream = new_stream;

			dc_stream_retain(new_stream);

			DRM_DEBUG_DRIVER("Enabling DRM crtc: %d\n",
						crtc->base.id);

			if (dc_add_stream_to_ctx(
					dm->dc,
					dm_state->context,
					dm_new_crtc_state->stream) != DC_OK) {
				ret = -EINVAL;
				goto fail;
			}

			*lock_and_validation_needed = true;
		}
	}

skip_modeset:
	/* Release extra reference */
	if (new_stream)
		 dc_stream_release(new_stream);

	/*
	 * We want to do dc stream updates that do not require a
	 * full modeset below.
	 */
	if (!(enable && aconnector && new_crtc_state->active))
		return 0;
	/*
	 * Given above conditions, the dc state cannot be NULL because:
	 * 1. We're in the process of enabling CRTCs (just been added
	 *    to the dc context, or already is on the context)
	 * 2. Has a valid connector attached, and
	 * 3. Is currently active and enabled.
	 * => The dc stream state currently exists.
	 */
	BUG_ON(dm_new_crtc_state->stream == NULL);

	/* Scaling or underscan settings */
	if (is_scaling_state_different(dm_old_conn_state, dm_new_conn_state))
		update_stream_scaling_settings(
			&new_crtc_state->mode, dm_new_conn_state, dm_new_crtc_state->stream);

	/* ABM settings */
	dm_new_crtc_state->abm_level = dm_new_conn_state->abm_level;

	/*
	 * Color management settings. We also update color properties
	 * when a modeset is needed, to ensure it gets reprogrammed.
	 */
	if (dm_new_crtc_state->base.color_mgmt_changed ||
	    drm_atomic_crtc_needs_modeset(new_crtc_state)) {
		ret = amdgpu_dm_update_crtc_color_mgmt(dm_new_crtc_state);
		if (ret)
			goto fail;
	}

	/* Update Freesync settings. */
	get_freesync_config_for_crtc(dm_new_crtc_state,
				     dm_new_conn_state);

	return ret;

fail:
	if (new_stream)
		dc_stream_release(new_stream);
	return ret;
}

static bool should_reset_plane(struct drm_atomic_state *state,
			       struct drm_plane *plane,
			       struct drm_plane_state *old_plane_state,
			       struct drm_plane_state *new_plane_state)
{
	struct drm_plane *other;
	struct drm_plane_state *old_other_state, *new_other_state;
	struct drm_crtc_state *new_crtc_state;
	int i;

	/*
	 * TODO: Remove this hack once the checks below are sufficient
	 * enough to determine when we need to reset all the planes on
	 * the stream.
	 */
	if (state->allow_modeset)
		return true;

	/* Exit early if we know that we're adding or removing the plane. */
	if (old_plane_state->crtc != new_plane_state->crtc)
		return true;

	/* old crtc == new_crtc == NULL, plane not in context. */
	if (!new_plane_state->crtc)
		return false;

	new_crtc_state =
		drm_atomic_get_new_crtc_state(state, new_plane_state->crtc);

	if (!new_crtc_state)
		return true;

	/* CRTC Degamma changes currently require us to recreate planes. */
	if (new_crtc_state->color_mgmt_changed)
		return true;

	if (drm_atomic_crtc_needs_modeset(new_crtc_state))
		return true;

	/*
	 * If there are any new primary or overlay planes being added or
	 * removed then the z-order can potentially change. To ensure
	 * correct z-order and pipe acquisition the current DC architecture
	 * requires us to remove and recreate all existing planes.
	 *
	 * TODO: Come up with a more elegant solution for this.
	 */
	for_each_oldnew_plane_in_state(state, other, old_other_state, new_other_state, i) {
		struct dm_plane_state *old_dm_plane_state, *new_dm_plane_state;

		if (other->type == DRM_PLANE_TYPE_CURSOR)
			continue;

		if (old_other_state->crtc != new_plane_state->crtc &&
		    new_other_state->crtc != new_plane_state->crtc)
			continue;

		if (old_other_state->crtc != new_other_state->crtc)
			return true;

		/* Src/dst size and scaling updates. */
		if (old_other_state->src_w != new_other_state->src_w ||
		    old_other_state->src_h != new_other_state->src_h ||
		    old_other_state->crtc_w != new_other_state->crtc_w ||
		    old_other_state->crtc_h != new_other_state->crtc_h)
			return true;

		/* Rotation / mirroring updates. */
		if (old_other_state->rotation != new_other_state->rotation)
			return true;

		/* Blending updates. */
		if (old_other_state->pixel_blend_mode !=
		    new_other_state->pixel_blend_mode)
			return true;

		/* Alpha updates. */
		if (old_other_state->alpha != new_other_state->alpha)
			return true;

		/* Colorspace changes. */
		if (old_other_state->color_range != new_other_state->color_range ||
		    old_other_state->color_encoding != new_other_state->color_encoding)
			return true;

		/* Framebuffer checks fall at the end. */
		if (!old_other_state->fb || !new_other_state->fb)
			continue;

		/* Pixel format changes can require bandwidth updates. */
		if (old_other_state->fb->format != new_other_state->fb->format)
			return true;

		old_dm_plane_state = to_dm_plane_state(old_other_state);
		new_dm_plane_state = to_dm_plane_state(new_other_state);

		/* Tiling and DCC changes also require bandwidth updates. */
		if (old_dm_plane_state->tiling_flags !=
		    new_dm_plane_state->tiling_flags)
			return true;
	}

	return false;
}

static int dm_update_plane_state(struct dc *dc,
				 struct drm_atomic_state *state,
				 struct drm_plane *plane,
				 struct drm_plane_state *old_plane_state,
				 struct drm_plane_state *new_plane_state,
				 bool enable,
				 bool *lock_and_validation_needed)
{

	struct dm_atomic_state *dm_state = NULL;
	struct drm_crtc *new_plane_crtc, *old_plane_crtc;
	struct drm_crtc_state *old_crtc_state, *new_crtc_state;
	struct dm_crtc_state *dm_new_crtc_state, *dm_old_crtc_state;
	struct dm_plane_state *dm_new_plane_state, *dm_old_plane_state;
	struct amdgpu_crtc *new_acrtc;
	bool needs_reset;
	int ret = 0;


	new_plane_crtc = new_plane_state->crtc;
	old_plane_crtc = old_plane_state->crtc;
	dm_new_plane_state = to_dm_plane_state(new_plane_state);
	dm_old_plane_state = to_dm_plane_state(old_plane_state);

	/*TODO Implement better atomic check for cursor plane */
	if (plane->type == DRM_PLANE_TYPE_CURSOR) {
		if (!enable || !new_plane_crtc ||
			drm_atomic_plane_disabling(plane->state, new_plane_state))
			return 0;

		new_acrtc = to_amdgpu_crtc(new_plane_crtc);

		if ((new_plane_state->crtc_w > new_acrtc->max_cursor_width) ||
			(new_plane_state->crtc_h > new_acrtc->max_cursor_height)) {
			DRM_DEBUG_ATOMIC("Bad cursor size %d x %d\n",
							 new_plane_state->crtc_w, new_plane_state->crtc_h);
			return -EINVAL;
		}

		return 0;
	}

	needs_reset = should_reset_plane(state, plane, old_plane_state,
					 new_plane_state);

	/* Remove any changed/removed planes */
	if (!enable) {
		if (!needs_reset)
			return 0;

		if (!old_plane_crtc)
			return 0;

		old_crtc_state = drm_atomic_get_old_crtc_state(
				state, old_plane_crtc);
		dm_old_crtc_state = to_dm_crtc_state(old_crtc_state);

		if (!dm_old_crtc_state->stream)
			return 0;

		DRM_DEBUG_ATOMIC("Disabling DRM plane: %d on DRM crtc %d\n",
				plane->base.id, old_plane_crtc->base.id);

		ret = dm_atomic_get_state(state, &dm_state);
		if (ret)
			return ret;

		if (!dc_remove_plane_from_context(
				dc,
				dm_old_crtc_state->stream,
				dm_old_plane_state->dc_state,
				dm_state->context)) {

			return -EINVAL;
		}


		dc_plane_state_release(dm_old_plane_state->dc_state);
		dm_new_plane_state->dc_state = NULL;

		*lock_and_validation_needed = true;

	} else { /* Add new planes */
		struct dc_plane_state *dc_new_plane_state;

		if (drm_atomic_plane_disabling(plane->state, new_plane_state))
			return 0;

		if (!new_plane_crtc)
			return 0;

		new_crtc_state = drm_atomic_get_new_crtc_state(state, new_plane_crtc);
		dm_new_crtc_state = to_dm_crtc_state(new_crtc_state);

		if (!dm_new_crtc_state->stream)
			return 0;

		if (!needs_reset)
			return 0;

		ret = dm_plane_helper_check_state(new_plane_state, new_crtc_state);
		if (ret)
			return ret;

		WARN_ON(dm_new_plane_state->dc_state);

		dc_new_plane_state = dc_create_plane_state(dc);
		if (!dc_new_plane_state)
			return -ENOMEM;

		DRM_DEBUG_DRIVER("Enabling DRM plane: %d on DRM crtc %d\n",
				plane->base.id, new_plane_crtc->base.id);

		ret = fill_dc_plane_attributes(
			drm_to_adev(new_plane_crtc->dev),
			dc_new_plane_state,
			new_plane_state,
			new_crtc_state);
		if (ret) {
			dc_plane_state_release(dc_new_plane_state);
			return ret;
		}

		ret = dm_atomic_get_state(state, &dm_state);
		if (ret) {
			dc_plane_state_release(dc_new_plane_state);
			return ret;
		}

		/*
		 * Any atomic check errors that occur after this will
		 * not need a release. The plane state will be attached
		 * to the stream, and therefore part of the atomic
		 * state. It'll be released when the atomic state is
		 * cleaned.
		 */
		if (!dc_add_plane_to_context(
				dc,
				dm_new_crtc_state->stream,
				dc_new_plane_state,
				dm_state->context)) {

			dc_plane_state_release(dc_new_plane_state);
			return -EINVAL;
		}

		dm_new_plane_state->dc_state = dc_new_plane_state;

		/* Tell DC to do a full surface update every time there
		 * is a plane change. Inefficient, but works for now.
		 */
		dm_new_plane_state->dc_state->update_flags.bits.full_update = 1;

		*lock_and_validation_needed = true;
	}


	return ret;
}

#if defined(CONFIG_DRM_AMD_DC_DCN)
static int add_affected_mst_dsc_crtcs(struct drm_atomic_state *state, struct drm_crtc *crtc)
{
	struct drm_connector *connector;
	struct drm_connector_state *conn_state;
	struct amdgpu_dm_connector *aconnector = NULL;
	int i;
	for_each_new_connector_in_state(state, connector, conn_state, i) {
		if (conn_state->crtc != crtc)
			continue;

		aconnector = to_amdgpu_dm_connector(connector);
		if (!aconnector->port || !aconnector->mst_port)
			aconnector = NULL;
		else
			break;
	}

	if (!aconnector)
		return 0;

	return drm_dp_mst_add_affected_dsc_crtcs(state, &aconnector->mst_port->mst_mgr);
}
#endif

/**
 * amdgpu_dm_atomic_check() - Atomic check implementation for AMDgpu DM.
 * @dev: The DRM device
 * @state: The atomic state to commit
 *
 * Validate that the given atomic state is programmable by DC into hardware.
 * This involves constructing a &struct dc_state reflecting the new hardware
 * state we wish to commit, then querying DC to see if it is programmable. It's
 * important not to modify the existing DC state. Otherwise, atomic_check
 * may unexpectedly commit hardware changes.
 *
 * When validating the DC state, it's important that the right locks are
 * acquired. For full updates case which removes/adds/updates streams on one
 * CRTC while flipping on another CRTC, acquiring global lock will guarantee
 * that any such full update commit will wait for completion of any outstanding
 * flip using DRMs synchronization events.
 *
 * Note that DM adds the affected connectors for all CRTCs in state, when that
 * might not seem necessary. This is because DC stream creation requires the
 * DC sink, which is tied to the DRM connector state. Cleaning this up should
 * be possible but non-trivial - a possible TODO item.
 *
 * Return: -Error code if validation failed.
 */
static int amdgpu_dm_atomic_check(struct drm_device *dev,
				  struct drm_atomic_state *state)
{
	struct amdgpu_device *adev = drm_to_adev(dev);
	struct dm_atomic_state *dm_state = NULL;
	struct dc *dc = adev->dm.dc;
	struct drm_connector *connector;
	struct drm_connector_state *old_con_state, *new_con_state;
	struct drm_crtc *crtc;
	struct drm_crtc_state *old_crtc_state, *new_crtc_state;
	struct drm_plane *plane;
	struct drm_plane_state *old_plane_state, *new_plane_state;
	enum dc_status status;
	int ret, i;
	bool lock_and_validation_needed = false;

	ret = drm_atomic_helper_check_modeset(dev, state);
	if (ret)
		goto fail;

	/* Check connector changes */
	for_each_oldnew_connector_in_state(state, connector, old_con_state, new_con_state, i) {
		struct dm_connector_state *dm_old_con_state = to_dm_connector_state(old_con_state);
		struct dm_connector_state *dm_new_con_state = to_dm_connector_state(new_con_state);

		/* Skip connectors that are disabled or part of modeset already. */
		if (!old_con_state->crtc && !new_con_state->crtc)
			continue;

		if (!new_con_state->crtc)
			continue;

		new_crtc_state = drm_atomic_get_crtc_state(state, new_con_state->crtc);
		if (IS_ERR(new_crtc_state)) {
			ret = PTR_ERR(new_crtc_state);
			goto fail;
		}

		if (dm_old_con_state->abm_level !=
		    dm_new_con_state->abm_level)
			new_crtc_state->connectors_changed = true;
	}

#if defined(CONFIG_DRM_AMD_DC_DCN)
	if (adev->asic_type >= CHIP_NAVI10) {
		for_each_oldnew_crtc_in_state(state, crtc, old_crtc_state, new_crtc_state, i) {
			if (drm_atomic_crtc_needs_modeset(new_crtc_state)) {
				ret = add_affected_mst_dsc_crtcs(state, crtc);
				if (ret)
					goto fail;
			}
		}
	}
#endif
	for_each_oldnew_crtc_in_state(state, crtc, old_crtc_state, new_crtc_state, i) {
		if (!drm_atomic_crtc_needs_modeset(new_crtc_state) &&
		    !new_crtc_state->color_mgmt_changed &&
		    old_crtc_state->vrr_enabled == new_crtc_state->vrr_enabled)
			continue;

		if (!new_crtc_state->enable)
			continue;

		ret = drm_atomic_add_affected_connectors(state, crtc);
		if (ret)
			return ret;

		ret = drm_atomic_add_affected_planes(state, crtc);
		if (ret)
			goto fail;
	}

	/*
	 * Add all primary and overlay planes on the CRTC to the state
	 * whenever a plane is enabled to maintain correct z-ordering
	 * and to enable fast surface updates.
	 */
	drm_for_each_crtc(crtc, dev) {
		bool modified = false;

		for_each_oldnew_plane_in_state(state, plane, old_plane_state, new_plane_state, i) {
			if (plane->type == DRM_PLANE_TYPE_CURSOR)
				continue;

			if (new_plane_state->crtc == crtc ||
			    old_plane_state->crtc == crtc) {
				modified = true;
				break;
			}
		}

		if (!modified)
			continue;

		drm_for_each_plane_mask(plane, state->dev, crtc->state->plane_mask) {
			if (plane->type == DRM_PLANE_TYPE_CURSOR)
				continue;

			new_plane_state =
				drm_atomic_get_plane_state(state, plane);

			if (IS_ERR(new_plane_state)) {
				ret = PTR_ERR(new_plane_state);
				goto fail;
			}
		}
	}

	/* Prepass for updating tiling flags on new planes. */
	for_each_new_plane_in_state(state, plane, new_plane_state, i) {
		struct dm_plane_state *new_dm_plane_state = to_dm_plane_state(new_plane_state);
		struct amdgpu_framebuffer *new_afb = to_amdgpu_framebuffer(new_plane_state->fb);

		ret = get_fb_info(new_afb, &new_dm_plane_state->tiling_flags,
				  &new_dm_plane_state->tmz_surface);
		if (ret)
			goto fail;
	}

	/* Remove exiting planes if they are modified */
	for_each_oldnew_plane_in_state_reverse(state, plane, old_plane_state, new_plane_state, i) {
		ret = dm_update_plane_state(dc, state, plane,
					    old_plane_state,
					    new_plane_state,
					    false,
					    &lock_and_validation_needed);
		if (ret)
			goto fail;
	}

	/* Disable all crtcs which require disable */
	for_each_oldnew_crtc_in_state(state, crtc, old_crtc_state, new_crtc_state, i) {
		ret = dm_update_crtc_state(&adev->dm, state, crtc,
					   old_crtc_state,
					   new_crtc_state,
					   false,
					   &lock_and_validation_needed);
		if (ret)
			goto fail;
	}

	/* Enable all crtcs which require enable */
	for_each_oldnew_crtc_in_state(state, crtc, old_crtc_state, new_crtc_state, i) {
		ret = dm_update_crtc_state(&adev->dm, state, crtc,
					   old_crtc_state,
					   new_crtc_state,
					   true,
					   &lock_and_validation_needed);
		if (ret)
			goto fail;
	}

	/* Add new/modified planes */
	for_each_oldnew_plane_in_state_reverse(state, plane, old_plane_state, new_plane_state, i) {
		ret = dm_update_plane_state(dc, state, plane,
					    old_plane_state,
					    new_plane_state,
					    true,
					    &lock_and_validation_needed);
		if (ret)
			goto fail;
	}

	/* Run this here since we want to validate the streams we created */
	ret = drm_atomic_helper_check_planes(dev, state);
	if (ret)
		goto fail;

	if (state->legacy_cursor_update) {
		/*
		 * This is a fast cursor update coming from the plane update
		 * helper, check if it can be done asynchronously for better
		 * performance.
		 */
		state->async_update =
			!drm_atomic_helper_async_check(dev, state);

		/*
		 * Skip the remaining global validation if this is an async
		 * update. Cursor updates can be done without affecting
		 * state or bandwidth calcs and this avoids the performance
		 * penalty of locking the private state object and
		 * allocating a new dc_state.
		 */
		if (state->async_update)
			return 0;
	}

	/* Check scaling and underscan changes*/
	/* TODO Removed scaling changes validation due to inability to commit
	 * new stream into context w\o causing full reset. Need to
	 * decide how to handle.
	 */
	for_each_oldnew_connector_in_state(state, connector, old_con_state, new_con_state, i) {
		struct dm_connector_state *dm_old_con_state = to_dm_connector_state(old_con_state);
		struct dm_connector_state *dm_new_con_state = to_dm_connector_state(new_con_state);
		struct amdgpu_crtc *acrtc = to_amdgpu_crtc(dm_new_con_state->base.crtc);

		/* Skip any modesets/resets */
		if (!acrtc || drm_atomic_crtc_needs_modeset(
				drm_atomic_get_new_crtc_state(state, &acrtc->base)))
			continue;

		/* Skip any thing not scale or underscan changes */
		if (!is_scaling_state_different(dm_new_con_state, dm_old_con_state))
			continue;

		lock_and_validation_needed = true;
	}

	/**
	 * Streams and planes are reset when there are changes that affect
	 * bandwidth. Anything that affects bandwidth needs to go through
	 * DC global validation to ensure that the configuration can be applied
	 * to hardware.
	 *
	 * We have to currently stall out here in atomic_check for outstanding
	 * commits to finish in this case because our IRQ handlers reference
	 * DRM state directly - we can end up disabling interrupts too early
	 * if we don't.
	 *
	 * TODO: Remove this stall and drop DM state private objects.
	 */
	if (lock_and_validation_needed) {
		ret = dm_atomic_get_state(state, &dm_state);
		if (ret)
			goto fail;

		ret = do_aquire_global_lock(dev, state);
		if (ret)
			goto fail;

#if defined(CONFIG_DRM_AMD_DC_DCN)
		if (!compute_mst_dsc_configs_for_state(state, dm_state->context))
			goto fail;

		ret = dm_update_mst_vcpi_slots_for_dsc(state, dm_state->context);
		if (ret)
			goto fail;
#endif

		/*
		 * Perform validation of MST topology in the state:
		 * We need to perform MST atomic check before calling
		 * dc_validate_global_state(), or there is a chance
		 * to get stuck in an infinite loop and hang eventually.
		 */
		ret = drm_dp_mst_atomic_check(state);
		if (ret)
			goto fail;
		status = dc_validate_global_state(dc, dm_state->context, false);
		if (status != DC_OK) {
			DC_LOG_WARNING("DC global validation failure: %s (%d)",
				       dc_status_to_str(status), status);
			ret = -EINVAL;
			goto fail;
		}
	} else {
		/*
		 * The commit is a fast update. Fast updates shouldn't change
		 * the DC context, affect global validation, and can have their
		 * commit work done in parallel with other commits not touching
		 * the same resource. If we have a new DC context as part of
		 * the DM atomic state from validation we need to free it and
		 * retain the existing one instead.
		 *
		 * Furthermore, since the DM atomic state only contains the DC
		 * context and can safely be annulled, we can free the state
		 * and clear the associated private object now to free
		 * some memory and avoid a possible use-after-free later.
		 */

		for (i = 0; i < state->num_private_objs; i++) {
			struct drm_private_obj *obj = state->private_objs[i].ptr;
<<<<<<< HEAD

			if (obj->funcs == adev->dm.atomic_obj.funcs) {
				int j = state->num_private_objs-1;

				dm_atomic_destroy_state(obj,
						state->private_objs[i].state);

				/* If i is not at the end of the array then the
				 * last element needs to be moved to where i was
				 * before the array can safely be truncated.
				 */
				if (i != j)
					state->private_objs[i] =
						state->private_objs[j];

				state->private_objs[j].ptr = NULL;
				state->private_objs[j].state = NULL;
				state->private_objs[j].old_state = NULL;
				state->private_objs[j].new_state = NULL;

=======

			if (obj->funcs == adev->dm.atomic_obj.funcs) {
				int j = state->num_private_objs-1;

				dm_atomic_destroy_state(obj,
						state->private_objs[i].state);

				/* If i is not at the end of the array then the
				 * last element needs to be moved to where i was
				 * before the array can safely be truncated.
				 */
				if (i != j)
					state->private_objs[i] =
						state->private_objs[j];

				state->private_objs[j].ptr = NULL;
				state->private_objs[j].state = NULL;
				state->private_objs[j].old_state = NULL;
				state->private_objs[j].new_state = NULL;

>>>>>>> 11bc98bd
				state->num_private_objs = j;
				break;
			}
		}
	}

	/* Store the overall update type for use later in atomic check. */
	for_each_new_crtc_in_state (state, crtc, new_crtc_state, i) {
		struct dm_crtc_state *dm_new_crtc_state =
			to_dm_crtc_state(new_crtc_state);

		dm_new_crtc_state->update_type = lock_and_validation_needed ?
							 UPDATE_TYPE_FULL :
							 UPDATE_TYPE_FAST;
	}

	/* Must be success */
	WARN_ON(ret);
	return ret;

fail:
	if (ret == -EDEADLK)
		DRM_DEBUG_DRIVER("Atomic check stopped to avoid deadlock.\n");
	else if (ret == -EINTR || ret == -EAGAIN || ret == -ERESTARTSYS)
		DRM_DEBUG_DRIVER("Atomic check stopped due to signal.\n");
	else
		DRM_DEBUG_DRIVER("Atomic check failed with err: %d \n", ret);

	return ret;
}

static bool is_dp_capable_without_timing_msa(struct dc *dc,
					     struct amdgpu_dm_connector *amdgpu_dm_connector)
{
	uint8_t dpcd_data;
	bool capable = false;

	if (amdgpu_dm_connector->dc_link &&
		dm_helpers_dp_read_dpcd(
				NULL,
				amdgpu_dm_connector->dc_link,
				DP_DOWN_STREAM_PORT_COUNT,
				&dpcd_data,
				sizeof(dpcd_data))) {
		capable = (dpcd_data & DP_MSA_TIMING_PAR_IGNORED) ? true:false;
	}

	return capable;
}
void amdgpu_dm_update_freesync_caps(struct drm_connector *connector,
					struct edid *edid)
{
	int i;
	bool edid_check_required;
	struct detailed_timing *timing;
	struct detailed_non_pixel *data;
	struct detailed_data_monitor_range *range;
	struct amdgpu_dm_connector *amdgpu_dm_connector =
			to_amdgpu_dm_connector(connector);
	struct dm_connector_state *dm_con_state = NULL;

	struct drm_device *dev = connector->dev;
	struct amdgpu_device *adev = drm_to_adev(dev);
	bool freesync_capable = false;

	if (!connector->state) {
		DRM_ERROR("%s - Connector has no state", __func__);
		goto update;
	}

	if (!edid) {
		dm_con_state = to_dm_connector_state(connector->state);

		amdgpu_dm_connector->min_vfreq = 0;
		amdgpu_dm_connector->max_vfreq = 0;
		amdgpu_dm_connector->pixel_clock_mhz = 0;

		goto update;
	}

	dm_con_state = to_dm_connector_state(connector->state);

	edid_check_required = false;
	if (!amdgpu_dm_connector->dc_sink) {
		DRM_ERROR("dc_sink NULL, could not add free_sync module.\n");
		goto update;
	}
	if (!adev->dm.freesync_module)
		goto update;
	/*
	 * if edid non zero restrict freesync only for dp and edp
	 */
	if (edid) {
		if (amdgpu_dm_connector->dc_sink->sink_signal == SIGNAL_TYPE_DISPLAY_PORT
			|| amdgpu_dm_connector->dc_sink->sink_signal == SIGNAL_TYPE_EDP) {
			edid_check_required = is_dp_capable_without_timing_msa(
						adev->dm.dc,
						amdgpu_dm_connector);
		}
	}
	if (edid_check_required == true && (edid->version > 1 ||
	   (edid->version == 1 && edid->revision > 1))) {
		for (i = 0; i < 4; i++) {

			timing	= &edid->detailed_timings[i];
			data	= &timing->data.other_data;
			range	= &data->data.range;
			/*
			 * Check if monitor has continuous frequency mode
			 */
			if (data->type != EDID_DETAIL_MONITOR_RANGE)
				continue;
			/*
			 * Check for flag range limits only. If flag == 1 then
			 * no additional timing information provided.
			 * Default GTF, GTF Secondary curve and CVT are not
			 * supported
			 */
			if (range->flags != 1)
				continue;

			amdgpu_dm_connector->min_vfreq = range->min_vfreq;
			amdgpu_dm_connector->max_vfreq = range->max_vfreq;
			amdgpu_dm_connector->pixel_clock_mhz =
				range->pixel_clock_mhz * 10;
			break;
		}

		if (amdgpu_dm_connector->max_vfreq -
		    amdgpu_dm_connector->min_vfreq > 10) {

			freesync_capable = true;
		}
	}

update:
	if (dm_con_state)
		dm_con_state->freesync_capable = freesync_capable;

	if (connector->vrr_capable_property)
		drm_connector_set_vrr_capable_property(connector,
						       freesync_capable);
}

static void amdgpu_dm_set_psr_caps(struct dc_link *link)
{
	uint8_t dpcd_data[EDP_PSR_RECEIVER_CAP_SIZE];

	if (!(link->connector_signal & SIGNAL_TYPE_EDP))
		return;
	if (link->type == dc_connection_none)
		return;
	if (dm_helpers_dp_read_dpcd(NULL, link, DP_PSR_SUPPORT,
					dpcd_data, sizeof(dpcd_data))) {
		link->dpcd_caps.psr_caps.psr_version = dpcd_data[0];

		if (dpcd_data[0] == 0) {
			link->psr_settings.psr_version = DC_PSR_VERSION_UNSUPPORTED;
			link->psr_settings.psr_feature_enabled = false;
		} else {
			link->psr_settings.psr_version = DC_PSR_VERSION_1;
			link->psr_settings.psr_feature_enabled = true;
		}

		DRM_INFO("PSR support:%d\n", link->psr_settings.psr_feature_enabled);
	}
}

/*
 * amdgpu_dm_link_setup_psr() - configure psr link
 * @stream: stream state
 *
 * Return: true if success
 */
static bool amdgpu_dm_link_setup_psr(struct dc_stream_state *stream)
{
	struct dc_link *link = NULL;
	struct psr_config psr_config = {0};
	struct psr_context psr_context = {0};
	bool ret = false;

	if (stream == NULL)
		return false;

	link = stream->link;

	psr_config.psr_version = link->dpcd_caps.psr_caps.psr_version;

	if (psr_config.psr_version > 0) {
		psr_config.psr_exit_link_training_required = 0x1;
		psr_config.psr_frame_capture_indication_req = 0;
		psr_config.psr_rfb_setup_time = 0x37;
		psr_config.psr_sdp_transmit_line_num_deadline = 0x20;
		psr_config.allow_smu_optimizations = 0x0;

		ret = dc_link_setup_psr(link, stream, &psr_config, &psr_context);

	}
	DRM_DEBUG_DRIVER("PSR link: %d\n",	link->psr_settings.psr_feature_enabled);

	return ret;
}

/*
 * amdgpu_dm_psr_enable() - enable psr f/w
 * @stream: stream state
 *
 * Return: true if success
 */
bool amdgpu_dm_psr_enable(struct dc_stream_state *stream)
{
	struct dc_link *link = stream->link;
	unsigned int vsync_rate_hz = 0;
	struct dc_static_screen_params params = {0};
	/* Calculate number of static frames before generating interrupt to
	 * enter PSR.
	 */
	// Init fail safe of 2 frames static
	unsigned int num_frames_static = 2;

	DRM_DEBUG_DRIVER("Enabling psr...\n");

	vsync_rate_hz = div64_u64(div64_u64((
			stream->timing.pix_clk_100hz * 100),
			stream->timing.v_total),
			stream->timing.h_total);

	/* Round up
	 * Calculate number of frames such that at least 30 ms of time has
	 * passed.
	 */
	if (vsync_rate_hz != 0) {
		unsigned int frame_time_microsec = 1000000 / vsync_rate_hz;
		num_frames_static = (30000 / frame_time_microsec) + 1;
	}

	params.triggers.cursor_update = true;
	params.triggers.overlay_update = true;
	params.triggers.surface_update = true;
	params.num_frames = num_frames_static;

	dc_stream_set_static_screen_params(link->ctx->dc,
					   &stream, 1,
					   &params);

	return dc_link_set_psr_allow_active(link, true, false);
}

/*
 * amdgpu_dm_psr_disable() - disable psr f/w
 * @stream:  stream state
 *
 * Return: true if success
 */
static bool amdgpu_dm_psr_disable(struct dc_stream_state *stream)
{

	DRM_DEBUG_DRIVER("Disabling psr...\n");

	return dc_link_set_psr_allow_active(stream->link, false, true);
}

/*
 * amdgpu_dm_psr_disable() - disable psr f/w
 * if psr is enabled on any stream
 *
 * Return: true if success
 */
static bool amdgpu_dm_psr_disable_all(struct amdgpu_display_manager *dm)
{
	DRM_DEBUG_DRIVER("Disabling psr if psr is enabled on any stream\n");
	return dc_set_psr_allow_active(dm->dc, false);
}

void amdgpu_dm_trigger_timing_sync(struct drm_device *dev)
{
	struct amdgpu_device *adev = drm_to_adev(dev);
	struct dc *dc = adev->dm.dc;
	int i;

	mutex_lock(&adev->dm.dc_lock);
	if (dc->current_state) {
		for (i = 0; i < dc->current_state->stream_count; ++i)
			dc->current_state->streams[i]
				->triggered_crtc_reset.enabled =
				adev->dm.force_timing_sync;

		dm_enable_per_frame_crtc_master_sync(dc->current_state);
		dc_trigger_sync(dc, dc->current_state);
	}
	mutex_unlock(&adev->dm.dc_lock);
}<|MERGE_RESOLUTION|>--- conflicted
+++ resolved
@@ -1425,13 +1425,8 @@
 	struct dmcu *dmcu = NULL;
 	bool ret = true;
 
-<<<<<<< HEAD
 	if (!adev->dm.fw_dmcu && !adev->dm.dmub_fw)
-		return detect_mst_link_for_all_connectors(adev->ddev);
-=======
-	if (!adev->dm.fw_dmcu)
 		return detect_mst_link_for_all_connectors(adev_to_drm(adev));
->>>>>>> 11bc98bd
 
 	dmcu = adev->dm.dc->res_pool->dmcu;
 
@@ -3037,17 +3032,10 @@
 					uint32_t brightness)
 {
 	unsigned min, max;
-<<<<<<< HEAD
 
 	if (!get_brightness_range(caps, &min, &max))
 		return brightness;
 
-=======
-
-	if (!get_brightness_range(caps, &min, &max))
-		return brightness;
-
->>>>>>> 11bc98bd
 	// Rescale 0..255 to min..max
 	return min + DIV_ROUND_CLOSEST((max - min) * brightness,
 				       AMDGPU_MAX_BL_LEVEL);
@@ -8835,7 +8823,6 @@
 
 		for (i = 0; i < state->num_private_objs; i++) {
 			struct drm_private_obj *obj = state->private_objs[i].ptr;
-<<<<<<< HEAD
 
 			if (obj->funcs == adev->dm.atomic_obj.funcs) {
 				int j = state->num_private_objs-1;
@@ -8856,28 +8843,6 @@
 				state->private_objs[j].old_state = NULL;
 				state->private_objs[j].new_state = NULL;
 
-=======
-
-			if (obj->funcs == adev->dm.atomic_obj.funcs) {
-				int j = state->num_private_objs-1;
-
-				dm_atomic_destroy_state(obj,
-						state->private_objs[i].state);
-
-				/* If i is not at the end of the array then the
-				 * last element needs to be moved to where i was
-				 * before the array can safely be truncated.
-				 */
-				if (i != j)
-					state->private_objs[i] =
-						state->private_objs[j];
-
-				state->private_objs[j].ptr = NULL;
-				state->private_objs[j].state = NULL;
-				state->private_objs[j].old_state = NULL;
-				state->private_objs[j].new_state = NULL;
-
->>>>>>> 11bc98bd
 				state->num_private_objs = j;
 				break;
 			}
