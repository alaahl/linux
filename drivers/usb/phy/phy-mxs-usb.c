// SPDX-License-Identifier: GPL-2.0+
/*
 * Copyright 2012-2014 Freescale Semiconductor, Inc.
 * Copyright (C) 2012 Marek Vasut <marex@denx.de>
 * on behalf of DENX Software Engineering GmbH
 */

#include <linux/module.h>
#include <linux/kernel.h>
#include <linux/platform_device.h>
#include <linux/clk.h>
#include <linux/usb/otg.h>
#include <linux/stmp_device.h>
#include <linux/delay.h>
#include <linux/err.h>
#include <linux/io.h>
#include <linux/of_device.h>
#include <linux/regmap.h>
#include <linux/mfd/syscon.h>

#define DRIVER_NAME "mxs_phy"

#define HW_USBPHY_PWD				0x00
#define HW_USBPHY_TX				0x10
#define HW_USBPHY_CTRL				0x30
#define HW_USBPHY_CTRL_SET			0x34
#define HW_USBPHY_CTRL_CLR			0x38

#define HW_USBPHY_DEBUG_SET			0x54
#define HW_USBPHY_DEBUG_CLR			0x58

#define HW_USBPHY_IP				0x90
#define HW_USBPHY_IP_SET			0x94
#define HW_USBPHY_IP_CLR			0x98

#define GM_USBPHY_TX_TXCAL45DP(x)            (((x) & 0xf) << 16)
#define GM_USBPHY_TX_TXCAL45DN(x)            (((x) & 0xf) << 8)
#define GM_USBPHY_TX_D_CAL(x)                (((x) & 0xf) << 0)

#define BM_USBPHY_CTRL_SFTRST			BIT(31)
#define BM_USBPHY_CTRL_CLKGATE			BIT(30)
#define BM_USBPHY_CTRL_OTG_ID_VALUE		BIT(27)
#define BM_USBPHY_CTRL_ENAUTOSET_USBCLKS	BIT(26)
#define BM_USBPHY_CTRL_ENAUTOCLR_USBCLKGATE	BIT(25)
#define BM_USBPHY_CTRL_ENVBUSCHG_WKUP		BIT(23)
#define BM_USBPHY_CTRL_ENIDCHG_WKUP		BIT(22)
#define BM_USBPHY_CTRL_ENDPDMCHG_WKUP		BIT(21)
#define BM_USBPHY_CTRL_ENAUTOCLR_PHY_PWD	BIT(20)
#define BM_USBPHY_CTRL_ENAUTOCLR_CLKGATE	BIT(19)
#define BM_USBPHY_CTRL_ENAUTO_PWRON_PLL		BIT(18)
#define BM_USBPHY_CTRL_ENUTMILEVEL3		BIT(15)
#define BM_USBPHY_CTRL_ENUTMILEVEL2		BIT(14)
#define BM_USBPHY_CTRL_ENHOSTDISCONDETECT	BIT(1)

#define BM_USBPHY_IP_FIX                       (BIT(17) | BIT(18))

#define BM_USBPHY_DEBUG_CLKGATE			BIT(30)

/* Anatop Registers */
#define ANADIG_ANA_MISC0			0x150
#define ANADIG_ANA_MISC0_SET			0x154
#define ANADIG_ANA_MISC0_CLR			0x158

#define ANADIG_USB1_CHRG_DETECT_SET		0x1b4
#define ANADIG_USB1_CHRG_DETECT_CLR		0x1b8
#define ANADIG_USB1_CHRG_DETECT_EN_B		BIT(20)
#define ANADIG_USB1_CHRG_DETECT_CHK_CHRG_B	BIT(19)
#define ANADIG_USB1_CHRG_DETECT_CHK_CONTACT	BIT(18)

#define ANADIG_USB1_VBUS_DET_STAT		0x1c0
#define ANADIG_USB1_VBUS_DET_STAT_VBUS_VALID	BIT(3)

#define ANADIG_USB1_CHRG_DET_STAT		0x1d0
#define ANADIG_USB1_CHRG_DET_STAT_DM_STATE	BIT(2)
#define ANADIG_USB1_CHRG_DET_STAT_CHRG_DETECTED	BIT(1)
#define ANADIG_USB1_CHRG_DET_STAT_PLUG_CONTACT	BIT(0)

#define ANADIG_USB2_VBUS_DET_STAT		0x220

#define ANADIG_USB1_LOOPBACK_SET		0x1e4
#define ANADIG_USB1_LOOPBACK_CLR		0x1e8
#define ANADIG_USB1_LOOPBACK_UTMI_TESTSTART	BIT(0)

#define ANADIG_USB2_LOOPBACK_SET		0x244
#define ANADIG_USB2_LOOPBACK_CLR		0x248

#define ANADIG_USB1_MISC			0x1f0
#define ANADIG_USB2_MISC			0x250

#define BM_ANADIG_ANA_MISC0_STOP_MODE_CONFIG	BIT(12)
#define BM_ANADIG_ANA_MISC0_STOP_MODE_CONFIG_SL BIT(11)

#define BM_ANADIG_USB1_VBUS_DET_STAT_VBUS_VALID	BIT(3)
#define BM_ANADIG_USB2_VBUS_DET_STAT_VBUS_VALID	BIT(3)

#define BM_ANADIG_USB1_LOOPBACK_UTMI_DIG_TST1	BIT(2)
#define BM_ANADIG_USB1_LOOPBACK_TSTI_TX_EN	BIT(5)
#define BM_ANADIG_USB2_LOOPBACK_UTMI_DIG_TST1	BIT(2)
#define BM_ANADIG_USB2_LOOPBACK_TSTI_TX_EN	BIT(5)

#define BM_ANADIG_USB1_MISC_RX_VPIN_FS		BIT(29)
#define BM_ANADIG_USB1_MISC_RX_VMIN_FS		BIT(28)
#define BM_ANADIG_USB2_MISC_RX_VPIN_FS		BIT(29)
#define BM_ANADIG_USB2_MISC_RX_VMIN_FS		BIT(28)

#define to_mxs_phy(p) container_of((p), struct mxs_phy, phy)

/* Do disconnection between PHY and controller without vbus */
#define MXS_PHY_DISCONNECT_LINE_WITHOUT_VBUS	BIT(0)

/*
 * The PHY will be in messy if there is a wakeup after putting
 * bus to suspend (set portsc.suspendM) but before setting PHY to low
 * power mode (set portsc.phcd).
 */
#define MXS_PHY_ABNORMAL_IN_SUSPEND		BIT(1)

/*
 * The SOF sends too fast after resuming, it will cause disconnection
 * between host and high speed device.
 */
#define MXS_PHY_SENDING_SOF_TOO_FAST		BIT(2)

/*
 * IC has bug fixes logic, they include
 * MXS_PHY_ABNORMAL_IN_SUSPEND and MXS_PHY_SENDING_SOF_TOO_FAST
 * which are described at above flags, the RTL will handle it
 * according to different versions.
 */
#define MXS_PHY_NEED_IP_FIX			BIT(3)

/* Minimum and maximum values for device tree entries */
#define MXS_PHY_TX_CAL45_MIN			30
#define MXS_PHY_TX_CAL45_MAX			55
#define MXS_PHY_TX_D_CAL_MIN			79
#define MXS_PHY_TX_D_CAL_MAX			119

struct mxs_phy_data {
	unsigned int flags;
};

static const struct mxs_phy_data imx23_phy_data = {
	.flags = MXS_PHY_ABNORMAL_IN_SUSPEND | MXS_PHY_SENDING_SOF_TOO_FAST,
};

static const struct mxs_phy_data imx6q_phy_data = {
	.flags = MXS_PHY_SENDING_SOF_TOO_FAST |
		MXS_PHY_DISCONNECT_LINE_WITHOUT_VBUS |
		MXS_PHY_NEED_IP_FIX,
};

static const struct mxs_phy_data imx6sl_phy_data = {
	.flags = MXS_PHY_DISCONNECT_LINE_WITHOUT_VBUS |
		MXS_PHY_NEED_IP_FIX,
};

static const struct mxs_phy_data vf610_phy_data = {
	.flags = MXS_PHY_DISCONNECT_LINE_WITHOUT_VBUS |
		MXS_PHY_NEED_IP_FIX,
};

static const struct mxs_phy_data imx6sx_phy_data = {
	.flags = MXS_PHY_DISCONNECT_LINE_WITHOUT_VBUS,
};

static const struct mxs_phy_data imx6ul_phy_data = {
	.flags = MXS_PHY_DISCONNECT_LINE_WITHOUT_VBUS,
};

static const struct of_device_id mxs_phy_dt_ids[] = {
	{ .compatible = "fsl,imx6sx-usbphy", .data = &imx6sx_phy_data, },
	{ .compatible = "fsl,imx6sl-usbphy", .data = &imx6sl_phy_data, },
	{ .compatible = "fsl,imx6q-usbphy", .data = &imx6q_phy_data, },
	{ .compatible = "fsl,imx23-usbphy", .data = &imx23_phy_data, },
	{ .compatible = "fsl,vf610-usbphy", .data = &vf610_phy_data, },
	{ .compatible = "fsl,imx6ul-usbphy", .data = &imx6ul_phy_data, },
	{ /* sentinel */ }
};
MODULE_DEVICE_TABLE(of, mxs_phy_dt_ids);

struct mxs_phy {
	struct usb_phy phy;
	struct clk *clk;
	const struct mxs_phy_data *data;
	struct regmap *regmap_anatop;
	int port_id;
	u32 tx_reg_set;
	u32 tx_reg_mask;
};

static inline bool is_imx6q_phy(struct mxs_phy *mxs_phy)
{
	return mxs_phy->data == &imx6q_phy_data;
}

static inline bool is_imx6sl_phy(struct mxs_phy *mxs_phy)
{
	return mxs_phy->data == &imx6sl_phy_data;
}

/*
 * PHY needs some 32K cycles to switch from 32K clock to
 * bus (such as AHB/AXI, etc) clock.
 */
static void mxs_phy_clock_switch_delay(void)
{
	usleep_range(300, 400);
}

static void mxs_phy_tx_init(struct mxs_phy *mxs_phy)
{
	void __iomem *base = mxs_phy->phy.io_priv;
	u32 phytx;

	/* Update TX register if there is anything to write */
	if (mxs_phy->tx_reg_mask) {
		phytx = readl(base + HW_USBPHY_TX);
		phytx &= ~mxs_phy->tx_reg_mask;
		phytx |= mxs_phy->tx_reg_set;
		writel(phytx, base + HW_USBPHY_TX);
	}
}

static int mxs_phy_hw_init(struct mxs_phy *mxs_phy)
{
	int ret;
	void __iomem *base = mxs_phy->phy.io_priv;

	ret = stmp_reset_block(base + HW_USBPHY_CTRL);
	if (ret)
		return ret;

	/* Power up the PHY */
	writel(0, base + HW_USBPHY_PWD);

	/*
	 * USB PHY Ctrl Setting
	 * - Auto clock/power on
	 * - Enable full/low speed support
	 */
	writel(BM_USBPHY_CTRL_ENAUTOSET_USBCLKS |
		BM_USBPHY_CTRL_ENAUTOCLR_USBCLKGATE |
		BM_USBPHY_CTRL_ENAUTOCLR_PHY_PWD |
		BM_USBPHY_CTRL_ENAUTOCLR_CLKGATE |
		BM_USBPHY_CTRL_ENAUTO_PWRON_PLL |
		BM_USBPHY_CTRL_ENUTMILEVEL2 |
		BM_USBPHY_CTRL_ENUTMILEVEL3,
	       base + HW_USBPHY_CTRL_SET);

	if (mxs_phy->data->flags & MXS_PHY_NEED_IP_FIX)
		writel(BM_USBPHY_IP_FIX, base + HW_USBPHY_IP_SET);

	mxs_phy_tx_init(mxs_phy);

	return 0;
}

/* Return true if the vbus is there */
static bool mxs_phy_get_vbus_status(struct mxs_phy *mxs_phy)
{
	unsigned int vbus_value = 0;

	if (!mxs_phy->regmap_anatop)
		return false;

	if (mxs_phy->port_id == 0)
		regmap_read(mxs_phy->regmap_anatop,
			ANADIG_USB1_VBUS_DET_STAT,
			&vbus_value);
	else if (mxs_phy->port_id == 1)
		regmap_read(mxs_phy->regmap_anatop,
			ANADIG_USB2_VBUS_DET_STAT,
			&vbus_value);

	if (vbus_value & BM_ANADIG_USB1_VBUS_DET_STAT_VBUS_VALID)
		return true;
	else
		return false;
}

static void __mxs_phy_disconnect_line(struct mxs_phy *mxs_phy, bool disconnect)
{
	void __iomem *base = mxs_phy->phy.io_priv;
	u32 reg;

	if (disconnect)
		writel_relaxed(BM_USBPHY_DEBUG_CLKGATE,
			base + HW_USBPHY_DEBUG_CLR);

	if (mxs_phy->port_id == 0) {
		reg = disconnect ? ANADIG_USB1_LOOPBACK_SET
			: ANADIG_USB1_LOOPBACK_CLR;
		regmap_write(mxs_phy->regmap_anatop, reg,
			BM_ANADIG_USB1_LOOPBACK_UTMI_DIG_TST1 |
			BM_ANADIG_USB1_LOOPBACK_TSTI_TX_EN);
	} else if (mxs_phy->port_id == 1) {
		reg = disconnect ? ANADIG_USB2_LOOPBACK_SET
			: ANADIG_USB2_LOOPBACK_CLR;
		regmap_write(mxs_phy->regmap_anatop, reg,
			BM_ANADIG_USB2_LOOPBACK_UTMI_DIG_TST1 |
			BM_ANADIG_USB2_LOOPBACK_TSTI_TX_EN);
	}

	if (!disconnect)
		writel_relaxed(BM_USBPHY_DEBUG_CLKGATE,
			base + HW_USBPHY_DEBUG_SET);

	/* Delay some time, and let Linestate be SE0 for controller */
	if (disconnect)
		usleep_range(500, 1000);
}

static bool mxs_phy_is_otg_host(struct mxs_phy *mxs_phy)
{
	void __iomem *base = mxs_phy->phy.io_priv;
	u32 phyctrl = readl(base + HW_USBPHY_CTRL);

	if (IS_ENABLED(CONFIG_USB_OTG) &&
			!(phyctrl & BM_USBPHY_CTRL_OTG_ID_VALUE))
		return true;

	return false;
}

static void mxs_phy_disconnect_line(struct mxs_phy *mxs_phy, bool on)
{
	bool vbus_is_on = false;

	/* If the SoCs don't need to disconnect line without vbus, quit */
	if (!(mxs_phy->data->flags & MXS_PHY_DISCONNECT_LINE_WITHOUT_VBUS))
		return;

	/* If the SoCs don't have anatop, quit */
	if (!mxs_phy->regmap_anatop)
		return;

	vbus_is_on = mxs_phy_get_vbus_status(mxs_phy);

	if (on && !vbus_is_on && !mxs_phy_is_otg_host(mxs_phy))
		__mxs_phy_disconnect_line(mxs_phy, true);
	else
		__mxs_phy_disconnect_line(mxs_phy, false);

}

static int mxs_phy_init(struct usb_phy *phy)
{
	int ret;
	struct mxs_phy *mxs_phy = to_mxs_phy(phy);

	mxs_phy_clock_switch_delay();
	ret = clk_prepare_enable(mxs_phy->clk);
	if (ret)
		return ret;

	return mxs_phy_hw_init(mxs_phy);
}

static void mxs_phy_shutdown(struct usb_phy *phy)
{
	struct mxs_phy *mxs_phy = to_mxs_phy(phy);
	u32 value = BM_USBPHY_CTRL_ENVBUSCHG_WKUP |
			BM_USBPHY_CTRL_ENDPDMCHG_WKUP |
			BM_USBPHY_CTRL_ENIDCHG_WKUP |
			BM_USBPHY_CTRL_ENAUTOSET_USBCLKS |
			BM_USBPHY_CTRL_ENAUTOCLR_USBCLKGATE |
			BM_USBPHY_CTRL_ENAUTOCLR_PHY_PWD |
			BM_USBPHY_CTRL_ENAUTOCLR_CLKGATE |
			BM_USBPHY_CTRL_ENAUTO_PWRON_PLL;

	writel(value, phy->io_priv + HW_USBPHY_CTRL_CLR);
	writel(0xffffffff, phy->io_priv + HW_USBPHY_PWD);

	writel(BM_USBPHY_CTRL_CLKGATE,
	       phy->io_priv + HW_USBPHY_CTRL_SET);

	clk_disable_unprepare(mxs_phy->clk);
}

static bool mxs_phy_is_low_speed_connection(struct mxs_phy *mxs_phy)
{
	unsigned int line_state;
	/* bit definition is the same for all controllers */
	unsigned int dp_bit = BM_ANADIG_USB1_MISC_RX_VPIN_FS,
		     dm_bit = BM_ANADIG_USB1_MISC_RX_VMIN_FS;
	unsigned int reg = ANADIG_USB1_MISC;

	/* If the SoCs don't have anatop, quit */
	if (!mxs_phy->regmap_anatop)
		return false;

	if (mxs_phy->port_id == 0)
		reg = ANADIG_USB1_MISC;
	else if (mxs_phy->port_id == 1)
		reg = ANADIG_USB2_MISC;

	regmap_read(mxs_phy->regmap_anatop, reg, &line_state);

	if ((line_state & (dp_bit | dm_bit)) ==  dm_bit)
		return true;
	else
		return false;
}

static int mxs_phy_suspend(struct usb_phy *x, int suspend)
{
	int ret;
	struct mxs_phy *mxs_phy = to_mxs_phy(x);
	bool low_speed_connection, vbus_is_on;

	low_speed_connection = mxs_phy_is_low_speed_connection(mxs_phy);
	vbus_is_on = mxs_phy_get_vbus_status(mxs_phy);

	if (suspend) {
		/*
		 * FIXME: Do not power down RXPWD1PT1 bit for low speed
		 * connect. The low speed connection will have problem at
		 * very rare cases during usb suspend and resume process.
		 */
		if (low_speed_connection & vbus_is_on) {
			/*
			 * If value to be set as pwd value is not 0xffffffff,
			 * several 32Khz cycles are needed.
			 */
			mxs_phy_clock_switch_delay();
			writel(0xffbfffff, x->io_priv + HW_USBPHY_PWD);
		} else {
			writel(0xffffffff, x->io_priv + HW_USBPHY_PWD);
		}
		writel(BM_USBPHY_CTRL_CLKGATE,
		       x->io_priv + HW_USBPHY_CTRL_SET);
		clk_disable_unprepare(mxs_phy->clk);
	} else {
		mxs_phy_clock_switch_delay();
		ret = clk_prepare_enable(mxs_phy->clk);
		if (ret)
			return ret;
		writel(BM_USBPHY_CTRL_CLKGATE,
		       x->io_priv + HW_USBPHY_CTRL_CLR);
		writel(0, x->io_priv + HW_USBPHY_PWD);
	}

	return 0;
}

static int mxs_phy_set_wakeup(struct usb_phy *x, bool enabled)
{
	struct mxs_phy *mxs_phy = to_mxs_phy(x);
	u32 value = BM_USBPHY_CTRL_ENVBUSCHG_WKUP |
			BM_USBPHY_CTRL_ENDPDMCHG_WKUP |
				BM_USBPHY_CTRL_ENIDCHG_WKUP;
	if (enabled) {
		mxs_phy_disconnect_line(mxs_phy, true);
		writel_relaxed(value, x->io_priv + HW_USBPHY_CTRL_SET);
	} else {
		writel_relaxed(value, x->io_priv + HW_USBPHY_CTRL_CLR);
		mxs_phy_disconnect_line(mxs_phy, false);
	}

	return 0;
}

static int mxs_phy_on_connect(struct usb_phy *phy,
		enum usb_device_speed speed)
{
	dev_dbg(phy->dev, "%s device has connected\n",
		(speed == USB_SPEED_HIGH) ? "HS" : "FS/LS");

	if (speed == USB_SPEED_HIGH)
		writel(BM_USBPHY_CTRL_ENHOSTDISCONDETECT,
		       phy->io_priv + HW_USBPHY_CTRL_SET);

	return 0;
}

static int mxs_phy_on_disconnect(struct usb_phy *phy,
		enum usb_device_speed speed)
{
	dev_dbg(phy->dev, "%s device has disconnected\n",
		(speed == USB_SPEED_HIGH) ? "HS" : "FS/LS");

	/* Sometimes, the speed is not high speed when the error occurs */
	if (readl(phy->io_priv + HW_USBPHY_CTRL) &
			BM_USBPHY_CTRL_ENHOSTDISCONDETECT)
		writel(BM_USBPHY_CTRL_ENHOSTDISCONDETECT,
		       phy->io_priv + HW_USBPHY_CTRL_CLR);

	return 0;
}

#define MXS_USB_CHARGER_DATA_CONTACT_TIMEOUT	100
static int mxs_charger_data_contact_detect(struct mxs_phy *x)
{
	struct regmap *regmap = x->regmap_anatop;
	int i, stable_contact_count = 0;
	u32 val;

	/* Check if vbus is valid */
	regmap_read(regmap, ANADIG_USB1_VBUS_DET_STAT, &val);
	if (!(val & ANADIG_USB1_VBUS_DET_STAT_VBUS_VALID)) {
		dev_err(x->phy.dev, "vbus is not valid\n");
		return -EINVAL;
	}

	/* Enable charger detector */
	regmap_write(regmap, ANADIG_USB1_CHRG_DETECT_CLR,
				ANADIG_USB1_CHRG_DETECT_EN_B);
	/*
	 * - Do not check whether a charger is connected to the USB port
	 * - Check whether the USB plug has been in contact with each other
	 */
	regmap_write(regmap, ANADIG_USB1_CHRG_DETECT_SET,
			ANADIG_USB1_CHRG_DETECT_CHK_CONTACT |
			ANADIG_USB1_CHRG_DETECT_CHK_CHRG_B);

	/* Check if plug is connected */
	for (i = 0; i < MXS_USB_CHARGER_DATA_CONTACT_TIMEOUT; i++) {
		regmap_read(regmap, ANADIG_USB1_CHRG_DET_STAT, &val);
		if (val & ANADIG_USB1_CHRG_DET_STAT_PLUG_CONTACT) {
			stable_contact_count++;
			if (stable_contact_count > 5)
				/* Data pin makes contact */
				break;
			else
				usleep_range(5000, 10000);
		} else {
			stable_contact_count = 0;
			usleep_range(5000, 6000);
		}
	}

	if (i == MXS_USB_CHARGER_DATA_CONTACT_TIMEOUT) {
		dev_err(x->phy.dev,
			"Data pin can't make good contact.\n");
		/* Disable charger detector */
		regmap_write(regmap, ANADIG_USB1_CHRG_DETECT_SET,
				ANADIG_USB1_CHRG_DETECT_EN_B |
				ANADIG_USB1_CHRG_DETECT_CHK_CHRG_B);
		return -ENXIO;
	}

	return 0;
}

static enum usb_charger_type mxs_charger_primary_detection(struct mxs_phy *x)
{
	struct regmap *regmap = x->regmap_anatop;
	enum usb_charger_type chgr_type = UNKNOWN_TYPE;
	u32 val;

	/*
	 * - Do check whether a charger is connected to the USB port
	 * - Do not Check whether the USB plug has been in contact with
	 *   each other
	 */
	regmap_write(regmap, ANADIG_USB1_CHRG_DETECT_CLR,
			ANADIG_USB1_CHRG_DETECT_CHK_CONTACT |
			ANADIG_USB1_CHRG_DETECT_CHK_CHRG_B);

	msleep(100);

	/* Check if it is a charger */
	regmap_read(regmap, ANADIG_USB1_CHRG_DET_STAT, &val);
	if (!(val & ANADIG_USB1_CHRG_DET_STAT_CHRG_DETECTED)) {
		chgr_type = SDP_TYPE;
		dev_dbg(x->phy.dev, "It is a stardard downstream port\n");
	}

	/* Disable charger detector */
	regmap_write(regmap, ANADIG_USB1_CHRG_DETECT_SET,
			ANADIG_USB1_CHRG_DETECT_EN_B |
			ANADIG_USB1_CHRG_DETECT_CHK_CHRG_B);

	return chgr_type;
}

/*
 * It must be called after DP is pulled up, which is used to
 * differentiate DCP and CDP.
 */
enum usb_charger_type mxs_charger_secondary_detection(struct mxs_phy *x)
{
	struct regmap *regmap = x->regmap_anatop;
	int val;

	msleep(80);

	regmap_read(regmap, ANADIG_USB1_CHRG_DET_STAT, &val);
	if (val & ANADIG_USB1_CHRG_DET_STAT_DM_STATE) {
		dev_dbg(x->phy.dev, "It is a dedicate charging port\n");
		return DCP_TYPE;
	} else {
		dev_dbg(x->phy.dev, "It is a charging downstream port\n");
		return CDP_TYPE;
	}
}

static enum usb_charger_type mxs_phy_charger_detect(struct usb_phy *phy)
{
	struct mxs_phy *mxs_phy = to_mxs_phy(phy);
	struct regmap *regmap = mxs_phy->regmap_anatop;
	void __iomem *base = phy->io_priv;
	enum usb_charger_type chgr_type = UNKNOWN_TYPE;

<<<<<<< HEAD
=======
	if (!regmap)
		return UNKNOWN_TYPE;

>>>>>>> 661e50bc
	if (mxs_charger_data_contact_detect(mxs_phy))
		return chgr_type;

	chgr_type = mxs_charger_primary_detection(mxs_phy);

	if (chgr_type != SDP_TYPE) {
		/* Pull up DP via test */
		writel_relaxed(BM_USBPHY_DEBUG_CLKGATE,
				base + HW_USBPHY_DEBUG_CLR);
		regmap_write(regmap, ANADIG_USB1_LOOPBACK_SET,
				ANADIG_USB1_LOOPBACK_UTMI_TESTSTART);

		chgr_type = mxs_charger_secondary_detection(mxs_phy);

		/* Stop the test */
		regmap_write(regmap, ANADIG_USB1_LOOPBACK_CLR,
				ANADIG_USB1_LOOPBACK_UTMI_TESTSTART);
		writel_relaxed(BM_USBPHY_DEBUG_CLKGATE,
				base + HW_USBPHY_DEBUG_SET);
	}

	return chgr_type;
}

static int mxs_phy_probe(struct platform_device *pdev)
{
	struct resource *res;
	void __iomem *base;
	struct clk *clk;
	struct mxs_phy *mxs_phy;
	int ret;
	const struct of_device_id *of_id;
	struct device_node *np = pdev->dev.of_node;
	u32 val;

	of_id = of_match_device(mxs_phy_dt_ids, &pdev->dev);
	if (!of_id)
		return -ENODEV;

	res = platform_get_resource(pdev, IORESOURCE_MEM, 0);
	base = devm_ioremap_resource(&pdev->dev, res);
	if (IS_ERR(base))
		return PTR_ERR(base);

	clk = devm_clk_get(&pdev->dev, NULL);
	if (IS_ERR(clk)) {
		dev_err(&pdev->dev,
			"can't get the clock, err=%ld", PTR_ERR(clk));
		return PTR_ERR(clk);
	}

	mxs_phy = devm_kzalloc(&pdev->dev, sizeof(*mxs_phy), GFP_KERNEL);
	if (!mxs_phy)
		return -ENOMEM;

	/* Some SoCs don't have anatop registers */
	if (of_get_property(np, "fsl,anatop", NULL)) {
		mxs_phy->regmap_anatop = syscon_regmap_lookup_by_phandle
			(np, "fsl,anatop");
		if (IS_ERR(mxs_phy->regmap_anatop)) {
			dev_dbg(&pdev->dev,
				"failed to find regmap for anatop\n");
			return PTR_ERR(mxs_phy->regmap_anatop);
		}
	}

	/* Precompute which bits of the TX register are to be updated, if any */
	if (!of_property_read_u32(np, "fsl,tx-cal-45-dn-ohms", &val) &&
	    val >= MXS_PHY_TX_CAL45_MIN && val <= MXS_PHY_TX_CAL45_MAX) {
		/* Scale to a 4-bit value */
		val = (MXS_PHY_TX_CAL45_MAX - val) * 0xF
			/ (MXS_PHY_TX_CAL45_MAX - MXS_PHY_TX_CAL45_MIN);
		mxs_phy->tx_reg_mask |= GM_USBPHY_TX_TXCAL45DN(~0);
		mxs_phy->tx_reg_set  |= GM_USBPHY_TX_TXCAL45DN(val);
	}

	if (!of_property_read_u32(np, "fsl,tx-cal-45-dp-ohms", &val) &&
	    val >= MXS_PHY_TX_CAL45_MIN && val <= MXS_PHY_TX_CAL45_MAX) {
		/* Scale to a 4-bit value. */
		val = (MXS_PHY_TX_CAL45_MAX - val) * 0xF
			/ (MXS_PHY_TX_CAL45_MAX - MXS_PHY_TX_CAL45_MIN);
		mxs_phy->tx_reg_mask |= GM_USBPHY_TX_TXCAL45DP(~0);
		mxs_phy->tx_reg_set  |= GM_USBPHY_TX_TXCAL45DP(val);
	}

	if (!of_property_read_u32(np, "fsl,tx-d-cal", &val) &&
	    val >= MXS_PHY_TX_D_CAL_MIN && val <= MXS_PHY_TX_D_CAL_MAX) {
		/* Scale to a 4-bit value.  Round up the values and heavily
		 * weight the rounding by adding 2/3 of the denominator.
		 */
		val = ((MXS_PHY_TX_D_CAL_MAX - val) * 0xF
			+ (MXS_PHY_TX_D_CAL_MAX - MXS_PHY_TX_D_CAL_MIN) * 2/3)
			/ (MXS_PHY_TX_D_CAL_MAX - MXS_PHY_TX_D_CAL_MIN);
		mxs_phy->tx_reg_mask |= GM_USBPHY_TX_D_CAL(~0);
		mxs_phy->tx_reg_set  |= GM_USBPHY_TX_D_CAL(val);
	}

	ret = of_alias_get_id(np, "usbphy");
	if (ret < 0)
		dev_dbg(&pdev->dev, "failed to get alias id, errno %d\n", ret);
	mxs_phy->port_id = ret;

	mxs_phy->phy.io_priv		= base;
	mxs_phy->phy.dev		= &pdev->dev;
	mxs_phy->phy.label		= DRIVER_NAME;
	mxs_phy->phy.init		= mxs_phy_init;
	mxs_phy->phy.shutdown		= mxs_phy_shutdown;
	mxs_phy->phy.set_suspend	= mxs_phy_suspend;
	mxs_phy->phy.notify_connect	= mxs_phy_on_connect;
	mxs_phy->phy.notify_disconnect	= mxs_phy_on_disconnect;
	mxs_phy->phy.type		= USB_PHY_TYPE_USB2;
	mxs_phy->phy.set_wakeup		= mxs_phy_set_wakeup;
	mxs_phy->phy.charger_detect	= mxs_phy_charger_detect;

	mxs_phy->clk = clk;
	mxs_phy->data = of_id->data;

	platform_set_drvdata(pdev, mxs_phy);

	device_set_wakeup_capable(&pdev->dev, true);

	return usb_add_phy_dev(&mxs_phy->phy);
}

static int mxs_phy_remove(struct platform_device *pdev)
{
	struct mxs_phy *mxs_phy = platform_get_drvdata(pdev);

	usb_remove_phy(&mxs_phy->phy);

	return 0;
}

#ifdef CONFIG_PM_SLEEP
static void mxs_phy_enable_ldo_in_suspend(struct mxs_phy *mxs_phy, bool on)
{
	unsigned int reg = on ? ANADIG_ANA_MISC0_SET : ANADIG_ANA_MISC0_CLR;

	/* If the SoCs don't have anatop, quit */
	if (!mxs_phy->regmap_anatop)
		return;

	if (is_imx6q_phy(mxs_phy))
		regmap_write(mxs_phy->regmap_anatop, reg,
			BM_ANADIG_ANA_MISC0_STOP_MODE_CONFIG);
	else if (is_imx6sl_phy(mxs_phy))
		regmap_write(mxs_phy->regmap_anatop,
			reg, BM_ANADIG_ANA_MISC0_STOP_MODE_CONFIG_SL);
}

static int mxs_phy_system_suspend(struct device *dev)
{
	struct mxs_phy *mxs_phy = dev_get_drvdata(dev);

	if (device_may_wakeup(dev))
		mxs_phy_enable_ldo_in_suspend(mxs_phy, true);

	return 0;
}

static int mxs_phy_system_resume(struct device *dev)
{
	struct mxs_phy *mxs_phy = dev_get_drvdata(dev);

	if (device_may_wakeup(dev))
		mxs_phy_enable_ldo_in_suspend(mxs_phy, false);

	return 0;
}
#endif /* CONFIG_PM_SLEEP */

static SIMPLE_DEV_PM_OPS(mxs_phy_pm, mxs_phy_system_suspend,
		mxs_phy_system_resume);

static struct platform_driver mxs_phy_driver = {
	.probe = mxs_phy_probe,
	.remove = mxs_phy_remove,
	.driver = {
		.name = DRIVER_NAME,
		.of_match_table = mxs_phy_dt_ids,
		.pm = &mxs_phy_pm,
	 },
};

static int __init mxs_phy_module_init(void)
{
	return platform_driver_register(&mxs_phy_driver);
}
postcore_initcall(mxs_phy_module_init);

static void __exit mxs_phy_module_exit(void)
{
	platform_driver_unregister(&mxs_phy_driver);
}
module_exit(mxs_phy_module_exit);

MODULE_ALIAS("platform:mxs-usb-phy");
MODULE_AUTHOR("Marek Vasut <marex@denx.de>");
MODULE_AUTHOR("Richard Zhao <richard.zhao@freescale.com>");
MODULE_DESCRIPTION("Freescale MXS USB PHY driver");
MODULE_LICENSE("GPL");<|MERGE_RESOLUTION|>--- conflicted
+++ resolved
@@ -602,12 +602,9 @@
 	void __iomem *base = phy->io_priv;
 	enum usb_charger_type chgr_type = UNKNOWN_TYPE;
 
-<<<<<<< HEAD
-=======
 	if (!regmap)
 		return UNKNOWN_TYPE;
 
->>>>>>> 661e50bc
 	if (mxs_charger_data_contact_detect(mxs_phy))
 		return chgr_type;
 
