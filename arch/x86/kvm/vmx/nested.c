// SPDX-License-Identifier: GPL-2.0

#include <linux/frame.h>
#include <linux/percpu.h>

#include <asm/debugreg.h>
#include <asm/mmu_context.h>

#include "cpuid.h"
#include "hyperv.h"
#include "mmu.h"
#include "nested.h"
#include "pmu.h"
#include "trace.h"
#include "x86.h"

static bool __read_mostly enable_shadow_vmcs = 1;
module_param_named(enable_shadow_vmcs, enable_shadow_vmcs, bool, S_IRUGO);

static bool __read_mostly nested_early_check = 0;
module_param(nested_early_check, bool, S_IRUGO);

#define CC(consistency_check)						\
({									\
	bool failed = (consistency_check);				\
	if (failed)							\
		trace_kvm_nested_vmenter_failed(#consistency_check, 0);	\
	failed;								\
})

/*
 * Hyper-V requires all of these, so mark them as supported even though
 * they are just treated the same as all-context.
 */
#define VMX_VPID_EXTENT_SUPPORTED_MASK		\
	(VMX_VPID_EXTENT_INDIVIDUAL_ADDR_BIT |	\
	VMX_VPID_EXTENT_SINGLE_CONTEXT_BIT |	\
	VMX_VPID_EXTENT_GLOBAL_CONTEXT_BIT |	\
	VMX_VPID_EXTENT_SINGLE_NON_GLOBAL_BIT)

#define VMX_MISC_EMULATED_PREEMPTION_TIMER_RATE 5

enum {
	VMX_VMREAD_BITMAP,
	VMX_VMWRITE_BITMAP,
	VMX_BITMAP_NR
};
static unsigned long *vmx_bitmap[VMX_BITMAP_NR];

#define vmx_vmread_bitmap                    (vmx_bitmap[VMX_VMREAD_BITMAP])
#define vmx_vmwrite_bitmap                   (vmx_bitmap[VMX_VMWRITE_BITMAP])

struct shadow_vmcs_field {
	u16	encoding;
	u16	offset;
};
static struct shadow_vmcs_field shadow_read_only_fields[] = {
#define SHADOW_FIELD_RO(x, y) { x, offsetof(struct vmcs12, y) },
#include "vmcs_shadow_fields.h"
};
static int max_shadow_read_only_fields =
	ARRAY_SIZE(shadow_read_only_fields);

static struct shadow_vmcs_field shadow_read_write_fields[] = {
#define SHADOW_FIELD_RW(x, y) { x, offsetof(struct vmcs12, y) },
#include "vmcs_shadow_fields.h"
};
static int max_shadow_read_write_fields =
	ARRAY_SIZE(shadow_read_write_fields);

static void init_vmcs_shadow_fields(void)
{
	int i, j;

	memset(vmx_vmread_bitmap, 0xff, PAGE_SIZE);
	memset(vmx_vmwrite_bitmap, 0xff, PAGE_SIZE);

	for (i = j = 0; i < max_shadow_read_only_fields; i++) {
		struct shadow_vmcs_field entry = shadow_read_only_fields[i];
		u16 field = entry.encoding;

		if (vmcs_field_width(field) == VMCS_FIELD_WIDTH_U64 &&
		    (i + 1 == max_shadow_read_only_fields ||
		     shadow_read_only_fields[i + 1].encoding != field + 1))
			pr_err("Missing field from shadow_read_only_field %x\n",
			       field + 1);

		clear_bit(field, vmx_vmread_bitmap);
		if (field & 1)
#ifdef CONFIG_X86_64
			continue;
#else
			entry.offset += sizeof(u32);
#endif
		shadow_read_only_fields[j++] = entry;
	}
	max_shadow_read_only_fields = j;

	for (i = j = 0; i < max_shadow_read_write_fields; i++) {
		struct shadow_vmcs_field entry = shadow_read_write_fields[i];
		u16 field = entry.encoding;

		if (vmcs_field_width(field) == VMCS_FIELD_WIDTH_U64 &&
		    (i + 1 == max_shadow_read_write_fields ||
		     shadow_read_write_fields[i + 1].encoding != field + 1))
			pr_err("Missing field from shadow_read_write_field %x\n",
			       field + 1);

		WARN_ONCE(field >= GUEST_ES_AR_BYTES &&
			  field <= GUEST_TR_AR_BYTES,
			  "Update vmcs12_write_any() to drop reserved bits from AR_BYTES");

		/*
		 * PML and the preemption timer can be emulated, but the
		 * processor cannot vmwrite to fields that don't exist
		 * on bare metal.
		 */
		switch (field) {
		case GUEST_PML_INDEX:
			if (!cpu_has_vmx_pml())
				continue;
			break;
		case VMX_PREEMPTION_TIMER_VALUE:
			if (!cpu_has_vmx_preemption_timer())
				continue;
			break;
		case GUEST_INTR_STATUS:
			if (!cpu_has_vmx_apicv())
				continue;
			break;
		default:
			break;
		}

		clear_bit(field, vmx_vmwrite_bitmap);
		clear_bit(field, vmx_vmread_bitmap);
		if (field & 1)
#ifdef CONFIG_X86_64
			continue;
#else
			entry.offset += sizeof(u32);
#endif
		shadow_read_write_fields[j++] = entry;
	}
	max_shadow_read_write_fields = j;
}

/*
 * The following 3 functions, nested_vmx_succeed()/failValid()/failInvalid(),
 * set the success or error code of an emulated VMX instruction (as specified
 * by Vol 2B, VMX Instruction Reference, "Conventions"), and skip the emulated
 * instruction.
 */
static int nested_vmx_succeed(struct kvm_vcpu *vcpu)
{
	vmx_set_rflags(vcpu, vmx_get_rflags(vcpu)
			& ~(X86_EFLAGS_CF | X86_EFLAGS_PF | X86_EFLAGS_AF |
			    X86_EFLAGS_ZF | X86_EFLAGS_SF | X86_EFLAGS_OF));
	return kvm_skip_emulated_instruction(vcpu);
}

static int nested_vmx_failInvalid(struct kvm_vcpu *vcpu)
{
	vmx_set_rflags(vcpu, (vmx_get_rflags(vcpu)
			& ~(X86_EFLAGS_PF | X86_EFLAGS_AF | X86_EFLAGS_ZF |
			    X86_EFLAGS_SF | X86_EFLAGS_OF))
			| X86_EFLAGS_CF);
	return kvm_skip_emulated_instruction(vcpu);
}

static int nested_vmx_failValid(struct kvm_vcpu *vcpu,
				u32 vm_instruction_error)
{
	struct vcpu_vmx *vmx = to_vmx(vcpu);

	/*
	 * failValid writes the error number to the current VMCS, which
	 * can't be done if there isn't a current VMCS.
	 */
	if (vmx->nested.current_vmptr == -1ull && !vmx->nested.hv_evmcs)
		return nested_vmx_failInvalid(vcpu);

	vmx_set_rflags(vcpu, (vmx_get_rflags(vcpu)
			& ~(X86_EFLAGS_CF | X86_EFLAGS_PF | X86_EFLAGS_AF |
			    X86_EFLAGS_SF | X86_EFLAGS_OF))
			| X86_EFLAGS_ZF);
	get_vmcs12(vcpu)->vm_instruction_error = vm_instruction_error;
	/*
	 * We don't need to force a shadow sync because
	 * VM_INSTRUCTION_ERROR is not shadowed
	 */
	return kvm_skip_emulated_instruction(vcpu);
}

static void nested_vmx_abort(struct kvm_vcpu *vcpu, u32 indicator)
{
	/* TODO: not to reset guest simply here. */
	kvm_make_request(KVM_REQ_TRIPLE_FAULT, vcpu);
	pr_debug_ratelimited("kvm: nested vmx abort, indicator %d\n", indicator);
}

static inline bool vmx_control_verify(u32 control, u32 low, u32 high)
{
	return fixed_bits_valid(control, low, high);
}

static inline u64 vmx_control_msr(u32 low, u32 high)
{
	return low | ((u64)high << 32);
}

static void vmx_disable_shadow_vmcs(struct vcpu_vmx *vmx)
{
	secondary_exec_controls_clearbit(vmx, SECONDARY_EXEC_SHADOW_VMCS);
	vmcs_write64(VMCS_LINK_POINTER, -1ull);
	vmx->nested.need_vmcs12_to_shadow_sync = false;
}

static inline void nested_release_evmcs(struct kvm_vcpu *vcpu)
{
	struct vcpu_vmx *vmx = to_vmx(vcpu);

	if (!vmx->nested.hv_evmcs)
		return;

	kvm_vcpu_unmap(vcpu, &vmx->nested.hv_evmcs_map, true);
	vmx->nested.hv_evmcs_vmptr = 0;
	vmx->nested.hv_evmcs = NULL;
}

/*
 * Free whatever needs to be freed from vmx->nested when L1 goes down, or
 * just stops using VMX.
 */
static void free_nested(struct kvm_vcpu *vcpu)
{
	struct vcpu_vmx *vmx = to_vmx(vcpu);

	if (!vmx->nested.vmxon && !vmx->nested.smm.vmxon)
		return;

	kvm_clear_request(KVM_REQ_GET_VMCS12_PAGES, vcpu);

	vmx->nested.vmxon = false;
	vmx->nested.smm.vmxon = false;
	free_vpid(vmx->nested.vpid02);
	vmx->nested.posted_intr_nv = -1;
	vmx->nested.current_vmptr = -1ull;
	if (enable_shadow_vmcs) {
		vmx_disable_shadow_vmcs(vmx);
		vmcs_clear(vmx->vmcs01.shadow_vmcs);
		free_vmcs(vmx->vmcs01.shadow_vmcs);
		vmx->vmcs01.shadow_vmcs = NULL;
	}
	kfree(vmx->nested.cached_vmcs12);
	vmx->nested.cached_vmcs12 = NULL;
	kfree(vmx->nested.cached_shadow_vmcs12);
	vmx->nested.cached_shadow_vmcs12 = NULL;
	/* Unpin physical memory we referred to in the vmcs02 */
	if (vmx->nested.apic_access_page) {
		kvm_release_page_clean(vmx->nested.apic_access_page);
		vmx->nested.apic_access_page = NULL;
	}
	kvm_vcpu_unmap(vcpu, &vmx->nested.virtual_apic_map, true);
	kvm_vcpu_unmap(vcpu, &vmx->nested.pi_desc_map, true);
	vmx->nested.pi_desc = NULL;

	kvm_mmu_free_roots(vcpu, &vcpu->arch.guest_mmu, KVM_MMU_ROOTS_ALL);

	nested_release_evmcs(vcpu);

	free_loaded_vmcs(&vmx->nested.vmcs02);
}

static void vmx_sync_vmcs_host_state(struct vcpu_vmx *vmx,
				     struct loaded_vmcs *prev)
{
	struct vmcs_host_state *dest, *src;

	if (unlikely(!vmx->guest_state_loaded))
		return;

	src = &prev->host_state;
	dest = &vmx->loaded_vmcs->host_state;

	vmx_set_host_fs_gs(dest, src->fs_sel, src->gs_sel, src->fs_base, src->gs_base);
	dest->ldt_sel = src->ldt_sel;
#ifdef CONFIG_X86_64
	dest->ds_sel = src->ds_sel;
	dest->es_sel = src->es_sel;
#endif
}

static void vmx_switch_vmcs(struct kvm_vcpu *vcpu, struct loaded_vmcs *vmcs)
{
	struct vcpu_vmx *vmx = to_vmx(vcpu);
	struct loaded_vmcs *prev;
	int cpu;

	if (vmx->loaded_vmcs == vmcs)
		return;

	cpu = get_cpu();
	prev = vmx->loaded_vmcs;
	vmx->loaded_vmcs = vmcs;
	vmx_vcpu_load_vmcs(vcpu, cpu);
	vmx_sync_vmcs_host_state(vmx, prev);
	put_cpu();

	vmx_segment_cache_clear(vmx);
}

/*
 * Ensure that the current vmcs of the logical processor is the
 * vmcs01 of the vcpu before calling free_nested().
 */
void nested_vmx_free_vcpu(struct kvm_vcpu *vcpu)
{
	vcpu_load(vcpu);
	vmx_leave_nested(vcpu);
	vmx_switch_vmcs(vcpu, &to_vmx(vcpu)->vmcs01);
	free_nested(vcpu);
	vcpu_put(vcpu);
}

static void nested_ept_inject_page_fault(struct kvm_vcpu *vcpu,
		struct x86_exception *fault)
{
	struct vmcs12 *vmcs12 = get_vmcs12(vcpu);
	struct vcpu_vmx *vmx = to_vmx(vcpu);
	u32 exit_reason;
	unsigned long exit_qualification = vcpu->arch.exit_qualification;

	if (vmx->nested.pml_full) {
		exit_reason = EXIT_REASON_PML_FULL;
		vmx->nested.pml_full = false;
		exit_qualification &= INTR_INFO_UNBLOCK_NMI;
	} else if (fault->error_code & PFERR_RSVD_MASK)
		exit_reason = EXIT_REASON_EPT_MISCONFIG;
	else
		exit_reason = EXIT_REASON_EPT_VIOLATION;

	nested_vmx_vmexit(vcpu, exit_reason, 0, exit_qualification);
	vmcs12->guest_physical_address = fault->address;
}

static void nested_ept_init_mmu_context(struct kvm_vcpu *vcpu)
{
	WARN_ON(mmu_is_nested(vcpu));

	vcpu->arch.mmu = &vcpu->arch.guest_mmu;
	kvm_init_shadow_ept_mmu(vcpu,
			to_vmx(vcpu)->nested.msrs.ept_caps &
			VMX_EPT_EXECUTE_ONLY_BIT,
			nested_ept_ad_enabled(vcpu),
			nested_ept_get_eptp(vcpu));
	vcpu->arch.mmu->get_guest_pgd     = nested_ept_get_eptp;
	vcpu->arch.mmu->inject_page_fault = nested_ept_inject_page_fault;
	vcpu->arch.mmu->get_pdptr         = kvm_pdptr_read;

	vcpu->arch.walk_mmu              = &vcpu->arch.nested_mmu;
}

static void nested_ept_uninit_mmu_context(struct kvm_vcpu *vcpu)
{
	vcpu->arch.mmu = &vcpu->arch.root_mmu;
	vcpu->arch.walk_mmu = &vcpu->arch.root_mmu;
}

static bool nested_vmx_is_page_fault_vmexit(struct vmcs12 *vmcs12,
					    u16 error_code)
{
	bool inequality, bit;

	bit = (vmcs12->exception_bitmap & (1u << PF_VECTOR)) != 0;
	inequality =
		(error_code & vmcs12->page_fault_error_code_mask) !=
		 vmcs12->page_fault_error_code_match;
	return inequality ^ bit;
}


/*
 * KVM wants to inject page-faults which it got to the guest. This function
 * checks whether in a nested guest, we need to inject them to L1 or L2.
 */
static int nested_vmx_check_exception(struct kvm_vcpu *vcpu, unsigned long *exit_qual)
{
	struct vmcs12 *vmcs12 = get_vmcs12(vcpu);
	unsigned int nr = vcpu->arch.exception.nr;
	bool has_payload = vcpu->arch.exception.has_payload;
	unsigned long payload = vcpu->arch.exception.payload;

	if (nr == PF_VECTOR) {
		if (vcpu->arch.exception.nested_apf) {
			*exit_qual = vcpu->arch.apf.nested_apf_token;
			return 1;
		}
		if (nested_vmx_is_page_fault_vmexit(vmcs12,
						    vcpu->arch.exception.error_code)) {
			*exit_qual = has_payload ? payload : vcpu->arch.cr2;
			return 1;
		}
	} else if (vmcs12->exception_bitmap & (1u << nr)) {
		if (nr == DB_VECTOR) {
			if (!has_payload) {
				payload = vcpu->arch.dr6;
				payload &= ~(DR6_FIXED_1 | DR6_BT);
				payload ^= DR6_RTM;
			}
			*exit_qual = payload;
		} else
			*exit_qual = 0;
		return 1;
	}

	return 0;
}


static void vmx_inject_page_fault_nested(struct kvm_vcpu *vcpu,
		struct x86_exception *fault)
{
	struct vmcs12 *vmcs12 = get_vmcs12(vcpu);

	WARN_ON(!is_guest_mode(vcpu));

	if (nested_vmx_is_page_fault_vmexit(vmcs12, fault->error_code) &&
		!to_vmx(vcpu)->nested.nested_run_pending) {
		vmcs12->vm_exit_intr_error_code = fault->error_code;
		nested_vmx_vmexit(vcpu, EXIT_REASON_EXCEPTION_NMI,
				  PF_VECTOR | INTR_TYPE_HARD_EXCEPTION |
				  INTR_INFO_DELIVER_CODE_MASK | INTR_INFO_VALID_MASK,
				  fault->address);
	} else {
		kvm_inject_page_fault(vcpu, fault);
	}
}

static bool page_address_valid(struct kvm_vcpu *vcpu, gpa_t gpa)
{
	return PAGE_ALIGNED(gpa) && !(gpa >> cpuid_maxphyaddr(vcpu));
}

static int nested_vmx_check_io_bitmap_controls(struct kvm_vcpu *vcpu,
					       struct vmcs12 *vmcs12)
{
	if (!nested_cpu_has(vmcs12, CPU_BASED_USE_IO_BITMAPS))
		return 0;

	if (CC(!page_address_valid(vcpu, vmcs12->io_bitmap_a)) ||
	    CC(!page_address_valid(vcpu, vmcs12->io_bitmap_b)))
		return -EINVAL;

	return 0;
}

static int nested_vmx_check_msr_bitmap_controls(struct kvm_vcpu *vcpu,
						struct vmcs12 *vmcs12)
{
	if (!nested_cpu_has(vmcs12, CPU_BASED_USE_MSR_BITMAPS))
		return 0;

	if (CC(!page_address_valid(vcpu, vmcs12->msr_bitmap)))
		return -EINVAL;

	return 0;
}

static int nested_vmx_check_tpr_shadow_controls(struct kvm_vcpu *vcpu,
						struct vmcs12 *vmcs12)
{
	if (!nested_cpu_has(vmcs12, CPU_BASED_TPR_SHADOW))
		return 0;

	if (CC(!page_address_valid(vcpu, vmcs12->virtual_apic_page_addr)))
		return -EINVAL;

	return 0;
}

/*
 * Check if MSR is intercepted for L01 MSR bitmap.
 */
static bool msr_write_intercepted_l01(struct kvm_vcpu *vcpu, u32 msr)
{
	unsigned long *msr_bitmap;
	int f = sizeof(unsigned long);

	if (!cpu_has_vmx_msr_bitmap())
		return true;

	msr_bitmap = to_vmx(vcpu)->vmcs01.msr_bitmap;

	if (msr <= 0x1fff) {
		return !!test_bit(msr, msr_bitmap + 0x800 / f);
	} else if ((msr >= 0xc0000000) && (msr <= 0xc0001fff)) {
		msr &= 0x1fff;
		return !!test_bit(msr, msr_bitmap + 0xc00 / f);
	}

	return true;
}

/*
 * If a msr is allowed by L0, we should check whether it is allowed by L1.
 * The corresponding bit will be cleared unless both of L0 and L1 allow it.
 */
static void nested_vmx_disable_intercept_for_msr(unsigned long *msr_bitmap_l1,
					       unsigned long *msr_bitmap_nested,
					       u32 msr, int type)
{
	int f = sizeof(unsigned long);

	/*
	 * See Intel PRM Vol. 3, 20.6.9 (MSR-Bitmap Address). Early manuals
	 * have the write-low and read-high bitmap offsets the wrong way round.
	 * We can control MSRs 0x00000000-0x00001fff and 0xc0000000-0xc0001fff.
	 */
	if (msr <= 0x1fff) {
		if (type & MSR_TYPE_R &&
		   !test_bit(msr, msr_bitmap_l1 + 0x000 / f))
			/* read-low */
			__clear_bit(msr, msr_bitmap_nested + 0x000 / f);

		if (type & MSR_TYPE_W &&
		   !test_bit(msr, msr_bitmap_l1 + 0x800 / f))
			/* write-low */
			__clear_bit(msr, msr_bitmap_nested + 0x800 / f);

	} else if ((msr >= 0xc0000000) && (msr <= 0xc0001fff)) {
		msr &= 0x1fff;
		if (type & MSR_TYPE_R &&
		   !test_bit(msr, msr_bitmap_l1 + 0x400 / f))
			/* read-high */
			__clear_bit(msr, msr_bitmap_nested + 0x400 / f);

		if (type & MSR_TYPE_W &&
		   !test_bit(msr, msr_bitmap_l1 + 0xc00 / f))
			/* write-high */
			__clear_bit(msr, msr_bitmap_nested + 0xc00 / f);

	}
}

static inline void enable_x2apic_msr_intercepts(unsigned long *msr_bitmap)
{
	int msr;

	for (msr = 0x800; msr <= 0x8ff; msr += BITS_PER_LONG) {
		unsigned word = msr / BITS_PER_LONG;

		msr_bitmap[word] = ~0;
		msr_bitmap[word + (0x800 / sizeof(long))] = ~0;
	}
}

/*
 * Merge L0's and L1's MSR bitmap, return false to indicate that
 * we do not use the hardware.
 */
static inline bool nested_vmx_prepare_msr_bitmap(struct kvm_vcpu *vcpu,
						 struct vmcs12 *vmcs12)
{
	int msr;
	unsigned long *msr_bitmap_l1;
	unsigned long *msr_bitmap_l0 = to_vmx(vcpu)->nested.vmcs02.msr_bitmap;
	struct kvm_host_map *map = &to_vmx(vcpu)->nested.msr_bitmap_map;

	/* Nothing to do if the MSR bitmap is not in use.  */
	if (!cpu_has_vmx_msr_bitmap() ||
	    !nested_cpu_has(vmcs12, CPU_BASED_USE_MSR_BITMAPS))
		return false;

	if (kvm_vcpu_map(vcpu, gpa_to_gfn(vmcs12->msr_bitmap), map))
		return false;

	msr_bitmap_l1 = (unsigned long *)map->hva;

	/*
	 * To keep the control flow simple, pay eight 8-byte writes (sixteen
	 * 4-byte writes on 32-bit systems) up front to enable intercepts for
	 * the x2APIC MSR range and selectively disable them below.
	 */
	enable_x2apic_msr_intercepts(msr_bitmap_l0);

	if (nested_cpu_has_virt_x2apic_mode(vmcs12)) {
		if (nested_cpu_has_apic_reg_virt(vmcs12)) {
			/*
			 * L0 need not intercept reads for MSRs between 0x800
			 * and 0x8ff, it just lets the processor take the value
			 * from the virtual-APIC page; take those 256 bits
			 * directly from the L1 bitmap.
			 */
			for (msr = 0x800; msr <= 0x8ff; msr += BITS_PER_LONG) {
				unsigned word = msr / BITS_PER_LONG;

				msr_bitmap_l0[word] = msr_bitmap_l1[word];
			}
		}

		nested_vmx_disable_intercept_for_msr(
			msr_bitmap_l1, msr_bitmap_l0,
			X2APIC_MSR(APIC_TASKPRI),
			MSR_TYPE_R | MSR_TYPE_W);

		if (nested_cpu_has_vid(vmcs12)) {
			nested_vmx_disable_intercept_for_msr(
				msr_bitmap_l1, msr_bitmap_l0,
				X2APIC_MSR(APIC_EOI),
				MSR_TYPE_W);
			nested_vmx_disable_intercept_for_msr(
				msr_bitmap_l1, msr_bitmap_l0,
				X2APIC_MSR(APIC_SELF_IPI),
				MSR_TYPE_W);
		}
	}

	/* KVM unconditionally exposes the FS/GS base MSRs to L1. */
	nested_vmx_disable_intercept_for_msr(msr_bitmap_l1, msr_bitmap_l0,
					     MSR_FS_BASE, MSR_TYPE_RW);

	nested_vmx_disable_intercept_for_msr(msr_bitmap_l1, msr_bitmap_l0,
					     MSR_GS_BASE, MSR_TYPE_RW);

	nested_vmx_disable_intercept_for_msr(msr_bitmap_l1, msr_bitmap_l0,
					     MSR_KERNEL_GS_BASE, MSR_TYPE_RW);

	/*
	 * Checking the L0->L1 bitmap is trying to verify two things:
	 *
	 * 1. L0 gave a permission to L1 to actually passthrough the MSR. This
	 *    ensures that we do not accidentally generate an L02 MSR bitmap
	 *    from the L12 MSR bitmap that is too permissive.
	 * 2. That L1 or L2s have actually used the MSR. This avoids
	 *    unnecessarily merging of the bitmap if the MSR is unused. This
	 *    works properly because we only update the L01 MSR bitmap lazily.
	 *    So even if L0 should pass L1 these MSRs, the L01 bitmap is only
	 *    updated to reflect this when L1 (or its L2s) actually write to
	 *    the MSR.
	 */
	if (!msr_write_intercepted_l01(vcpu, MSR_IA32_SPEC_CTRL))
		nested_vmx_disable_intercept_for_msr(
					msr_bitmap_l1, msr_bitmap_l0,
					MSR_IA32_SPEC_CTRL,
					MSR_TYPE_R | MSR_TYPE_W);

	if (!msr_write_intercepted_l01(vcpu, MSR_IA32_PRED_CMD))
		nested_vmx_disable_intercept_for_msr(
					msr_bitmap_l1, msr_bitmap_l0,
					MSR_IA32_PRED_CMD,
					MSR_TYPE_W);

	kvm_vcpu_unmap(vcpu, &to_vmx(vcpu)->nested.msr_bitmap_map, false);

	return true;
}

static void nested_cache_shadow_vmcs12(struct kvm_vcpu *vcpu,
				       struct vmcs12 *vmcs12)
{
	struct kvm_host_map map;
	struct vmcs12 *shadow;

	if (!nested_cpu_has_shadow_vmcs(vmcs12) ||
	    vmcs12->vmcs_link_pointer == -1ull)
		return;

	shadow = get_shadow_vmcs12(vcpu);

	if (kvm_vcpu_map(vcpu, gpa_to_gfn(vmcs12->vmcs_link_pointer), &map))
		return;

	memcpy(shadow, map.hva, VMCS12_SIZE);
	kvm_vcpu_unmap(vcpu, &map, false);
}

static void nested_flush_cached_shadow_vmcs12(struct kvm_vcpu *vcpu,
					      struct vmcs12 *vmcs12)
{
	struct vcpu_vmx *vmx = to_vmx(vcpu);

	if (!nested_cpu_has_shadow_vmcs(vmcs12) ||
	    vmcs12->vmcs_link_pointer == -1ull)
		return;

	kvm_write_guest(vmx->vcpu.kvm, vmcs12->vmcs_link_pointer,
			get_shadow_vmcs12(vcpu), VMCS12_SIZE);
}

/*
 * In nested virtualization, check if L1 has set
 * VM_EXIT_ACK_INTR_ON_EXIT
 */
static bool nested_exit_intr_ack_set(struct kvm_vcpu *vcpu)
{
	return get_vmcs12(vcpu)->vm_exit_controls &
		VM_EXIT_ACK_INTR_ON_EXIT;
}

static bool nested_exit_on_nmi(struct kvm_vcpu *vcpu)
{
	return nested_cpu_has_nmi_exiting(get_vmcs12(vcpu));
}

static int nested_vmx_check_apic_access_controls(struct kvm_vcpu *vcpu,
					  struct vmcs12 *vmcs12)
{
	if (nested_cpu_has2(vmcs12, SECONDARY_EXEC_VIRTUALIZE_APIC_ACCESSES) &&
	    CC(!page_address_valid(vcpu, vmcs12->apic_access_addr)))
		return -EINVAL;
	else
		return 0;
}

static int nested_vmx_check_apicv_controls(struct kvm_vcpu *vcpu,
					   struct vmcs12 *vmcs12)
{
	if (!nested_cpu_has_virt_x2apic_mode(vmcs12) &&
	    !nested_cpu_has_apic_reg_virt(vmcs12) &&
	    !nested_cpu_has_vid(vmcs12) &&
	    !nested_cpu_has_posted_intr(vmcs12))
		return 0;

	/*
	 * If virtualize x2apic mode is enabled,
	 * virtualize apic access must be disabled.
	 */
	if (CC(nested_cpu_has_virt_x2apic_mode(vmcs12) &&
	       nested_cpu_has2(vmcs12, SECONDARY_EXEC_VIRTUALIZE_APIC_ACCESSES)))
		return -EINVAL;

	/*
	 * If virtual interrupt delivery is enabled,
	 * we must exit on external interrupts.
	 */
	if (CC(nested_cpu_has_vid(vmcs12) && !nested_exit_on_intr(vcpu)))
		return -EINVAL;

	/*
	 * bits 15:8 should be zero in posted_intr_nv,
	 * the descriptor address has been already checked
	 * in nested_get_vmcs12_pages.
	 *
	 * bits 5:0 of posted_intr_desc_addr should be zero.
	 */
	if (nested_cpu_has_posted_intr(vmcs12) &&
	   (CC(!nested_cpu_has_vid(vmcs12)) ||
	    CC(!nested_exit_intr_ack_set(vcpu)) ||
	    CC((vmcs12->posted_intr_nv & 0xff00)) ||
	    CC((vmcs12->posted_intr_desc_addr & 0x3f)) ||
	    CC((vmcs12->posted_intr_desc_addr >> cpuid_maxphyaddr(vcpu)))))
		return -EINVAL;

	/* tpr shadow is needed by all apicv features. */
	if (CC(!nested_cpu_has(vmcs12, CPU_BASED_TPR_SHADOW)))
		return -EINVAL;

	return 0;
}

static int nested_vmx_check_msr_switch(struct kvm_vcpu *vcpu,
				       u32 count, u64 addr)
{
	int maxphyaddr;

	if (count == 0)
		return 0;
	maxphyaddr = cpuid_maxphyaddr(vcpu);
	if (!IS_ALIGNED(addr, 16) || addr >> maxphyaddr ||
	    (addr + count * sizeof(struct vmx_msr_entry) - 1) >> maxphyaddr)
		return -EINVAL;

	return 0;
}

static int nested_vmx_check_exit_msr_switch_controls(struct kvm_vcpu *vcpu,
						     struct vmcs12 *vmcs12)
{
	if (CC(nested_vmx_check_msr_switch(vcpu,
					   vmcs12->vm_exit_msr_load_count,
					   vmcs12->vm_exit_msr_load_addr)) ||
	    CC(nested_vmx_check_msr_switch(vcpu,
					   vmcs12->vm_exit_msr_store_count,
					   vmcs12->vm_exit_msr_store_addr)))
		return -EINVAL;

	return 0;
}

static int nested_vmx_check_entry_msr_switch_controls(struct kvm_vcpu *vcpu,
                                                      struct vmcs12 *vmcs12)
{
	if (CC(nested_vmx_check_msr_switch(vcpu,
					   vmcs12->vm_entry_msr_load_count,
					   vmcs12->vm_entry_msr_load_addr)))
                return -EINVAL;

	return 0;
}

static int nested_vmx_check_pml_controls(struct kvm_vcpu *vcpu,
					 struct vmcs12 *vmcs12)
{
	if (!nested_cpu_has_pml(vmcs12))
		return 0;

	if (CC(!nested_cpu_has_ept(vmcs12)) ||
	    CC(!page_address_valid(vcpu, vmcs12->pml_address)))
		return -EINVAL;

	return 0;
}

static int nested_vmx_check_unrestricted_guest_controls(struct kvm_vcpu *vcpu,
							struct vmcs12 *vmcs12)
{
	if (CC(nested_cpu_has2(vmcs12, SECONDARY_EXEC_UNRESTRICTED_GUEST) &&
	       !nested_cpu_has_ept(vmcs12)))
		return -EINVAL;
	return 0;
}

static int nested_vmx_check_mode_based_ept_exec_controls(struct kvm_vcpu *vcpu,
							 struct vmcs12 *vmcs12)
{
	if (CC(nested_cpu_has2(vmcs12, SECONDARY_EXEC_MODE_BASED_EPT_EXEC) &&
	       !nested_cpu_has_ept(vmcs12)))
		return -EINVAL;
	return 0;
}

static int nested_vmx_check_shadow_vmcs_controls(struct kvm_vcpu *vcpu,
						 struct vmcs12 *vmcs12)
{
	if (!nested_cpu_has_shadow_vmcs(vmcs12))
		return 0;

	if (CC(!page_address_valid(vcpu, vmcs12->vmread_bitmap)) ||
	    CC(!page_address_valid(vcpu, vmcs12->vmwrite_bitmap)))
		return -EINVAL;

	return 0;
}

static int nested_vmx_msr_check_common(struct kvm_vcpu *vcpu,
				       struct vmx_msr_entry *e)
{
	/* x2APIC MSR accesses are not allowed */
	if (CC(vcpu->arch.apic_base & X2APIC_ENABLE && e->index >> 8 == 0x8))
		return -EINVAL;
	if (CC(e->index == MSR_IA32_UCODE_WRITE) || /* SDM Table 35-2 */
	    CC(e->index == MSR_IA32_UCODE_REV))
		return -EINVAL;
	if (CC(e->reserved != 0))
		return -EINVAL;
	return 0;
}

static int nested_vmx_load_msr_check(struct kvm_vcpu *vcpu,
				     struct vmx_msr_entry *e)
{
	if (CC(e->index == MSR_FS_BASE) ||
	    CC(e->index == MSR_GS_BASE) ||
	    CC(e->index == MSR_IA32_SMM_MONITOR_CTL) || /* SMM is not supported */
	    nested_vmx_msr_check_common(vcpu, e))
		return -EINVAL;
	return 0;
}

static int nested_vmx_store_msr_check(struct kvm_vcpu *vcpu,
				      struct vmx_msr_entry *e)
{
	if (CC(e->index == MSR_IA32_SMBASE) || /* SMM is not supported */
	    nested_vmx_msr_check_common(vcpu, e))
		return -EINVAL;
	return 0;
}

static u32 nested_vmx_max_atomic_switch_msrs(struct kvm_vcpu *vcpu)
{
	struct vcpu_vmx *vmx = to_vmx(vcpu);
	u64 vmx_misc = vmx_control_msr(vmx->nested.msrs.misc_low,
				       vmx->nested.msrs.misc_high);

	return (vmx_misc_max_msr(vmx_misc) + 1) * VMX_MISC_MSR_LIST_MULTIPLIER;
}

/*
 * Load guest's/host's msr at nested entry/exit.
 * return 0 for success, entry index for failure.
 *
 * One of the failure modes for MSR load/store is when a list exceeds the
 * virtual hardware's capacity. To maintain compatibility with hardware inasmuch
 * as possible, process all valid entries before failing rather than precheck
 * for a capacity violation.
 */
static u32 nested_vmx_load_msr(struct kvm_vcpu *vcpu, u64 gpa, u32 count)
{
	u32 i;
	struct vmx_msr_entry e;
	u32 max_msr_list_size = nested_vmx_max_atomic_switch_msrs(vcpu);

	for (i = 0; i < count; i++) {
		if (unlikely(i >= max_msr_list_size))
			goto fail;

		if (kvm_vcpu_read_guest(vcpu, gpa + i * sizeof(e),
					&e, sizeof(e))) {
			pr_debug_ratelimited(
				"%s cannot read MSR entry (%u, 0x%08llx)\n",
				__func__, i, gpa + i * sizeof(e));
			goto fail;
		}
		if (nested_vmx_load_msr_check(vcpu, &e)) {
			pr_debug_ratelimited(
				"%s check failed (%u, 0x%x, 0x%x)\n",
				__func__, i, e.index, e.reserved);
			goto fail;
		}
		if (kvm_set_msr(vcpu, e.index, e.value)) {
			pr_debug_ratelimited(
				"%s cannot write MSR (%u, 0x%x, 0x%llx)\n",
				__func__, i, e.index, e.value);
			goto fail;
		}
	}
	return 0;
fail:
	return i + 1;
}

static bool nested_vmx_get_vmexit_msr_value(struct kvm_vcpu *vcpu,
					    u32 msr_index,
					    u64 *data)
{
	struct vcpu_vmx *vmx = to_vmx(vcpu);

	/*
	 * If the L0 hypervisor stored a more accurate value for the TSC that
	 * does not include the time taken for emulation of the L2->L1
	 * VM-exit in L0, use the more accurate value.
	 */
	if (msr_index == MSR_IA32_TSC) {
		int index = vmx_find_msr_index(&vmx->msr_autostore.guest,
					       MSR_IA32_TSC);

		if (index >= 0) {
			u64 val = vmx->msr_autostore.guest.val[index].value;

			*data = kvm_read_l1_tsc(vcpu, val);
			return true;
		}
	}

	if (kvm_get_msr(vcpu, msr_index, data)) {
		pr_debug_ratelimited("%s cannot read MSR (0x%x)\n", __func__,
			msr_index);
		return false;
	}
	return true;
}

static bool read_and_check_msr_entry(struct kvm_vcpu *vcpu, u64 gpa, int i,
				     struct vmx_msr_entry *e)
{
	if (kvm_vcpu_read_guest(vcpu,
				gpa + i * sizeof(*e),
				e, 2 * sizeof(u32))) {
		pr_debug_ratelimited(
			"%s cannot read MSR entry (%u, 0x%08llx)\n",
			__func__, i, gpa + i * sizeof(*e));
		return false;
	}
	if (nested_vmx_store_msr_check(vcpu, e)) {
		pr_debug_ratelimited(
			"%s check failed (%u, 0x%x, 0x%x)\n",
			__func__, i, e->index, e->reserved);
		return false;
	}
	return true;
}

static int nested_vmx_store_msr(struct kvm_vcpu *vcpu, u64 gpa, u32 count)
{
	u64 data;
	u32 i;
	struct vmx_msr_entry e;
	u32 max_msr_list_size = nested_vmx_max_atomic_switch_msrs(vcpu);

	for (i = 0; i < count; i++) {
		if (unlikely(i >= max_msr_list_size))
			return -EINVAL;

		if (!read_and_check_msr_entry(vcpu, gpa, i, &e))
			return -EINVAL;

		if (!nested_vmx_get_vmexit_msr_value(vcpu, e.index, &data))
			return -EINVAL;

		if (kvm_vcpu_write_guest(vcpu,
					 gpa + i * sizeof(e) +
					     offsetof(struct vmx_msr_entry, value),
					 &data, sizeof(data))) {
			pr_debug_ratelimited(
				"%s cannot write MSR (%u, 0x%x, 0x%llx)\n",
				__func__, i, e.index, data);
			return -EINVAL;
		}
	}
	return 0;
}

static bool nested_msr_store_list_has_msr(struct kvm_vcpu *vcpu, u32 msr_index)
{
	struct vmcs12 *vmcs12 = get_vmcs12(vcpu);
	u32 count = vmcs12->vm_exit_msr_store_count;
	u64 gpa = vmcs12->vm_exit_msr_store_addr;
	struct vmx_msr_entry e;
	u32 i;

	for (i = 0; i < count; i++) {
		if (!read_and_check_msr_entry(vcpu, gpa, i, &e))
			return false;

		if (e.index == msr_index)
			return true;
	}
	return false;
}

static void prepare_vmx_msr_autostore_list(struct kvm_vcpu *vcpu,
					   u32 msr_index)
{
	struct vcpu_vmx *vmx = to_vmx(vcpu);
	struct vmx_msrs *autostore = &vmx->msr_autostore.guest;
	bool in_vmcs12_store_list;
	int msr_autostore_index;
	bool in_autostore_list;
	int last;

	msr_autostore_index = vmx_find_msr_index(autostore, msr_index);
	in_autostore_list = msr_autostore_index >= 0;
	in_vmcs12_store_list = nested_msr_store_list_has_msr(vcpu, msr_index);

	if (in_vmcs12_store_list && !in_autostore_list) {
		if (autostore->nr == NR_LOADSTORE_MSRS) {
			/*
			 * Emulated VMEntry does not fail here.  Instead a less
			 * accurate value will be returned by
			 * nested_vmx_get_vmexit_msr_value() using kvm_get_msr()
			 * instead of reading the value from the vmcs02 VMExit
			 * MSR-store area.
			 */
			pr_warn_ratelimited(
				"Not enough msr entries in msr_autostore.  Can't add msr %x\n",
				msr_index);
			return;
		}
		last = autostore->nr++;
		autostore->val[last].index = msr_index;
	} else if (!in_vmcs12_store_list && in_autostore_list) {
		last = --autostore->nr;
		autostore->val[msr_autostore_index] = autostore->val[last];
	}
}

static bool nested_cr3_valid(struct kvm_vcpu *vcpu, unsigned long val)
{
	unsigned long invalid_mask;

	invalid_mask = (~0ULL) << cpuid_maxphyaddr(vcpu);
	return (val & invalid_mask) == 0;
}

/*
 * Load guest's/host's cr3 at nested entry/exit.  @nested_ept is true if we are
 * emulating VM-Entry into a guest with EPT enabled.  On failure, the expected
 * Exit Qualification (for a VM-Entry consistency check VM-Exit) is assigned to
 * @entry_failure_code.
 */
static int nested_vmx_load_cr3(struct kvm_vcpu *vcpu, unsigned long cr3, bool nested_ept,
			       u32 *entry_failure_code)
{
	if (cr3 != kvm_read_cr3(vcpu) || (!nested_ept && pdptrs_changed(vcpu))) {
		if (CC(!nested_cr3_valid(vcpu, cr3))) {
			*entry_failure_code = ENTRY_FAIL_DEFAULT;
			return -EINVAL;
		}

		/*
		 * If PAE paging and EPT are both on, CR3 is not used by the CPU and
		 * must not be dereferenced.
		 */
		if (is_pae_paging(vcpu) && !nested_ept) {
			if (CC(!load_pdptrs(vcpu, vcpu->arch.walk_mmu, cr3))) {
				*entry_failure_code = ENTRY_FAIL_PDPTE;
				return -EINVAL;
			}
		}
	}

	if (!nested_ept)
		kvm_mmu_new_cr3(vcpu, cr3, false);

	vcpu->arch.cr3 = cr3;
	kvm_register_mark_available(vcpu, VCPU_EXREG_CR3);

	kvm_init_mmu(vcpu, false);

	return 0;
}

/*
 * Returns if KVM is able to config CPU to tag TLB entries
 * populated by L2 differently than TLB entries populated
 * by L1.
 *
 * If L0 uses EPT, L1 and L2 run with different EPTP because
 * guest_mode is part of kvm_mmu_page_role. Thus, TLB entries
 * are tagged with different EPTP.
 *
 * If L1 uses VPID and we allocated a vpid02, TLB entries are tagged
 * with different VPID (L1 entries are tagged with vmx->vpid
 * while L2 entries are tagged with vmx->nested.vpid02).
 */
static bool nested_has_guest_tlb_tag(struct kvm_vcpu *vcpu)
{
	struct vmcs12 *vmcs12 = get_vmcs12(vcpu);

	return enable_ept ||
	       (nested_cpu_has_vpid(vmcs12) && to_vmx(vcpu)->nested.vpid02);
}

static u16 nested_get_vpid02(struct kvm_vcpu *vcpu)
{
	struct vcpu_vmx *vmx = to_vmx(vcpu);

	return vmx->nested.vpid02 ? vmx->nested.vpid02 : vmx->vpid;
}

static bool is_bitwise_subset(u64 superset, u64 subset, u64 mask)
{
	superset &= mask;
	subset &= mask;

	return (superset | subset) == superset;
}

static int vmx_restore_vmx_basic(struct vcpu_vmx *vmx, u64 data)
{
	const u64 feature_and_reserved =
		/* feature (except bit 48; see below) */
		BIT_ULL(49) | BIT_ULL(54) | BIT_ULL(55) |
		/* reserved */
		BIT_ULL(31) | GENMASK_ULL(47, 45) | GENMASK_ULL(63, 56);
	u64 vmx_basic = vmx->nested.msrs.basic;

	if (!is_bitwise_subset(vmx_basic, data, feature_and_reserved))
		return -EINVAL;

	/*
	 * KVM does not emulate a version of VMX that constrains physical
	 * addresses of VMX structures (e.g. VMCS) to 32-bits.
	 */
	if (data & BIT_ULL(48))
		return -EINVAL;

	if (vmx_basic_vmcs_revision_id(vmx_basic) !=
	    vmx_basic_vmcs_revision_id(data))
		return -EINVAL;

	if (vmx_basic_vmcs_size(vmx_basic) > vmx_basic_vmcs_size(data))
		return -EINVAL;

	vmx->nested.msrs.basic = data;
	return 0;
}

static int
vmx_restore_control_msr(struct vcpu_vmx *vmx, u32 msr_index, u64 data)
{
	u64 supported;
	u32 *lowp, *highp;

	switch (msr_index) {
	case MSR_IA32_VMX_TRUE_PINBASED_CTLS:
		lowp = &vmx->nested.msrs.pinbased_ctls_low;
		highp = &vmx->nested.msrs.pinbased_ctls_high;
		break;
	case MSR_IA32_VMX_TRUE_PROCBASED_CTLS:
		lowp = &vmx->nested.msrs.procbased_ctls_low;
		highp = &vmx->nested.msrs.procbased_ctls_high;
		break;
	case MSR_IA32_VMX_TRUE_EXIT_CTLS:
		lowp = &vmx->nested.msrs.exit_ctls_low;
		highp = &vmx->nested.msrs.exit_ctls_high;
		break;
	case MSR_IA32_VMX_TRUE_ENTRY_CTLS:
		lowp = &vmx->nested.msrs.entry_ctls_low;
		highp = &vmx->nested.msrs.entry_ctls_high;
		break;
	case MSR_IA32_VMX_PROCBASED_CTLS2:
		lowp = &vmx->nested.msrs.secondary_ctls_low;
		highp = &vmx->nested.msrs.secondary_ctls_high;
		break;
	default:
		BUG();
	}

	supported = vmx_control_msr(*lowp, *highp);

	/* Check must-be-1 bits are still 1. */
	if (!is_bitwise_subset(data, supported, GENMASK_ULL(31, 0)))
		return -EINVAL;

	/* Check must-be-0 bits are still 0. */
	if (!is_bitwise_subset(supported, data, GENMASK_ULL(63, 32)))
		return -EINVAL;

	*lowp = data;
	*highp = data >> 32;
	return 0;
}

static int vmx_restore_vmx_misc(struct vcpu_vmx *vmx, u64 data)
{
	const u64 feature_and_reserved_bits =
		/* feature */
		BIT_ULL(5) | GENMASK_ULL(8, 6) | BIT_ULL(14) | BIT_ULL(15) |
		BIT_ULL(28) | BIT_ULL(29) | BIT_ULL(30) |
		/* reserved */
		GENMASK_ULL(13, 9) | BIT_ULL(31);
	u64 vmx_misc;

	vmx_misc = vmx_control_msr(vmx->nested.msrs.misc_low,
				   vmx->nested.msrs.misc_high);

	if (!is_bitwise_subset(vmx_misc, data, feature_and_reserved_bits))
		return -EINVAL;

	if ((vmx->nested.msrs.pinbased_ctls_high &
	     PIN_BASED_VMX_PREEMPTION_TIMER) &&
	    vmx_misc_preemption_timer_rate(data) !=
	    vmx_misc_preemption_timer_rate(vmx_misc))
		return -EINVAL;

	if (vmx_misc_cr3_count(data) > vmx_misc_cr3_count(vmx_misc))
		return -EINVAL;

	if (vmx_misc_max_msr(data) > vmx_misc_max_msr(vmx_misc))
		return -EINVAL;

	if (vmx_misc_mseg_revid(data) != vmx_misc_mseg_revid(vmx_misc))
		return -EINVAL;

	vmx->nested.msrs.misc_low = data;
	vmx->nested.msrs.misc_high = data >> 32;

	return 0;
}

static int vmx_restore_vmx_ept_vpid_cap(struct vcpu_vmx *vmx, u64 data)
{
	u64 vmx_ept_vpid_cap;

	vmx_ept_vpid_cap = vmx_control_msr(vmx->nested.msrs.ept_caps,
					   vmx->nested.msrs.vpid_caps);

	/* Every bit is either reserved or a feature bit. */
	if (!is_bitwise_subset(vmx_ept_vpid_cap, data, -1ULL))
		return -EINVAL;

	vmx->nested.msrs.ept_caps = data;
	vmx->nested.msrs.vpid_caps = data >> 32;
	return 0;
}

static int vmx_restore_fixed0_msr(struct vcpu_vmx *vmx, u32 msr_index, u64 data)
{
	u64 *msr;

	switch (msr_index) {
	case MSR_IA32_VMX_CR0_FIXED0:
		msr = &vmx->nested.msrs.cr0_fixed0;
		break;
	case MSR_IA32_VMX_CR4_FIXED0:
		msr = &vmx->nested.msrs.cr4_fixed0;
		break;
	default:
		BUG();
	}

	/*
	 * 1 bits (which indicates bits which "must-be-1" during VMX operation)
	 * must be 1 in the restored value.
	 */
	if (!is_bitwise_subset(data, *msr, -1ULL))
		return -EINVAL;

	*msr = data;
	return 0;
}

/*
 * Called when userspace is restoring VMX MSRs.
 *
 * Returns 0 on success, non-0 otherwise.
 */
int vmx_set_vmx_msr(struct kvm_vcpu *vcpu, u32 msr_index, u64 data)
{
	struct vcpu_vmx *vmx = to_vmx(vcpu);

	/*
	 * Don't allow changes to the VMX capability MSRs while the vCPU
	 * is in VMX operation.
	 */
	if (vmx->nested.vmxon)
		return -EBUSY;

	switch (msr_index) {
	case MSR_IA32_VMX_BASIC:
		return vmx_restore_vmx_basic(vmx, data);
	case MSR_IA32_VMX_PINBASED_CTLS:
	case MSR_IA32_VMX_PROCBASED_CTLS:
	case MSR_IA32_VMX_EXIT_CTLS:
	case MSR_IA32_VMX_ENTRY_CTLS:
		/*
		 * The "non-true" VMX capability MSRs are generated from the
		 * "true" MSRs, so we do not support restoring them directly.
		 *
		 * If userspace wants to emulate VMX_BASIC[55]=0, userspace
		 * should restore the "true" MSRs with the must-be-1 bits
		 * set according to the SDM Vol 3. A.2 "RESERVED CONTROLS AND
		 * DEFAULT SETTINGS".
		 */
		return -EINVAL;
	case MSR_IA32_VMX_TRUE_PINBASED_CTLS:
	case MSR_IA32_VMX_TRUE_PROCBASED_CTLS:
	case MSR_IA32_VMX_TRUE_EXIT_CTLS:
	case MSR_IA32_VMX_TRUE_ENTRY_CTLS:
	case MSR_IA32_VMX_PROCBASED_CTLS2:
		return vmx_restore_control_msr(vmx, msr_index, data);
	case MSR_IA32_VMX_MISC:
		return vmx_restore_vmx_misc(vmx, data);
	case MSR_IA32_VMX_CR0_FIXED0:
	case MSR_IA32_VMX_CR4_FIXED0:
		return vmx_restore_fixed0_msr(vmx, msr_index, data);
	case MSR_IA32_VMX_CR0_FIXED1:
	case MSR_IA32_VMX_CR4_FIXED1:
		/*
		 * These MSRs are generated based on the vCPU's CPUID, so we
		 * do not support restoring them directly.
		 */
		return -EINVAL;
	case MSR_IA32_VMX_EPT_VPID_CAP:
		return vmx_restore_vmx_ept_vpid_cap(vmx, data);
	case MSR_IA32_VMX_VMCS_ENUM:
		vmx->nested.msrs.vmcs_enum = data;
		return 0;
	case MSR_IA32_VMX_VMFUNC:
		if (data & ~vmx->nested.msrs.vmfunc_controls)
			return -EINVAL;
		vmx->nested.msrs.vmfunc_controls = data;
		return 0;
	default:
		/*
		 * The rest of the VMX capability MSRs do not support restore.
		 */
		return -EINVAL;
	}
}

/* Returns 0 on success, non-0 otherwise. */
int vmx_get_vmx_msr(struct nested_vmx_msrs *msrs, u32 msr_index, u64 *pdata)
{
	switch (msr_index) {
	case MSR_IA32_VMX_BASIC:
		*pdata = msrs->basic;
		break;
	case MSR_IA32_VMX_TRUE_PINBASED_CTLS:
	case MSR_IA32_VMX_PINBASED_CTLS:
		*pdata = vmx_control_msr(
			msrs->pinbased_ctls_low,
			msrs->pinbased_ctls_high);
		if (msr_index == MSR_IA32_VMX_PINBASED_CTLS)
			*pdata |= PIN_BASED_ALWAYSON_WITHOUT_TRUE_MSR;
		break;
	case MSR_IA32_VMX_TRUE_PROCBASED_CTLS:
	case MSR_IA32_VMX_PROCBASED_CTLS:
		*pdata = vmx_control_msr(
			msrs->procbased_ctls_low,
			msrs->procbased_ctls_high);
		if (msr_index == MSR_IA32_VMX_PROCBASED_CTLS)
			*pdata |= CPU_BASED_ALWAYSON_WITHOUT_TRUE_MSR;
		break;
	case MSR_IA32_VMX_TRUE_EXIT_CTLS:
	case MSR_IA32_VMX_EXIT_CTLS:
		*pdata = vmx_control_msr(
			msrs->exit_ctls_low,
			msrs->exit_ctls_high);
		if (msr_index == MSR_IA32_VMX_EXIT_CTLS)
			*pdata |= VM_EXIT_ALWAYSON_WITHOUT_TRUE_MSR;
		break;
	case MSR_IA32_VMX_TRUE_ENTRY_CTLS:
	case MSR_IA32_VMX_ENTRY_CTLS:
		*pdata = vmx_control_msr(
			msrs->entry_ctls_low,
			msrs->entry_ctls_high);
		if (msr_index == MSR_IA32_VMX_ENTRY_CTLS)
			*pdata |= VM_ENTRY_ALWAYSON_WITHOUT_TRUE_MSR;
		break;
	case MSR_IA32_VMX_MISC:
		*pdata = vmx_control_msr(
			msrs->misc_low,
			msrs->misc_high);
		break;
	case MSR_IA32_VMX_CR0_FIXED0:
		*pdata = msrs->cr0_fixed0;
		break;
	case MSR_IA32_VMX_CR0_FIXED1:
		*pdata = msrs->cr0_fixed1;
		break;
	case MSR_IA32_VMX_CR4_FIXED0:
		*pdata = msrs->cr4_fixed0;
		break;
	case MSR_IA32_VMX_CR4_FIXED1:
		*pdata = msrs->cr4_fixed1;
		break;
	case MSR_IA32_VMX_VMCS_ENUM:
		*pdata = msrs->vmcs_enum;
		break;
	case MSR_IA32_VMX_PROCBASED_CTLS2:
		*pdata = vmx_control_msr(
			msrs->secondary_ctls_low,
			msrs->secondary_ctls_high);
		break;
	case MSR_IA32_VMX_EPT_VPID_CAP:
		*pdata = msrs->ept_caps |
			((u64)msrs->vpid_caps << 32);
		break;
	case MSR_IA32_VMX_VMFUNC:
		*pdata = msrs->vmfunc_controls;
		break;
	default:
		return 1;
	}

	return 0;
}

/*
 * Copy the writable VMCS shadow fields back to the VMCS12, in case they have
 * been modified by the L1 guest.  Note, "writable" in this context means
 * "writable by the guest", i.e. tagged SHADOW_FIELD_RW; the set of
 * fields tagged SHADOW_FIELD_RO may or may not align with the "read-only"
 * VM-exit information fields (which are actually writable if the vCPU is
 * configured to support "VMWRITE to any supported field in the VMCS").
 */
static void copy_shadow_to_vmcs12(struct vcpu_vmx *vmx)
{
	struct vmcs *shadow_vmcs = vmx->vmcs01.shadow_vmcs;
	struct vmcs12 *vmcs12 = get_vmcs12(&vmx->vcpu);
	struct shadow_vmcs_field field;
	unsigned long val;
	int i;

	if (WARN_ON(!shadow_vmcs))
		return;

	preempt_disable();

	vmcs_load(shadow_vmcs);

	for (i = 0; i < max_shadow_read_write_fields; i++) {
		field = shadow_read_write_fields[i];
		val = __vmcs_readl(field.encoding);
		vmcs12_write_any(vmcs12, field.encoding, field.offset, val);
	}

	vmcs_clear(shadow_vmcs);
	vmcs_load(vmx->loaded_vmcs->vmcs);

	preempt_enable();
}

static void copy_vmcs12_to_shadow(struct vcpu_vmx *vmx)
{
	const struct shadow_vmcs_field *fields[] = {
		shadow_read_write_fields,
		shadow_read_only_fields
	};
	const int max_fields[] = {
		max_shadow_read_write_fields,
		max_shadow_read_only_fields
	};
	struct vmcs *shadow_vmcs = vmx->vmcs01.shadow_vmcs;
	struct vmcs12 *vmcs12 = get_vmcs12(&vmx->vcpu);
	struct shadow_vmcs_field field;
	unsigned long val;
	int i, q;

	if (WARN_ON(!shadow_vmcs))
		return;

	vmcs_load(shadow_vmcs);

	for (q = 0; q < ARRAY_SIZE(fields); q++) {
		for (i = 0; i < max_fields[q]; i++) {
			field = fields[q][i];
			val = vmcs12_read_any(vmcs12, field.encoding,
					      field.offset);
			__vmcs_writel(field.encoding, val);
		}
	}

	vmcs_clear(shadow_vmcs);
	vmcs_load(vmx->loaded_vmcs->vmcs);
}

static int copy_enlightened_to_vmcs12(struct vcpu_vmx *vmx)
{
	struct vmcs12 *vmcs12 = vmx->nested.cached_vmcs12;
	struct hv_enlightened_vmcs *evmcs = vmx->nested.hv_evmcs;

	/* HV_VMX_ENLIGHTENED_CLEAN_FIELD_NONE */
	vmcs12->tpr_threshold = evmcs->tpr_threshold;
	vmcs12->guest_rip = evmcs->guest_rip;

	if (unlikely(!(evmcs->hv_clean_fields &
		       HV_VMX_ENLIGHTENED_CLEAN_FIELD_GUEST_BASIC))) {
		vmcs12->guest_rsp = evmcs->guest_rsp;
		vmcs12->guest_rflags = evmcs->guest_rflags;
		vmcs12->guest_interruptibility_info =
			evmcs->guest_interruptibility_info;
	}

	if (unlikely(!(evmcs->hv_clean_fields &
		       HV_VMX_ENLIGHTENED_CLEAN_FIELD_CONTROL_PROC))) {
		vmcs12->cpu_based_vm_exec_control =
			evmcs->cpu_based_vm_exec_control;
	}

	if (unlikely(!(evmcs->hv_clean_fields &
		       HV_VMX_ENLIGHTENED_CLEAN_FIELD_CONTROL_EXCPN))) {
		vmcs12->exception_bitmap = evmcs->exception_bitmap;
	}

	if (unlikely(!(evmcs->hv_clean_fields &
		       HV_VMX_ENLIGHTENED_CLEAN_FIELD_CONTROL_ENTRY))) {
		vmcs12->vm_entry_controls = evmcs->vm_entry_controls;
	}

	if (unlikely(!(evmcs->hv_clean_fields &
		       HV_VMX_ENLIGHTENED_CLEAN_FIELD_CONTROL_EVENT))) {
		vmcs12->vm_entry_intr_info_field =
			evmcs->vm_entry_intr_info_field;
		vmcs12->vm_entry_exception_error_code =
			evmcs->vm_entry_exception_error_code;
		vmcs12->vm_entry_instruction_len =
			evmcs->vm_entry_instruction_len;
	}

	if (unlikely(!(evmcs->hv_clean_fields &
		       HV_VMX_ENLIGHTENED_CLEAN_FIELD_HOST_GRP1))) {
		vmcs12->host_ia32_pat = evmcs->host_ia32_pat;
		vmcs12->host_ia32_efer = evmcs->host_ia32_efer;
		vmcs12->host_cr0 = evmcs->host_cr0;
		vmcs12->host_cr3 = evmcs->host_cr3;
		vmcs12->host_cr4 = evmcs->host_cr4;
		vmcs12->host_ia32_sysenter_esp = evmcs->host_ia32_sysenter_esp;
		vmcs12->host_ia32_sysenter_eip = evmcs->host_ia32_sysenter_eip;
		vmcs12->host_rip = evmcs->host_rip;
		vmcs12->host_ia32_sysenter_cs = evmcs->host_ia32_sysenter_cs;
		vmcs12->host_es_selector = evmcs->host_es_selector;
		vmcs12->host_cs_selector = evmcs->host_cs_selector;
		vmcs12->host_ss_selector = evmcs->host_ss_selector;
		vmcs12->host_ds_selector = evmcs->host_ds_selector;
		vmcs12->host_fs_selector = evmcs->host_fs_selector;
		vmcs12->host_gs_selector = evmcs->host_gs_selector;
		vmcs12->host_tr_selector = evmcs->host_tr_selector;
	}

	if (unlikely(!(evmcs->hv_clean_fields &
		       HV_VMX_ENLIGHTENED_CLEAN_FIELD_CONTROL_GRP1))) {
		vmcs12->pin_based_vm_exec_control =
			evmcs->pin_based_vm_exec_control;
		vmcs12->vm_exit_controls = evmcs->vm_exit_controls;
		vmcs12->secondary_vm_exec_control =
			evmcs->secondary_vm_exec_control;
	}

	if (unlikely(!(evmcs->hv_clean_fields &
		       HV_VMX_ENLIGHTENED_CLEAN_FIELD_IO_BITMAP))) {
		vmcs12->io_bitmap_a = evmcs->io_bitmap_a;
		vmcs12->io_bitmap_b = evmcs->io_bitmap_b;
	}

	if (unlikely(!(evmcs->hv_clean_fields &
		       HV_VMX_ENLIGHTENED_CLEAN_FIELD_MSR_BITMAP))) {
		vmcs12->msr_bitmap = evmcs->msr_bitmap;
	}

	if (unlikely(!(evmcs->hv_clean_fields &
		       HV_VMX_ENLIGHTENED_CLEAN_FIELD_GUEST_GRP2))) {
		vmcs12->guest_es_base = evmcs->guest_es_base;
		vmcs12->guest_cs_base = evmcs->guest_cs_base;
		vmcs12->guest_ss_base = evmcs->guest_ss_base;
		vmcs12->guest_ds_base = evmcs->guest_ds_base;
		vmcs12->guest_fs_base = evmcs->guest_fs_base;
		vmcs12->guest_gs_base = evmcs->guest_gs_base;
		vmcs12->guest_ldtr_base = evmcs->guest_ldtr_base;
		vmcs12->guest_tr_base = evmcs->guest_tr_base;
		vmcs12->guest_gdtr_base = evmcs->guest_gdtr_base;
		vmcs12->guest_idtr_base = evmcs->guest_idtr_base;
		vmcs12->guest_es_limit = evmcs->guest_es_limit;
		vmcs12->guest_cs_limit = evmcs->guest_cs_limit;
		vmcs12->guest_ss_limit = evmcs->guest_ss_limit;
		vmcs12->guest_ds_limit = evmcs->guest_ds_limit;
		vmcs12->guest_fs_limit = evmcs->guest_fs_limit;
		vmcs12->guest_gs_limit = evmcs->guest_gs_limit;
		vmcs12->guest_ldtr_limit = evmcs->guest_ldtr_limit;
		vmcs12->guest_tr_limit = evmcs->guest_tr_limit;
		vmcs12->guest_gdtr_limit = evmcs->guest_gdtr_limit;
		vmcs12->guest_idtr_limit = evmcs->guest_idtr_limit;
		vmcs12->guest_es_ar_bytes = evmcs->guest_es_ar_bytes;
		vmcs12->guest_cs_ar_bytes = evmcs->guest_cs_ar_bytes;
		vmcs12->guest_ss_ar_bytes = evmcs->guest_ss_ar_bytes;
		vmcs12->guest_ds_ar_bytes = evmcs->guest_ds_ar_bytes;
		vmcs12->guest_fs_ar_bytes = evmcs->guest_fs_ar_bytes;
		vmcs12->guest_gs_ar_bytes = evmcs->guest_gs_ar_bytes;
		vmcs12->guest_ldtr_ar_bytes = evmcs->guest_ldtr_ar_bytes;
		vmcs12->guest_tr_ar_bytes = evmcs->guest_tr_ar_bytes;
		vmcs12->guest_es_selector = evmcs->guest_es_selector;
		vmcs12->guest_cs_selector = evmcs->guest_cs_selector;
		vmcs12->guest_ss_selector = evmcs->guest_ss_selector;
		vmcs12->guest_ds_selector = evmcs->guest_ds_selector;
		vmcs12->guest_fs_selector = evmcs->guest_fs_selector;
		vmcs12->guest_gs_selector = evmcs->guest_gs_selector;
		vmcs12->guest_ldtr_selector = evmcs->guest_ldtr_selector;
		vmcs12->guest_tr_selector = evmcs->guest_tr_selector;
	}

	if (unlikely(!(evmcs->hv_clean_fields &
		       HV_VMX_ENLIGHTENED_CLEAN_FIELD_CONTROL_GRP2))) {
		vmcs12->tsc_offset = evmcs->tsc_offset;
		vmcs12->virtual_apic_page_addr = evmcs->virtual_apic_page_addr;
		vmcs12->xss_exit_bitmap = evmcs->xss_exit_bitmap;
	}

	if (unlikely(!(evmcs->hv_clean_fields &
		       HV_VMX_ENLIGHTENED_CLEAN_FIELD_CRDR))) {
		vmcs12->cr0_guest_host_mask = evmcs->cr0_guest_host_mask;
		vmcs12->cr4_guest_host_mask = evmcs->cr4_guest_host_mask;
		vmcs12->cr0_read_shadow = evmcs->cr0_read_shadow;
		vmcs12->cr4_read_shadow = evmcs->cr4_read_shadow;
		vmcs12->guest_cr0 = evmcs->guest_cr0;
		vmcs12->guest_cr3 = evmcs->guest_cr3;
		vmcs12->guest_cr4 = evmcs->guest_cr4;
		vmcs12->guest_dr7 = evmcs->guest_dr7;
	}

	if (unlikely(!(evmcs->hv_clean_fields &
		       HV_VMX_ENLIGHTENED_CLEAN_FIELD_HOST_POINTER))) {
		vmcs12->host_fs_base = evmcs->host_fs_base;
		vmcs12->host_gs_base = evmcs->host_gs_base;
		vmcs12->host_tr_base = evmcs->host_tr_base;
		vmcs12->host_gdtr_base = evmcs->host_gdtr_base;
		vmcs12->host_idtr_base = evmcs->host_idtr_base;
		vmcs12->host_rsp = evmcs->host_rsp;
	}

	if (unlikely(!(evmcs->hv_clean_fields &
		       HV_VMX_ENLIGHTENED_CLEAN_FIELD_CONTROL_XLAT))) {
		vmcs12->ept_pointer = evmcs->ept_pointer;
		vmcs12->virtual_processor_id = evmcs->virtual_processor_id;
	}

	if (unlikely(!(evmcs->hv_clean_fields &
		       HV_VMX_ENLIGHTENED_CLEAN_FIELD_GUEST_GRP1))) {
		vmcs12->vmcs_link_pointer = evmcs->vmcs_link_pointer;
		vmcs12->guest_ia32_debugctl = evmcs->guest_ia32_debugctl;
		vmcs12->guest_ia32_pat = evmcs->guest_ia32_pat;
		vmcs12->guest_ia32_efer = evmcs->guest_ia32_efer;
		vmcs12->guest_pdptr0 = evmcs->guest_pdptr0;
		vmcs12->guest_pdptr1 = evmcs->guest_pdptr1;
		vmcs12->guest_pdptr2 = evmcs->guest_pdptr2;
		vmcs12->guest_pdptr3 = evmcs->guest_pdptr3;
		vmcs12->guest_pending_dbg_exceptions =
			evmcs->guest_pending_dbg_exceptions;
		vmcs12->guest_sysenter_esp = evmcs->guest_sysenter_esp;
		vmcs12->guest_sysenter_eip = evmcs->guest_sysenter_eip;
		vmcs12->guest_bndcfgs = evmcs->guest_bndcfgs;
		vmcs12->guest_activity_state = evmcs->guest_activity_state;
		vmcs12->guest_sysenter_cs = evmcs->guest_sysenter_cs;
	}

	/*
	 * Not used?
	 * vmcs12->vm_exit_msr_store_addr = evmcs->vm_exit_msr_store_addr;
	 * vmcs12->vm_exit_msr_load_addr = evmcs->vm_exit_msr_load_addr;
	 * vmcs12->vm_entry_msr_load_addr = evmcs->vm_entry_msr_load_addr;
	 * vmcs12->cr3_target_value0 = evmcs->cr3_target_value0;
	 * vmcs12->cr3_target_value1 = evmcs->cr3_target_value1;
	 * vmcs12->cr3_target_value2 = evmcs->cr3_target_value2;
	 * vmcs12->cr3_target_value3 = evmcs->cr3_target_value3;
	 * vmcs12->page_fault_error_code_mask =
	 *		evmcs->page_fault_error_code_mask;
	 * vmcs12->page_fault_error_code_match =
	 *		evmcs->page_fault_error_code_match;
	 * vmcs12->cr3_target_count = evmcs->cr3_target_count;
	 * vmcs12->vm_exit_msr_store_count = evmcs->vm_exit_msr_store_count;
	 * vmcs12->vm_exit_msr_load_count = evmcs->vm_exit_msr_load_count;
	 * vmcs12->vm_entry_msr_load_count = evmcs->vm_entry_msr_load_count;
	 */

	/*
	 * Read only fields:
	 * vmcs12->guest_physical_address = evmcs->guest_physical_address;
	 * vmcs12->vm_instruction_error = evmcs->vm_instruction_error;
	 * vmcs12->vm_exit_reason = evmcs->vm_exit_reason;
	 * vmcs12->vm_exit_intr_info = evmcs->vm_exit_intr_info;
	 * vmcs12->vm_exit_intr_error_code = evmcs->vm_exit_intr_error_code;
	 * vmcs12->idt_vectoring_info_field = evmcs->idt_vectoring_info_field;
	 * vmcs12->idt_vectoring_error_code = evmcs->idt_vectoring_error_code;
	 * vmcs12->vm_exit_instruction_len = evmcs->vm_exit_instruction_len;
	 * vmcs12->vmx_instruction_info = evmcs->vmx_instruction_info;
	 * vmcs12->exit_qualification = evmcs->exit_qualification;
	 * vmcs12->guest_linear_address = evmcs->guest_linear_address;
	 *
	 * Not present in struct vmcs12:
	 * vmcs12->exit_io_instruction_ecx = evmcs->exit_io_instruction_ecx;
	 * vmcs12->exit_io_instruction_esi = evmcs->exit_io_instruction_esi;
	 * vmcs12->exit_io_instruction_edi = evmcs->exit_io_instruction_edi;
	 * vmcs12->exit_io_instruction_eip = evmcs->exit_io_instruction_eip;
	 */

	return 0;
}

static int copy_vmcs12_to_enlightened(struct vcpu_vmx *vmx)
{
	struct vmcs12 *vmcs12 = vmx->nested.cached_vmcs12;
	struct hv_enlightened_vmcs *evmcs = vmx->nested.hv_evmcs;

	/*
	 * Should not be changed by KVM:
	 *
	 * evmcs->host_es_selector = vmcs12->host_es_selector;
	 * evmcs->host_cs_selector = vmcs12->host_cs_selector;
	 * evmcs->host_ss_selector = vmcs12->host_ss_selector;
	 * evmcs->host_ds_selector = vmcs12->host_ds_selector;
	 * evmcs->host_fs_selector = vmcs12->host_fs_selector;
	 * evmcs->host_gs_selector = vmcs12->host_gs_selector;
	 * evmcs->host_tr_selector = vmcs12->host_tr_selector;
	 * evmcs->host_ia32_pat = vmcs12->host_ia32_pat;
	 * evmcs->host_ia32_efer = vmcs12->host_ia32_efer;
	 * evmcs->host_cr0 = vmcs12->host_cr0;
	 * evmcs->host_cr3 = vmcs12->host_cr3;
	 * evmcs->host_cr4 = vmcs12->host_cr4;
	 * evmcs->host_ia32_sysenter_esp = vmcs12->host_ia32_sysenter_esp;
	 * evmcs->host_ia32_sysenter_eip = vmcs12->host_ia32_sysenter_eip;
	 * evmcs->host_rip = vmcs12->host_rip;
	 * evmcs->host_ia32_sysenter_cs = vmcs12->host_ia32_sysenter_cs;
	 * evmcs->host_fs_base = vmcs12->host_fs_base;
	 * evmcs->host_gs_base = vmcs12->host_gs_base;
	 * evmcs->host_tr_base = vmcs12->host_tr_base;
	 * evmcs->host_gdtr_base = vmcs12->host_gdtr_base;
	 * evmcs->host_idtr_base = vmcs12->host_idtr_base;
	 * evmcs->host_rsp = vmcs12->host_rsp;
	 * sync_vmcs02_to_vmcs12() doesn't read these:
	 * evmcs->io_bitmap_a = vmcs12->io_bitmap_a;
	 * evmcs->io_bitmap_b = vmcs12->io_bitmap_b;
	 * evmcs->msr_bitmap = vmcs12->msr_bitmap;
	 * evmcs->ept_pointer = vmcs12->ept_pointer;
	 * evmcs->xss_exit_bitmap = vmcs12->xss_exit_bitmap;
	 * evmcs->vm_exit_msr_store_addr = vmcs12->vm_exit_msr_store_addr;
	 * evmcs->vm_exit_msr_load_addr = vmcs12->vm_exit_msr_load_addr;
	 * evmcs->vm_entry_msr_load_addr = vmcs12->vm_entry_msr_load_addr;
	 * evmcs->cr3_target_value0 = vmcs12->cr3_target_value0;
	 * evmcs->cr3_target_value1 = vmcs12->cr3_target_value1;
	 * evmcs->cr3_target_value2 = vmcs12->cr3_target_value2;
	 * evmcs->cr3_target_value3 = vmcs12->cr3_target_value3;
	 * evmcs->tpr_threshold = vmcs12->tpr_threshold;
	 * evmcs->virtual_processor_id = vmcs12->virtual_processor_id;
	 * evmcs->exception_bitmap = vmcs12->exception_bitmap;
	 * evmcs->vmcs_link_pointer = vmcs12->vmcs_link_pointer;
	 * evmcs->pin_based_vm_exec_control = vmcs12->pin_based_vm_exec_control;
	 * evmcs->vm_exit_controls = vmcs12->vm_exit_controls;
	 * evmcs->secondary_vm_exec_control = vmcs12->secondary_vm_exec_control;
	 * evmcs->page_fault_error_code_mask =
	 *		vmcs12->page_fault_error_code_mask;
	 * evmcs->page_fault_error_code_match =
	 *		vmcs12->page_fault_error_code_match;
	 * evmcs->cr3_target_count = vmcs12->cr3_target_count;
	 * evmcs->virtual_apic_page_addr = vmcs12->virtual_apic_page_addr;
	 * evmcs->tsc_offset = vmcs12->tsc_offset;
	 * evmcs->guest_ia32_debugctl = vmcs12->guest_ia32_debugctl;
	 * evmcs->cr0_guest_host_mask = vmcs12->cr0_guest_host_mask;
	 * evmcs->cr4_guest_host_mask = vmcs12->cr4_guest_host_mask;
	 * evmcs->cr0_read_shadow = vmcs12->cr0_read_shadow;
	 * evmcs->cr4_read_shadow = vmcs12->cr4_read_shadow;
	 * evmcs->vm_exit_msr_store_count = vmcs12->vm_exit_msr_store_count;
	 * evmcs->vm_exit_msr_load_count = vmcs12->vm_exit_msr_load_count;
	 * evmcs->vm_entry_msr_load_count = vmcs12->vm_entry_msr_load_count;
	 *
	 * Not present in struct vmcs12:
	 * evmcs->exit_io_instruction_ecx = vmcs12->exit_io_instruction_ecx;
	 * evmcs->exit_io_instruction_esi = vmcs12->exit_io_instruction_esi;
	 * evmcs->exit_io_instruction_edi = vmcs12->exit_io_instruction_edi;
	 * evmcs->exit_io_instruction_eip = vmcs12->exit_io_instruction_eip;
	 */

	evmcs->guest_es_selector = vmcs12->guest_es_selector;
	evmcs->guest_cs_selector = vmcs12->guest_cs_selector;
	evmcs->guest_ss_selector = vmcs12->guest_ss_selector;
	evmcs->guest_ds_selector = vmcs12->guest_ds_selector;
	evmcs->guest_fs_selector = vmcs12->guest_fs_selector;
	evmcs->guest_gs_selector = vmcs12->guest_gs_selector;
	evmcs->guest_ldtr_selector = vmcs12->guest_ldtr_selector;
	evmcs->guest_tr_selector = vmcs12->guest_tr_selector;

	evmcs->guest_es_limit = vmcs12->guest_es_limit;
	evmcs->guest_cs_limit = vmcs12->guest_cs_limit;
	evmcs->guest_ss_limit = vmcs12->guest_ss_limit;
	evmcs->guest_ds_limit = vmcs12->guest_ds_limit;
	evmcs->guest_fs_limit = vmcs12->guest_fs_limit;
	evmcs->guest_gs_limit = vmcs12->guest_gs_limit;
	evmcs->guest_ldtr_limit = vmcs12->guest_ldtr_limit;
	evmcs->guest_tr_limit = vmcs12->guest_tr_limit;
	evmcs->guest_gdtr_limit = vmcs12->guest_gdtr_limit;
	evmcs->guest_idtr_limit = vmcs12->guest_idtr_limit;

	evmcs->guest_es_ar_bytes = vmcs12->guest_es_ar_bytes;
	evmcs->guest_cs_ar_bytes = vmcs12->guest_cs_ar_bytes;
	evmcs->guest_ss_ar_bytes = vmcs12->guest_ss_ar_bytes;
	evmcs->guest_ds_ar_bytes = vmcs12->guest_ds_ar_bytes;
	evmcs->guest_fs_ar_bytes = vmcs12->guest_fs_ar_bytes;
	evmcs->guest_gs_ar_bytes = vmcs12->guest_gs_ar_bytes;
	evmcs->guest_ldtr_ar_bytes = vmcs12->guest_ldtr_ar_bytes;
	evmcs->guest_tr_ar_bytes = vmcs12->guest_tr_ar_bytes;

	evmcs->guest_es_base = vmcs12->guest_es_base;
	evmcs->guest_cs_base = vmcs12->guest_cs_base;
	evmcs->guest_ss_base = vmcs12->guest_ss_base;
	evmcs->guest_ds_base = vmcs12->guest_ds_base;
	evmcs->guest_fs_base = vmcs12->guest_fs_base;
	evmcs->guest_gs_base = vmcs12->guest_gs_base;
	evmcs->guest_ldtr_base = vmcs12->guest_ldtr_base;
	evmcs->guest_tr_base = vmcs12->guest_tr_base;
	evmcs->guest_gdtr_base = vmcs12->guest_gdtr_base;
	evmcs->guest_idtr_base = vmcs12->guest_idtr_base;

	evmcs->guest_ia32_pat = vmcs12->guest_ia32_pat;
	evmcs->guest_ia32_efer = vmcs12->guest_ia32_efer;

	evmcs->guest_pdptr0 = vmcs12->guest_pdptr0;
	evmcs->guest_pdptr1 = vmcs12->guest_pdptr1;
	evmcs->guest_pdptr2 = vmcs12->guest_pdptr2;
	evmcs->guest_pdptr3 = vmcs12->guest_pdptr3;

	evmcs->guest_pending_dbg_exceptions =
		vmcs12->guest_pending_dbg_exceptions;
	evmcs->guest_sysenter_esp = vmcs12->guest_sysenter_esp;
	evmcs->guest_sysenter_eip = vmcs12->guest_sysenter_eip;

	evmcs->guest_activity_state = vmcs12->guest_activity_state;
	evmcs->guest_sysenter_cs = vmcs12->guest_sysenter_cs;

	evmcs->guest_cr0 = vmcs12->guest_cr0;
	evmcs->guest_cr3 = vmcs12->guest_cr3;
	evmcs->guest_cr4 = vmcs12->guest_cr4;
	evmcs->guest_dr7 = vmcs12->guest_dr7;

	evmcs->guest_physical_address = vmcs12->guest_physical_address;

	evmcs->vm_instruction_error = vmcs12->vm_instruction_error;
	evmcs->vm_exit_reason = vmcs12->vm_exit_reason;
	evmcs->vm_exit_intr_info = vmcs12->vm_exit_intr_info;
	evmcs->vm_exit_intr_error_code = vmcs12->vm_exit_intr_error_code;
	evmcs->idt_vectoring_info_field = vmcs12->idt_vectoring_info_field;
	evmcs->idt_vectoring_error_code = vmcs12->idt_vectoring_error_code;
	evmcs->vm_exit_instruction_len = vmcs12->vm_exit_instruction_len;
	evmcs->vmx_instruction_info = vmcs12->vmx_instruction_info;

	evmcs->exit_qualification = vmcs12->exit_qualification;

	evmcs->guest_linear_address = vmcs12->guest_linear_address;
	evmcs->guest_rsp = vmcs12->guest_rsp;
	evmcs->guest_rflags = vmcs12->guest_rflags;

	evmcs->guest_interruptibility_info =
		vmcs12->guest_interruptibility_info;
	evmcs->cpu_based_vm_exec_control = vmcs12->cpu_based_vm_exec_control;
	evmcs->vm_entry_controls = vmcs12->vm_entry_controls;
	evmcs->vm_entry_intr_info_field = vmcs12->vm_entry_intr_info_field;
	evmcs->vm_entry_exception_error_code =
		vmcs12->vm_entry_exception_error_code;
	evmcs->vm_entry_instruction_len = vmcs12->vm_entry_instruction_len;

	evmcs->guest_rip = vmcs12->guest_rip;

	evmcs->guest_bndcfgs = vmcs12->guest_bndcfgs;

	return 0;
}

/*
 * This is an equivalent of the nested hypervisor executing the vmptrld
 * instruction.
 */
static enum nested_evmptrld_status nested_vmx_handle_enlightened_vmptrld(
	struct kvm_vcpu *vcpu, bool from_launch)
{
	struct vcpu_vmx *vmx = to_vmx(vcpu);
	bool evmcs_gpa_changed = false;
	u64 evmcs_gpa;

	if (likely(!vmx->nested.enlightened_vmcs_enabled))
		return EVMPTRLD_DISABLED;

	if (!nested_enlightened_vmentry(vcpu, &evmcs_gpa))
		return EVMPTRLD_DISABLED;

	if (unlikely(!vmx->nested.hv_evmcs ||
		     evmcs_gpa != vmx->nested.hv_evmcs_vmptr)) {
		if (!vmx->nested.hv_evmcs)
			vmx->nested.current_vmptr = -1ull;

		nested_release_evmcs(vcpu);

		if (kvm_vcpu_map(vcpu, gpa_to_gfn(evmcs_gpa),
				 &vmx->nested.hv_evmcs_map))
			return EVMPTRLD_ERROR;

		vmx->nested.hv_evmcs = vmx->nested.hv_evmcs_map.hva;

		/*
		 * Currently, KVM only supports eVMCS version 1
		 * (== KVM_EVMCS_VERSION) and thus we expect guest to set this
		 * value to first u32 field of eVMCS which should specify eVMCS
		 * VersionNumber.
		 *
		 * Guest should be aware of supported eVMCS versions by host by
		 * examining CPUID.0x4000000A.EAX[0:15]. Host userspace VMM is
		 * expected to set this CPUID leaf according to the value
		 * returned in vmcs_version from nested_enable_evmcs().
		 *
		 * However, it turns out that Microsoft Hyper-V fails to comply
		 * to their own invented interface: When Hyper-V use eVMCS, it
		 * just sets first u32 field of eVMCS to revision_id specified
		 * in MSR_IA32_VMX_BASIC. Instead of used eVMCS version number
		 * which is one of the supported versions specified in
		 * CPUID.0x4000000A.EAX[0:15].
		 *
		 * To overcome Hyper-V bug, we accept here either a supported
		 * eVMCS version or VMCS12 revision_id as valid values for first
		 * u32 field of eVMCS.
		 */
		if ((vmx->nested.hv_evmcs->revision_id != KVM_EVMCS_VERSION) &&
		    (vmx->nested.hv_evmcs->revision_id != VMCS12_REVISION)) {
			nested_release_evmcs(vcpu);
			return EVMPTRLD_VMFAIL;
		}

		vmx->nested.dirty_vmcs12 = true;
		vmx->nested.hv_evmcs_vmptr = evmcs_gpa;

		evmcs_gpa_changed = true;
		/*
		 * Unlike normal vmcs12, enlightened vmcs12 is not fully
		 * reloaded from guest's memory (read only fields, fields not
		 * present in struct hv_enlightened_vmcs, ...). Make sure there
		 * are no leftovers.
		 */
		if (from_launch) {
			struct vmcs12 *vmcs12 = get_vmcs12(vcpu);
			memset(vmcs12, 0, sizeof(*vmcs12));
			vmcs12->hdr.revision_id = VMCS12_REVISION;
		}

	}

	/*
	 * Clean fields data can't be used on VMLAUNCH and when we switch
	 * between different L2 guests as KVM keeps a single VMCS12 per L1.
	 */
	if (from_launch || evmcs_gpa_changed)
		vmx->nested.hv_evmcs->hv_clean_fields &=
			~HV_VMX_ENLIGHTENED_CLEAN_FIELD_ALL;

	return EVMPTRLD_SUCCEEDED;
}

void nested_sync_vmcs12_to_shadow(struct kvm_vcpu *vcpu)
{
	struct vcpu_vmx *vmx = to_vmx(vcpu);

	if (vmx->nested.hv_evmcs) {
		copy_vmcs12_to_enlightened(vmx);
		/* All fields are clean */
		vmx->nested.hv_evmcs->hv_clean_fields |=
			HV_VMX_ENLIGHTENED_CLEAN_FIELD_ALL;
	} else {
		copy_vmcs12_to_shadow(vmx);
	}

	vmx->nested.need_vmcs12_to_shadow_sync = false;
}

static enum hrtimer_restart vmx_preemption_timer_fn(struct hrtimer *timer)
{
	struct vcpu_vmx *vmx =
		container_of(timer, struct vcpu_vmx, nested.preemption_timer);

	vmx->nested.preemption_timer_expired = true;
	kvm_make_request(KVM_REQ_EVENT, &vmx->vcpu);
	kvm_vcpu_kick(&vmx->vcpu);

	return HRTIMER_NORESTART;
}

static void vmx_start_preemption_timer(struct kvm_vcpu *vcpu)
{
	u64 preemption_timeout = get_vmcs12(vcpu)->vmx_preemption_timer_value;
	struct vcpu_vmx *vmx = to_vmx(vcpu);

	/*
	 * A timer value of zero is architecturally guaranteed to cause
	 * a VMExit prior to executing any instructions in the guest.
	 */
	if (preemption_timeout == 0) {
		vmx_preemption_timer_fn(&vmx->nested.preemption_timer);
		return;
	}

	if (vcpu->arch.virtual_tsc_khz == 0)
		return;

	preemption_timeout <<= VMX_MISC_EMULATED_PREEMPTION_TIMER_RATE;
	preemption_timeout *= 1000000;
	do_div(preemption_timeout, vcpu->arch.virtual_tsc_khz);
	hrtimer_start(&vmx->nested.preemption_timer,
		      ns_to_ktime(preemption_timeout), HRTIMER_MODE_REL);
}

static u64 nested_vmx_calc_efer(struct vcpu_vmx *vmx, struct vmcs12 *vmcs12)
{
	if (vmx->nested.nested_run_pending &&
	    (vmcs12->vm_entry_controls & VM_ENTRY_LOAD_IA32_EFER))
		return vmcs12->guest_ia32_efer;
	else if (vmcs12->vm_entry_controls & VM_ENTRY_IA32E_MODE)
		return vmx->vcpu.arch.efer | (EFER_LMA | EFER_LME);
	else
		return vmx->vcpu.arch.efer & ~(EFER_LMA | EFER_LME);
}

static void prepare_vmcs02_constant_state(struct vcpu_vmx *vmx)
{
	/*
	 * If vmcs02 hasn't been initialized, set the constant vmcs02 state
	 * according to L0's settings (vmcs12 is irrelevant here).  Host
	 * fields that come from L0 and are not constant, e.g. HOST_CR3,
	 * will be set as needed prior to VMLAUNCH/VMRESUME.
	 */
	if (vmx->nested.vmcs02_initialized)
		return;
	vmx->nested.vmcs02_initialized = true;

	/*
	 * We don't care what the EPTP value is we just need to guarantee
	 * it's valid so we don't get a false positive when doing early
	 * consistency checks.
	 */
	if (enable_ept && nested_early_check)
		vmcs_write64(EPT_POINTER, construct_eptp(&vmx->vcpu, 0));

	/* All VMFUNCs are currently emulated through L0 vmexits.  */
	if (cpu_has_vmx_vmfunc())
		vmcs_write64(VM_FUNCTION_CONTROL, 0);

	if (cpu_has_vmx_posted_intr())
		vmcs_write16(POSTED_INTR_NV, POSTED_INTR_NESTED_VECTOR);

	if (cpu_has_vmx_msr_bitmap())
		vmcs_write64(MSR_BITMAP, __pa(vmx->nested.vmcs02.msr_bitmap));

	/*
	 * The PML address never changes, so it is constant in vmcs02.
	 * Conceptually we want to copy the PML index from vmcs01 here,
	 * and then back to vmcs01 on nested vmexit.  But since we flush
	 * the log and reset GUEST_PML_INDEX on each vmexit, the PML
	 * index is also effectively constant in vmcs02.
	 */
	if (enable_pml) {
		vmcs_write64(PML_ADDRESS, page_to_phys(vmx->pml_pg));
		vmcs_write16(GUEST_PML_INDEX, PML_ENTITY_NUM - 1);
	}

	if (cpu_has_vmx_encls_vmexit())
		vmcs_write64(ENCLS_EXITING_BITMAP, -1ull);

	/*
	 * Set the MSR load/store lists to match L0's settings.  Only the
	 * addresses are constant (for vmcs02), the counts can change based
	 * on L2's behavior, e.g. switching to/from long mode.
	 */
	vmcs_write64(VM_EXIT_MSR_STORE_ADDR, __pa(vmx->msr_autostore.guest.val));
	vmcs_write64(VM_EXIT_MSR_LOAD_ADDR, __pa(vmx->msr_autoload.host.val));
	vmcs_write64(VM_ENTRY_MSR_LOAD_ADDR, __pa(vmx->msr_autoload.guest.val));

	vmx_set_constant_host_state(vmx);
}

static void prepare_vmcs02_early_rare(struct vcpu_vmx *vmx,
				      struct vmcs12 *vmcs12)
{
	prepare_vmcs02_constant_state(vmx);

	vmcs_write64(VMCS_LINK_POINTER, -1ull);

	if (enable_vpid) {
		if (nested_cpu_has_vpid(vmcs12) && vmx->nested.vpid02)
			vmcs_write16(VIRTUAL_PROCESSOR_ID, vmx->nested.vpid02);
		else
			vmcs_write16(VIRTUAL_PROCESSOR_ID, vmx->vpid);
	}
}

static void prepare_vmcs02_early(struct vcpu_vmx *vmx, struct vmcs12 *vmcs12)
{
	u32 exec_control, vmcs12_exec_ctrl;
	u64 guest_efer = nested_vmx_calc_efer(vmx, vmcs12);

	if (vmx->nested.dirty_vmcs12 || vmx->nested.hv_evmcs)
		prepare_vmcs02_early_rare(vmx, vmcs12);

	/*
	 * PIN CONTROLS
	 */
	exec_control = vmx_pin_based_exec_ctrl(vmx);
	exec_control |= (vmcs12->pin_based_vm_exec_control &
			 ~PIN_BASED_VMX_PREEMPTION_TIMER);

	/* Posted interrupts setting is only taken from vmcs12.  */
	if (nested_cpu_has_posted_intr(vmcs12)) {
		vmx->nested.posted_intr_nv = vmcs12->posted_intr_nv;
		vmx->nested.pi_pending = false;
	} else {
		exec_control &= ~PIN_BASED_POSTED_INTR;
	}
	pin_controls_set(vmx, exec_control);

	/*
	 * EXEC CONTROLS
	 */
	exec_control = vmx_exec_control(vmx); /* L0's desires */
	exec_control &= ~CPU_BASED_INTR_WINDOW_EXITING;
	exec_control &= ~CPU_BASED_NMI_WINDOW_EXITING;
	exec_control &= ~CPU_BASED_TPR_SHADOW;
	exec_control |= vmcs12->cpu_based_vm_exec_control;

	vmx->nested.l1_tpr_threshold = -1;
	if (exec_control & CPU_BASED_TPR_SHADOW)
		vmcs_write32(TPR_THRESHOLD, vmcs12->tpr_threshold);
#ifdef CONFIG_X86_64
	else
		exec_control |= CPU_BASED_CR8_LOAD_EXITING |
				CPU_BASED_CR8_STORE_EXITING;
#endif

	/*
	 * A vmexit (to either L1 hypervisor or L0 userspace) is always needed
	 * for I/O port accesses.
	 */
	exec_control |= CPU_BASED_UNCOND_IO_EXITING;
	exec_control &= ~CPU_BASED_USE_IO_BITMAPS;

	/*
	 * This bit will be computed in nested_get_vmcs12_pages, because
	 * we do not have access to L1's MSR bitmap yet.  For now, keep
	 * the same bit as before, hoping to avoid multiple VMWRITEs that
	 * only set/clear this bit.
	 */
	exec_control &= ~CPU_BASED_USE_MSR_BITMAPS;
	exec_control |= exec_controls_get(vmx) & CPU_BASED_USE_MSR_BITMAPS;

	exec_controls_set(vmx, exec_control);

	/*
	 * SECONDARY EXEC CONTROLS
	 */
	if (cpu_has_secondary_exec_ctrls()) {
		exec_control = vmx->secondary_exec_control;

		/* Take the following fields only from vmcs12 */
		exec_control &= ~(SECONDARY_EXEC_VIRTUALIZE_APIC_ACCESSES |
				  SECONDARY_EXEC_ENABLE_INVPCID |
				  SECONDARY_EXEC_RDTSCP |
				  SECONDARY_EXEC_XSAVES |
				  SECONDARY_EXEC_ENABLE_USR_WAIT_PAUSE |
				  SECONDARY_EXEC_VIRTUAL_INTR_DELIVERY |
				  SECONDARY_EXEC_APIC_REGISTER_VIRT |
				  SECONDARY_EXEC_ENABLE_VMFUNC);
		if (nested_cpu_has(vmcs12,
				   CPU_BASED_ACTIVATE_SECONDARY_CONTROLS)) {
			vmcs12_exec_ctrl = vmcs12->secondary_vm_exec_control &
				~SECONDARY_EXEC_ENABLE_PML;
			exec_control |= vmcs12_exec_ctrl;
		}

		/* VMCS shadowing for L2 is emulated for now */
		exec_control &= ~SECONDARY_EXEC_SHADOW_VMCS;

		/*
		 * Preset *DT exiting when emulating UMIP, so that vmx_set_cr4()
		 * will not have to rewrite the controls just for this bit.
		 */
		if (!boot_cpu_has(X86_FEATURE_UMIP) && vmx_umip_emulated() &&
		    (vmcs12->guest_cr4 & X86_CR4_UMIP))
			exec_control |= SECONDARY_EXEC_DESC;

		if (exec_control & SECONDARY_EXEC_VIRTUAL_INTR_DELIVERY)
			vmcs_write16(GUEST_INTR_STATUS,
				vmcs12->guest_intr_status);

		secondary_exec_controls_set(vmx, exec_control);
	}

	/*
	 * ENTRY CONTROLS
	 *
	 * vmcs12's VM_{ENTRY,EXIT}_LOAD_IA32_EFER and VM_ENTRY_IA32E_MODE
	 * are emulated by vmx_set_efer() in prepare_vmcs02(), but speculate
	 * on the related bits (if supported by the CPU) in the hope that
	 * we can avoid VMWrites during vmx_set_efer().
	 */
	exec_control = (vmcs12->vm_entry_controls | vmx_vmentry_ctrl()) &
			~VM_ENTRY_IA32E_MODE & ~VM_ENTRY_LOAD_IA32_EFER;
	if (cpu_has_load_ia32_efer()) {
		if (guest_efer & EFER_LMA)
			exec_control |= VM_ENTRY_IA32E_MODE;
		if (guest_efer != host_efer)
			exec_control |= VM_ENTRY_LOAD_IA32_EFER;
	}
	vm_entry_controls_set(vmx, exec_control);

	/*
	 * EXIT CONTROLS
	 *
	 * L2->L1 exit controls are emulated - the hardware exit is to L0 so
	 * we should use its exit controls. Note that VM_EXIT_LOAD_IA32_EFER
	 * bits may be modified by vmx_set_efer() in prepare_vmcs02().
	 */
	exec_control = vmx_vmexit_ctrl();
	if (cpu_has_load_ia32_efer() && guest_efer != host_efer)
		exec_control |= VM_EXIT_LOAD_IA32_EFER;
	vm_exit_controls_set(vmx, exec_control);

	/*
	 * Interrupt/Exception Fields
	 */
	if (vmx->nested.nested_run_pending) {
		vmcs_write32(VM_ENTRY_INTR_INFO_FIELD,
			     vmcs12->vm_entry_intr_info_field);
		vmcs_write32(VM_ENTRY_EXCEPTION_ERROR_CODE,
			     vmcs12->vm_entry_exception_error_code);
		vmcs_write32(VM_ENTRY_INSTRUCTION_LEN,
			     vmcs12->vm_entry_instruction_len);
		vmcs_write32(GUEST_INTERRUPTIBILITY_INFO,
			     vmcs12->guest_interruptibility_info);
		vmx->loaded_vmcs->nmi_known_unmasked =
			!(vmcs12->guest_interruptibility_info & GUEST_INTR_STATE_NMI);
	} else {
		vmcs_write32(VM_ENTRY_INTR_INFO_FIELD, 0);
	}
}

static void prepare_vmcs02_rare(struct vcpu_vmx *vmx, struct vmcs12 *vmcs12)
{
	struct hv_enlightened_vmcs *hv_evmcs = vmx->nested.hv_evmcs;

	if (!hv_evmcs || !(hv_evmcs->hv_clean_fields &
			   HV_VMX_ENLIGHTENED_CLEAN_FIELD_GUEST_GRP2)) {
		vmcs_write16(GUEST_ES_SELECTOR, vmcs12->guest_es_selector);
		vmcs_write16(GUEST_CS_SELECTOR, vmcs12->guest_cs_selector);
		vmcs_write16(GUEST_SS_SELECTOR, vmcs12->guest_ss_selector);
		vmcs_write16(GUEST_DS_SELECTOR, vmcs12->guest_ds_selector);
		vmcs_write16(GUEST_FS_SELECTOR, vmcs12->guest_fs_selector);
		vmcs_write16(GUEST_GS_SELECTOR, vmcs12->guest_gs_selector);
		vmcs_write16(GUEST_LDTR_SELECTOR, vmcs12->guest_ldtr_selector);
		vmcs_write16(GUEST_TR_SELECTOR, vmcs12->guest_tr_selector);
		vmcs_write32(GUEST_ES_LIMIT, vmcs12->guest_es_limit);
		vmcs_write32(GUEST_CS_LIMIT, vmcs12->guest_cs_limit);
		vmcs_write32(GUEST_SS_LIMIT, vmcs12->guest_ss_limit);
		vmcs_write32(GUEST_DS_LIMIT, vmcs12->guest_ds_limit);
		vmcs_write32(GUEST_FS_LIMIT, vmcs12->guest_fs_limit);
		vmcs_write32(GUEST_GS_LIMIT, vmcs12->guest_gs_limit);
		vmcs_write32(GUEST_LDTR_LIMIT, vmcs12->guest_ldtr_limit);
		vmcs_write32(GUEST_TR_LIMIT, vmcs12->guest_tr_limit);
		vmcs_write32(GUEST_GDTR_LIMIT, vmcs12->guest_gdtr_limit);
		vmcs_write32(GUEST_IDTR_LIMIT, vmcs12->guest_idtr_limit);
		vmcs_write32(GUEST_CS_AR_BYTES, vmcs12->guest_cs_ar_bytes);
		vmcs_write32(GUEST_SS_AR_BYTES, vmcs12->guest_ss_ar_bytes);
		vmcs_write32(GUEST_ES_AR_BYTES, vmcs12->guest_es_ar_bytes);
		vmcs_write32(GUEST_DS_AR_BYTES, vmcs12->guest_ds_ar_bytes);
		vmcs_write32(GUEST_FS_AR_BYTES, vmcs12->guest_fs_ar_bytes);
		vmcs_write32(GUEST_GS_AR_BYTES, vmcs12->guest_gs_ar_bytes);
		vmcs_write32(GUEST_LDTR_AR_BYTES, vmcs12->guest_ldtr_ar_bytes);
		vmcs_write32(GUEST_TR_AR_BYTES, vmcs12->guest_tr_ar_bytes);
		vmcs_writel(GUEST_ES_BASE, vmcs12->guest_es_base);
		vmcs_writel(GUEST_CS_BASE, vmcs12->guest_cs_base);
		vmcs_writel(GUEST_SS_BASE, vmcs12->guest_ss_base);
		vmcs_writel(GUEST_DS_BASE, vmcs12->guest_ds_base);
		vmcs_writel(GUEST_FS_BASE, vmcs12->guest_fs_base);
		vmcs_writel(GUEST_GS_BASE, vmcs12->guest_gs_base);
		vmcs_writel(GUEST_LDTR_BASE, vmcs12->guest_ldtr_base);
		vmcs_writel(GUEST_TR_BASE, vmcs12->guest_tr_base);
		vmcs_writel(GUEST_GDTR_BASE, vmcs12->guest_gdtr_base);
		vmcs_writel(GUEST_IDTR_BASE, vmcs12->guest_idtr_base);
	}

	if (!hv_evmcs || !(hv_evmcs->hv_clean_fields &
			   HV_VMX_ENLIGHTENED_CLEAN_FIELD_GUEST_GRP1)) {
		vmcs_write32(GUEST_SYSENTER_CS, vmcs12->guest_sysenter_cs);
		vmcs_writel(GUEST_PENDING_DBG_EXCEPTIONS,
			    vmcs12->guest_pending_dbg_exceptions);
		vmcs_writel(GUEST_SYSENTER_ESP, vmcs12->guest_sysenter_esp);
		vmcs_writel(GUEST_SYSENTER_EIP, vmcs12->guest_sysenter_eip);

		/*
		 * L1 may access the L2's PDPTR, so save them to construct
		 * vmcs12
		 */
		if (enable_ept) {
			vmcs_write64(GUEST_PDPTR0, vmcs12->guest_pdptr0);
			vmcs_write64(GUEST_PDPTR1, vmcs12->guest_pdptr1);
			vmcs_write64(GUEST_PDPTR2, vmcs12->guest_pdptr2);
			vmcs_write64(GUEST_PDPTR3, vmcs12->guest_pdptr3);
		}

		if (kvm_mpx_supported() && vmx->nested.nested_run_pending &&
		    (vmcs12->vm_entry_controls & VM_ENTRY_LOAD_BNDCFGS))
			vmcs_write64(GUEST_BNDCFGS, vmcs12->guest_bndcfgs);
	}

	if (nested_cpu_has_xsaves(vmcs12))
		vmcs_write64(XSS_EXIT_BITMAP, vmcs12->xss_exit_bitmap);

	/*
	 * Whether page-faults are trapped is determined by a combination of
	 * 3 settings: PFEC_MASK, PFEC_MATCH and EXCEPTION_BITMAP.PF.
	 * If enable_ept, L0 doesn't care about page faults and we should
	 * set all of these to L1's desires. However, if !enable_ept, L0 does
	 * care about (at least some) page faults, and because it is not easy
	 * (if at all possible?) to merge L0 and L1's desires, we simply ask
	 * to exit on each and every L2 page fault. This is done by setting
	 * MASK=MATCH=0 and (see below) EB.PF=1.
	 * Note that below we don't need special code to set EB.PF beyond the
	 * "or"ing of the EB of vmcs01 and vmcs12, because when enable_ept,
	 * vmcs01's EB.PF is 0 so the "or" will take vmcs12's value, and when
	 * !enable_ept, EB.PF is 1, so the "or" will always be 1.
	 */
	vmcs_write32(PAGE_FAULT_ERROR_CODE_MASK,
		enable_ept ? vmcs12->page_fault_error_code_mask : 0);
	vmcs_write32(PAGE_FAULT_ERROR_CODE_MATCH,
		enable_ept ? vmcs12->page_fault_error_code_match : 0);

	if (cpu_has_vmx_apicv()) {
		vmcs_write64(EOI_EXIT_BITMAP0, vmcs12->eoi_exit_bitmap0);
		vmcs_write64(EOI_EXIT_BITMAP1, vmcs12->eoi_exit_bitmap1);
		vmcs_write64(EOI_EXIT_BITMAP2, vmcs12->eoi_exit_bitmap2);
		vmcs_write64(EOI_EXIT_BITMAP3, vmcs12->eoi_exit_bitmap3);
	}

	/*
	 * Make sure the msr_autostore list is up to date before we set the
	 * count in the vmcs02.
	 */
	prepare_vmx_msr_autostore_list(&vmx->vcpu, MSR_IA32_TSC);

	vmcs_write32(VM_EXIT_MSR_STORE_COUNT, vmx->msr_autostore.guest.nr);
	vmcs_write32(VM_EXIT_MSR_LOAD_COUNT, vmx->msr_autoload.host.nr);
	vmcs_write32(VM_ENTRY_MSR_LOAD_COUNT, vmx->msr_autoload.guest.nr);

	set_cr4_guest_host_mask(vmx);
}

/*
 * prepare_vmcs02 is called when the L1 guest hypervisor runs its nested
 * L2 guest. L1 has a vmcs for L2 (vmcs12), and this function "merges" it
 * with L0's requirements for its guest (a.k.a. vmcs01), so we can run the L2
 * guest in a way that will both be appropriate to L1's requests, and our
 * needs. In addition to modifying the active vmcs (which is vmcs02), this
 * function also has additional necessary side-effects, like setting various
 * vcpu->arch fields.
 * Returns 0 on success, 1 on failure. Invalid state exit qualification code
 * is assigned to entry_failure_code on failure.
 */
static int prepare_vmcs02(struct kvm_vcpu *vcpu, struct vmcs12 *vmcs12,
			  u32 *entry_failure_code)
{
	struct vcpu_vmx *vmx = to_vmx(vcpu);
	struct hv_enlightened_vmcs *hv_evmcs = vmx->nested.hv_evmcs;
	bool load_guest_pdptrs_vmcs12 = false;

	if (vmx->nested.dirty_vmcs12 || hv_evmcs) {
		prepare_vmcs02_rare(vmx, vmcs12);
		vmx->nested.dirty_vmcs12 = false;

		load_guest_pdptrs_vmcs12 = !hv_evmcs ||
			!(hv_evmcs->hv_clean_fields &
			  HV_VMX_ENLIGHTENED_CLEAN_FIELD_GUEST_GRP1);
	}

	if (vmx->nested.nested_run_pending &&
	    (vmcs12->vm_entry_controls & VM_ENTRY_LOAD_DEBUG_CONTROLS)) {
		kvm_set_dr(vcpu, 7, vmcs12->guest_dr7);
		vmcs_write64(GUEST_IA32_DEBUGCTL, vmcs12->guest_ia32_debugctl);
	} else {
		kvm_set_dr(vcpu, 7, vcpu->arch.dr7);
		vmcs_write64(GUEST_IA32_DEBUGCTL, vmx->nested.vmcs01_debugctl);
	}
	if (kvm_mpx_supported() && (!vmx->nested.nested_run_pending ||
	    !(vmcs12->vm_entry_controls & VM_ENTRY_LOAD_BNDCFGS)))
		vmcs_write64(GUEST_BNDCFGS, vmx->nested.vmcs01_guest_bndcfgs);
	vmx_set_rflags(vcpu, vmcs12->guest_rflags);

	/* EXCEPTION_BITMAP and CR0_GUEST_HOST_MASK should basically be the
	 * bitwise-or of what L1 wants to trap for L2, and what we want to
	 * trap. Note that CR0.TS also needs updating - we do this later.
	 */
	update_exception_bitmap(vcpu);
	vcpu->arch.cr0_guest_owned_bits &= ~vmcs12->cr0_guest_host_mask;
	vmcs_writel(CR0_GUEST_HOST_MASK, ~vcpu->arch.cr0_guest_owned_bits);

	if (vmx->nested.nested_run_pending &&
	    (vmcs12->vm_entry_controls & VM_ENTRY_LOAD_IA32_PAT)) {
		vmcs_write64(GUEST_IA32_PAT, vmcs12->guest_ia32_pat);
		vcpu->arch.pat = vmcs12->guest_ia32_pat;
	} else if (vmcs_config.vmentry_ctrl & VM_ENTRY_LOAD_IA32_PAT) {
		vmcs_write64(GUEST_IA32_PAT, vmx->vcpu.arch.pat);
	}

	vmcs_write64(TSC_OFFSET, vcpu->arch.tsc_offset);

	if (kvm_has_tsc_control)
		decache_tsc_multiplier(vmx);

	if (enable_vpid) {
		/*
		 * There is no direct mapping between vpid02 and vpid12, the
		 * vpid02 is per-vCPU for L0 and reused while the value of
		 * vpid12 is changed w/ one invvpid during nested vmentry.
		 * The vpid12 is allocated by L1 for L2, so it will not
		 * influence global bitmap(for vpid01 and vpid02 allocation)
		 * even if spawn a lot of nested vCPUs.
		 */
		if (nested_cpu_has_vpid(vmcs12) && nested_has_guest_tlb_tag(vcpu)) {
			if (vmcs12->virtual_processor_id != vmx->nested.last_vpid) {
				vmx->nested.last_vpid = vmcs12->virtual_processor_id;
				__vmx_flush_tlb(vcpu, nested_get_vpid02(vcpu), false);
			}
		} else {
			/*
			 * If L1 use EPT, then L0 needs to execute INVEPT on
			 * EPTP02 instead of EPTP01. Therefore, delay TLB
			 * flush until vmcs02->eptp is fully updated by
			 * KVM_REQ_LOAD_MMU_PGD. Note that this assumes
			 * KVM_REQ_TLB_FLUSH is evaluated after
			 * KVM_REQ_LOAD_MMU_PGD in vcpu_enter_guest().
			 */
			kvm_make_request(KVM_REQ_TLB_FLUSH, vcpu);
		}
	}

	if (nested_cpu_has_ept(vmcs12))
		nested_ept_init_mmu_context(vcpu);

	/*
	 * This sets GUEST_CR0 to vmcs12->guest_cr0, possibly modifying those
	 * bits which we consider mandatory enabled.
	 * The CR0_READ_SHADOW is what L2 should have expected to read given
	 * the specifications by L1; It's not enough to take
	 * vmcs12->cr0_read_shadow because on our cr0_guest_host_mask we we
	 * have more bits than L1 expected.
	 */
	vmx_set_cr0(vcpu, vmcs12->guest_cr0);
	vmcs_writel(CR0_READ_SHADOW, nested_read_cr0(vmcs12));

	vmx_set_cr4(vcpu, vmcs12->guest_cr4);
	vmcs_writel(CR4_READ_SHADOW, nested_read_cr4(vmcs12));

	vcpu->arch.efer = nested_vmx_calc_efer(vmx, vmcs12);
	/* Note: may modify VM_ENTRY/EXIT_CONTROLS and GUEST/HOST_IA32_EFER */
	vmx_set_efer(vcpu, vcpu->arch.efer);

	/*
	 * Guest state is invalid and unrestricted guest is disabled,
	 * which means L1 attempted VMEntry to L2 with invalid state.
	 * Fail the VMEntry.
	 */
	if (vmx->emulation_required) {
		*entry_failure_code = ENTRY_FAIL_DEFAULT;
		return -EINVAL;
	}

	/* Shadow page tables on either EPT or shadow page tables. */
	if (nested_vmx_load_cr3(vcpu, vmcs12->guest_cr3, nested_cpu_has_ept(vmcs12),
				entry_failure_code))
		return -EINVAL;

	/*
	 * Immediately write vmcs02.GUEST_CR3.  It will be propagated to vmcs12
	 * on nested VM-Exit, which can occur without actually running L2 and
	 * thus without hitting vmx_load_mmu_pgd(), e.g. if L1 is entering L2 with
	 * vmcs12.GUEST_ACTIVITYSTATE=HLT, in which case KVM will intercept the
	 * transition to HLT instead of running L2.
	 */
	if (enable_ept)
		vmcs_writel(GUEST_CR3, vmcs12->guest_cr3);

	/* Late preparation of GUEST_PDPTRs now that EFER and CRs are set. */
	if (load_guest_pdptrs_vmcs12 && nested_cpu_has_ept(vmcs12) &&
	    is_pae_paging(vcpu)) {
		vmcs_write64(GUEST_PDPTR0, vmcs12->guest_pdptr0);
		vmcs_write64(GUEST_PDPTR1, vmcs12->guest_pdptr1);
		vmcs_write64(GUEST_PDPTR2, vmcs12->guest_pdptr2);
		vmcs_write64(GUEST_PDPTR3, vmcs12->guest_pdptr3);
	}

	if (!enable_ept)
		vcpu->arch.walk_mmu->inject_page_fault = vmx_inject_page_fault_nested;

	if ((vmcs12->vm_entry_controls & VM_ENTRY_LOAD_IA32_PERF_GLOBAL_CTRL) &&
	    WARN_ON_ONCE(kvm_set_msr(vcpu, MSR_CORE_PERF_GLOBAL_CTRL,
				     vmcs12->guest_ia32_perf_global_ctrl)))
		return -EINVAL;

	kvm_rsp_write(vcpu, vmcs12->guest_rsp);
	kvm_rip_write(vcpu, vmcs12->guest_rip);
	return 0;
}

static int nested_vmx_check_nmi_controls(struct vmcs12 *vmcs12)
{
	if (CC(!nested_cpu_has_nmi_exiting(vmcs12) &&
	       nested_cpu_has_virtual_nmis(vmcs12)))
		return -EINVAL;

	if (CC(!nested_cpu_has_virtual_nmis(vmcs12) &&
	       nested_cpu_has(vmcs12, CPU_BASED_NMI_WINDOW_EXITING)))
		return -EINVAL;

	return 0;
}

static bool nested_vmx_check_eptp(struct kvm_vcpu *vcpu, u64 new_eptp)
{
	struct vcpu_vmx *vmx = to_vmx(vcpu);
	int maxphyaddr = cpuid_maxphyaddr(vcpu);

	/* Check for memory type validity */
	switch (new_eptp & VMX_EPTP_MT_MASK) {
	case VMX_EPTP_MT_UC:
		if (CC(!(vmx->nested.msrs.ept_caps & VMX_EPTP_UC_BIT)))
			return false;
		break;
	case VMX_EPTP_MT_WB:
		if (CC(!(vmx->nested.msrs.ept_caps & VMX_EPTP_WB_BIT)))
			return false;
		break;
	default:
		return false;
	}

	/* Page-walk levels validity. */
	switch (new_eptp & VMX_EPTP_PWL_MASK) {
	case VMX_EPTP_PWL_5:
		if (CC(!(vmx->nested.msrs.ept_caps & VMX_EPT_PAGE_WALK_5_BIT)))
			return false;
		break;
	case VMX_EPTP_PWL_4:
		if (CC(!(vmx->nested.msrs.ept_caps & VMX_EPT_PAGE_WALK_4_BIT)))
			return false;
		break;
	default:
		return false;
	}

	/* Reserved bits should not be set */
	if (CC(new_eptp >> maxphyaddr || ((new_eptp >> 7) & 0x1f)))
		return false;

	/* AD, if set, should be supported */
	if (new_eptp & VMX_EPTP_AD_ENABLE_BIT) {
		if (CC(!(vmx->nested.msrs.ept_caps & VMX_EPT_AD_BIT)))
			return false;
	}

	return true;
}

/*
 * Checks related to VM-Execution Control Fields
 */
static int nested_check_vm_execution_controls(struct kvm_vcpu *vcpu,
                                              struct vmcs12 *vmcs12)
{
	struct vcpu_vmx *vmx = to_vmx(vcpu);

	if (CC(!vmx_control_verify(vmcs12->pin_based_vm_exec_control,
				   vmx->nested.msrs.pinbased_ctls_low,
				   vmx->nested.msrs.pinbased_ctls_high)) ||
	    CC(!vmx_control_verify(vmcs12->cpu_based_vm_exec_control,
				   vmx->nested.msrs.procbased_ctls_low,
				   vmx->nested.msrs.procbased_ctls_high)))
		return -EINVAL;

	if (nested_cpu_has(vmcs12, CPU_BASED_ACTIVATE_SECONDARY_CONTROLS) &&
	    CC(!vmx_control_verify(vmcs12->secondary_vm_exec_control,
				   vmx->nested.msrs.secondary_ctls_low,
				   vmx->nested.msrs.secondary_ctls_high)))
		return -EINVAL;

	if (CC(vmcs12->cr3_target_count > nested_cpu_vmx_misc_cr3_count(vcpu)) ||
	    nested_vmx_check_io_bitmap_controls(vcpu, vmcs12) ||
	    nested_vmx_check_msr_bitmap_controls(vcpu, vmcs12) ||
	    nested_vmx_check_tpr_shadow_controls(vcpu, vmcs12) ||
	    nested_vmx_check_apic_access_controls(vcpu, vmcs12) ||
	    nested_vmx_check_apicv_controls(vcpu, vmcs12) ||
	    nested_vmx_check_nmi_controls(vmcs12) ||
	    nested_vmx_check_pml_controls(vcpu, vmcs12) ||
	    nested_vmx_check_unrestricted_guest_controls(vcpu, vmcs12) ||
	    nested_vmx_check_mode_based_ept_exec_controls(vcpu, vmcs12) ||
	    nested_vmx_check_shadow_vmcs_controls(vcpu, vmcs12) ||
	    CC(nested_cpu_has_vpid(vmcs12) && !vmcs12->virtual_processor_id))
		return -EINVAL;

	if (!nested_cpu_has_preemption_timer(vmcs12) &&
	    nested_cpu_has_save_preemption_timer(vmcs12))
		return -EINVAL;

	if (nested_cpu_has_ept(vmcs12) &&
	    CC(!nested_vmx_check_eptp(vcpu, vmcs12->ept_pointer)))
		return -EINVAL;

	if (nested_cpu_has_vmfunc(vmcs12)) {
		if (CC(vmcs12->vm_function_control &
		       ~vmx->nested.msrs.vmfunc_controls))
			return -EINVAL;

		if (nested_cpu_has_eptp_switching(vmcs12)) {
			if (CC(!nested_cpu_has_ept(vmcs12)) ||
			    CC(!page_address_valid(vcpu, vmcs12->eptp_list_address)))
				return -EINVAL;
		}
	}

	return 0;
}

/*
 * Checks related to VM-Exit Control Fields
 */
static int nested_check_vm_exit_controls(struct kvm_vcpu *vcpu,
                                         struct vmcs12 *vmcs12)
{
	struct vcpu_vmx *vmx = to_vmx(vcpu);

	if (CC(!vmx_control_verify(vmcs12->vm_exit_controls,
				    vmx->nested.msrs.exit_ctls_low,
				    vmx->nested.msrs.exit_ctls_high)) ||
	    CC(nested_vmx_check_exit_msr_switch_controls(vcpu, vmcs12)))
		return -EINVAL;

	return 0;
}

/*
 * Checks related to VM-Entry Control Fields
 */
static int nested_check_vm_entry_controls(struct kvm_vcpu *vcpu,
					  struct vmcs12 *vmcs12)
{
	struct vcpu_vmx *vmx = to_vmx(vcpu);

	if (CC(!vmx_control_verify(vmcs12->vm_entry_controls,
				    vmx->nested.msrs.entry_ctls_low,
				    vmx->nested.msrs.entry_ctls_high)))
		return -EINVAL;

	/*
	 * From the Intel SDM, volume 3:
	 * Fields relevant to VM-entry event injection must be set properly.
	 * These fields are the VM-entry interruption-information field, the
	 * VM-entry exception error code, and the VM-entry instruction length.
	 */
	if (vmcs12->vm_entry_intr_info_field & INTR_INFO_VALID_MASK) {
		u32 intr_info = vmcs12->vm_entry_intr_info_field;
		u8 vector = intr_info & INTR_INFO_VECTOR_MASK;
		u32 intr_type = intr_info & INTR_INFO_INTR_TYPE_MASK;
		bool has_error_code = intr_info & INTR_INFO_DELIVER_CODE_MASK;
		bool should_have_error_code;
		bool urg = nested_cpu_has2(vmcs12,
					   SECONDARY_EXEC_UNRESTRICTED_GUEST);
		bool prot_mode = !urg || vmcs12->guest_cr0 & X86_CR0_PE;

		/* VM-entry interruption-info field: interruption type */
		if (CC(intr_type == INTR_TYPE_RESERVED) ||
		    CC(intr_type == INTR_TYPE_OTHER_EVENT &&
		       !nested_cpu_supports_monitor_trap_flag(vcpu)))
			return -EINVAL;

		/* VM-entry interruption-info field: vector */
		if (CC(intr_type == INTR_TYPE_NMI_INTR && vector != NMI_VECTOR) ||
		    CC(intr_type == INTR_TYPE_HARD_EXCEPTION && vector > 31) ||
		    CC(intr_type == INTR_TYPE_OTHER_EVENT && vector != 0))
			return -EINVAL;

		/* VM-entry interruption-info field: deliver error code */
		should_have_error_code =
			intr_type == INTR_TYPE_HARD_EXCEPTION && prot_mode &&
			x86_exception_has_error_code(vector);
		if (CC(has_error_code != should_have_error_code))
			return -EINVAL;

		/* VM-entry exception error code */
		if (CC(has_error_code &&
		       vmcs12->vm_entry_exception_error_code & GENMASK(31, 16)))
			return -EINVAL;

		/* VM-entry interruption-info field: reserved bits */
		if (CC(intr_info & INTR_INFO_RESVD_BITS_MASK))
			return -EINVAL;

		/* VM-entry instruction length */
		switch (intr_type) {
		case INTR_TYPE_SOFT_EXCEPTION:
		case INTR_TYPE_SOFT_INTR:
		case INTR_TYPE_PRIV_SW_EXCEPTION:
			if (CC(vmcs12->vm_entry_instruction_len > 15) ||
			    CC(vmcs12->vm_entry_instruction_len == 0 &&
			    CC(!nested_cpu_has_zero_length_injection(vcpu))))
				return -EINVAL;
		}
	}

	if (nested_vmx_check_entry_msr_switch_controls(vcpu, vmcs12))
		return -EINVAL;

	return 0;
}

static int nested_vmx_check_controls(struct kvm_vcpu *vcpu,
				     struct vmcs12 *vmcs12)
{
	if (nested_check_vm_execution_controls(vcpu, vmcs12) ||
	    nested_check_vm_exit_controls(vcpu, vmcs12) ||
	    nested_check_vm_entry_controls(vcpu, vmcs12))
		return -EINVAL;

	if (to_vmx(vcpu)->nested.enlightened_vmcs_enabled)
		return nested_evmcs_check_controls(vmcs12);

	return 0;
}

static int nested_vmx_check_host_state(struct kvm_vcpu *vcpu,
				       struct vmcs12 *vmcs12)
{
	bool ia32e;

	if (CC(!nested_host_cr0_valid(vcpu, vmcs12->host_cr0)) ||
	    CC(!nested_host_cr4_valid(vcpu, vmcs12->host_cr4)) ||
	    CC(!nested_cr3_valid(vcpu, vmcs12->host_cr3)))
		return -EINVAL;

	if (CC(is_noncanonical_address(vmcs12->host_ia32_sysenter_esp, vcpu)) ||
	    CC(is_noncanonical_address(vmcs12->host_ia32_sysenter_eip, vcpu)))
		return -EINVAL;

	if ((vmcs12->vm_exit_controls & VM_EXIT_LOAD_IA32_PAT) &&
	    CC(!kvm_pat_valid(vmcs12->host_ia32_pat)))
		return -EINVAL;

	if ((vmcs12->vm_exit_controls & VM_EXIT_LOAD_IA32_PERF_GLOBAL_CTRL) &&
	    CC(!kvm_valid_perf_global_ctrl(vcpu_to_pmu(vcpu),
					   vmcs12->host_ia32_perf_global_ctrl)))
		return -EINVAL;

#ifdef CONFIG_X86_64
	ia32e = !!(vcpu->arch.efer & EFER_LMA);
#else
	ia32e = false;
#endif

	if (ia32e) {
		if (CC(!(vmcs12->vm_exit_controls & VM_EXIT_HOST_ADDR_SPACE_SIZE)) ||
		    CC(!(vmcs12->host_cr4 & X86_CR4_PAE)))
			return -EINVAL;
	} else {
		if (CC(vmcs12->vm_exit_controls & VM_EXIT_HOST_ADDR_SPACE_SIZE) ||
		    CC(vmcs12->vm_entry_controls & VM_ENTRY_IA32E_MODE) ||
		    CC(vmcs12->host_cr4 & X86_CR4_PCIDE) ||
		    CC((vmcs12->host_rip) >> 32))
			return -EINVAL;
	}

	if (CC(vmcs12->host_cs_selector & (SEGMENT_RPL_MASK | SEGMENT_TI_MASK)) ||
	    CC(vmcs12->host_ss_selector & (SEGMENT_RPL_MASK | SEGMENT_TI_MASK)) ||
	    CC(vmcs12->host_ds_selector & (SEGMENT_RPL_MASK | SEGMENT_TI_MASK)) ||
	    CC(vmcs12->host_es_selector & (SEGMENT_RPL_MASK | SEGMENT_TI_MASK)) ||
	    CC(vmcs12->host_fs_selector & (SEGMENT_RPL_MASK | SEGMENT_TI_MASK)) ||
	    CC(vmcs12->host_gs_selector & (SEGMENT_RPL_MASK | SEGMENT_TI_MASK)) ||
	    CC(vmcs12->host_tr_selector & (SEGMENT_RPL_MASK | SEGMENT_TI_MASK)) ||
	    CC(vmcs12->host_cs_selector == 0) ||
	    CC(vmcs12->host_tr_selector == 0) ||
	    CC(vmcs12->host_ss_selector == 0 && !ia32e))
		return -EINVAL;

	if (CC(is_noncanonical_address(vmcs12->host_fs_base, vcpu)) ||
	    CC(is_noncanonical_address(vmcs12->host_gs_base, vcpu)) ||
	    CC(is_noncanonical_address(vmcs12->host_gdtr_base, vcpu)) ||
	    CC(is_noncanonical_address(vmcs12->host_idtr_base, vcpu)) ||
	    CC(is_noncanonical_address(vmcs12->host_tr_base, vcpu)) ||
	    CC(is_noncanonical_address(vmcs12->host_rip, vcpu)))
		return -EINVAL;

	/*
	 * If the load IA32_EFER VM-exit control is 1, bits reserved in the
	 * IA32_EFER MSR must be 0 in the field for that register. In addition,
	 * the values of the LMA and LME bits in the field must each be that of
	 * the host address-space size VM-exit control.
	 */
	if (vmcs12->vm_exit_controls & VM_EXIT_LOAD_IA32_EFER) {
		if (CC(!kvm_valid_efer(vcpu, vmcs12->host_ia32_efer)) ||
		    CC(ia32e != !!(vmcs12->host_ia32_efer & EFER_LMA)) ||
		    CC(ia32e != !!(vmcs12->host_ia32_efer & EFER_LME)))
			return -EINVAL;
	}

	return 0;
}

static int nested_vmx_check_vmcs_link_ptr(struct kvm_vcpu *vcpu,
					  struct vmcs12 *vmcs12)
{
	int r = 0;
	struct vmcs12 *shadow;
	struct kvm_host_map map;

	if (vmcs12->vmcs_link_pointer == -1ull)
		return 0;

	if (CC(!page_address_valid(vcpu, vmcs12->vmcs_link_pointer)))
		return -EINVAL;

	if (CC(kvm_vcpu_map(vcpu, gpa_to_gfn(vmcs12->vmcs_link_pointer), &map)))
		return -EINVAL;

	shadow = map.hva;

	if (CC(shadow->hdr.revision_id != VMCS12_REVISION) ||
	    CC(shadow->hdr.shadow_vmcs != nested_cpu_has_shadow_vmcs(vmcs12)))
		r = -EINVAL;

	kvm_vcpu_unmap(vcpu, &map, false);
	return r;
}

/*
 * Checks related to Guest Non-register State
 */
static int nested_check_guest_non_reg_state(struct vmcs12 *vmcs12)
{
	if (CC(vmcs12->guest_activity_state != GUEST_ACTIVITY_ACTIVE &&
	       vmcs12->guest_activity_state != GUEST_ACTIVITY_HLT))
		return -EINVAL;

	return 0;
}

static int nested_vmx_check_guest_state(struct kvm_vcpu *vcpu,
					struct vmcs12 *vmcs12,
					u32 *exit_qual)
{
	bool ia32e;

	*exit_qual = ENTRY_FAIL_DEFAULT;

	if (CC(!nested_guest_cr0_valid(vcpu, vmcs12->guest_cr0)) ||
	    CC(!nested_guest_cr4_valid(vcpu, vmcs12->guest_cr4)))
		return -EINVAL;

	if ((vmcs12->vm_entry_controls & VM_ENTRY_LOAD_DEBUG_CONTROLS) &&
	    CC(!kvm_dr7_valid(vmcs12->guest_dr7)))
		return -EINVAL;

	if ((vmcs12->vm_entry_controls & VM_ENTRY_LOAD_IA32_PAT) &&
	    CC(!kvm_pat_valid(vmcs12->guest_ia32_pat)))
		return -EINVAL;

	if (nested_vmx_check_vmcs_link_ptr(vcpu, vmcs12)) {
		*exit_qual = ENTRY_FAIL_VMCS_LINK_PTR;
		return -EINVAL;
	}

	if ((vmcs12->vm_entry_controls & VM_ENTRY_LOAD_IA32_PERF_GLOBAL_CTRL) &&
	    CC(!kvm_valid_perf_global_ctrl(vcpu_to_pmu(vcpu),
					   vmcs12->guest_ia32_perf_global_ctrl)))
		return -EINVAL;

	/*
	 * If the load IA32_EFER VM-entry control is 1, the following checks
	 * are performed on the field for the IA32_EFER MSR:
	 * - Bits reserved in the IA32_EFER MSR must be 0.
	 * - Bit 10 (corresponding to IA32_EFER.LMA) must equal the value of
	 *   the IA-32e mode guest VM-exit control. It must also be identical
	 *   to bit 8 (LME) if bit 31 in the CR0 field (corresponding to
	 *   CR0.PG) is 1.
	 */
	if (to_vmx(vcpu)->nested.nested_run_pending &&
	    (vmcs12->vm_entry_controls & VM_ENTRY_LOAD_IA32_EFER)) {
		ia32e = (vmcs12->vm_entry_controls & VM_ENTRY_IA32E_MODE) != 0;
		if (CC(!kvm_valid_efer(vcpu, vmcs12->guest_ia32_efer)) ||
		    CC(ia32e != !!(vmcs12->guest_ia32_efer & EFER_LMA)) ||
		    CC(((vmcs12->guest_cr0 & X86_CR0_PG) &&
		     ia32e != !!(vmcs12->guest_ia32_efer & EFER_LME))))
			return -EINVAL;
	}

	if ((vmcs12->vm_entry_controls & VM_ENTRY_LOAD_BNDCFGS) &&
	    (CC(is_noncanonical_address(vmcs12->guest_bndcfgs & PAGE_MASK, vcpu)) ||
	     CC((vmcs12->guest_bndcfgs & MSR_IA32_BNDCFGS_RSVD))))
		return -EINVAL;

	if (nested_check_guest_non_reg_state(vmcs12))
		return -EINVAL;

	return 0;
}

static int nested_vmx_check_vmentry_hw(struct kvm_vcpu *vcpu)
{
	struct vcpu_vmx *vmx = to_vmx(vcpu);
	unsigned long cr3, cr4;
	bool vm_fail;

	if (!nested_early_check)
		return 0;

	if (vmx->msr_autoload.host.nr)
		vmcs_write32(VM_EXIT_MSR_LOAD_COUNT, 0);
	if (vmx->msr_autoload.guest.nr)
		vmcs_write32(VM_ENTRY_MSR_LOAD_COUNT, 0);

	preempt_disable();

	vmx_prepare_switch_to_guest(vcpu);

	/*
	 * Induce a consistency check VMExit by clearing bit 1 in GUEST_RFLAGS,
	 * which is reserved to '1' by hardware.  GUEST_RFLAGS is guaranteed to
	 * be written (by prepare_vmcs02()) before the "real" VMEnter, i.e.
	 * there is no need to preserve other bits or save/restore the field.
	 */
	vmcs_writel(GUEST_RFLAGS, 0);

	cr3 = __get_current_cr3_fast();
	if (unlikely(cr3 != vmx->loaded_vmcs->host_state.cr3)) {
		vmcs_writel(HOST_CR3, cr3);
		vmx->loaded_vmcs->host_state.cr3 = cr3;
	}

	cr4 = cr4_read_shadow();
	if (unlikely(cr4 != vmx->loaded_vmcs->host_state.cr4)) {
		vmcs_writel(HOST_CR4, cr4);
		vmx->loaded_vmcs->host_state.cr4 = cr4;
	}

	asm(
		"sub $%c[wordsize], %%" _ASM_SP "\n\t" /* temporarily adjust RSP for CALL */
		"cmp %%" _ASM_SP ", %c[host_state_rsp](%[loaded_vmcs]) \n\t"
		"je 1f \n\t"
		__ex("vmwrite %%" _ASM_SP ", %[HOST_RSP]") "\n\t"
		"mov %%" _ASM_SP ", %c[host_state_rsp](%[loaded_vmcs]) \n\t"
		"1: \n\t"
		"add $%c[wordsize], %%" _ASM_SP "\n\t" /* un-adjust RSP */

		/* Check if vmlaunch or vmresume is needed */
		"cmpb $0, %c[launched](%[loaded_vmcs])\n\t"

		/*
		 * VMLAUNCH and VMRESUME clear RFLAGS.{CF,ZF} on VM-Exit, set
		 * RFLAGS.CF on VM-Fail Invalid and set RFLAGS.ZF on VM-Fail
		 * Valid.  vmx_vmenter() directly "returns" RFLAGS, and so the
		 * results of VM-Enter is captured via CC_{SET,OUT} to vm_fail.
		 */
		"call vmx_vmenter\n\t"

		CC_SET(be)
	      : ASM_CALL_CONSTRAINT, CC_OUT(be) (vm_fail)
	      :	[HOST_RSP]"r"((unsigned long)HOST_RSP),
		[loaded_vmcs]"r"(vmx->loaded_vmcs),
		[launched]"i"(offsetof(struct loaded_vmcs, launched)),
		[host_state_rsp]"i"(offsetof(struct loaded_vmcs, host_state.rsp)),
		[wordsize]"i"(sizeof(ulong))
	      : "memory"
	);

	if (vmx->msr_autoload.host.nr)
		vmcs_write32(VM_EXIT_MSR_LOAD_COUNT, vmx->msr_autoload.host.nr);
	if (vmx->msr_autoload.guest.nr)
		vmcs_write32(VM_ENTRY_MSR_LOAD_COUNT, vmx->msr_autoload.guest.nr);

	if (vm_fail) {
		u32 error = vmcs_read32(VM_INSTRUCTION_ERROR);

		preempt_enable();

		trace_kvm_nested_vmenter_failed(
			"early hardware check VM-instruction error: ", error);
		WARN_ON_ONCE(error != VMXERR_ENTRY_INVALID_CONTROL_FIELD);
		return 1;
	}

	/*
	 * VMExit clears RFLAGS.IF and DR7, even on a consistency check.
	 */
	local_irq_enable();
	if (hw_breakpoint_active())
		set_debugreg(__this_cpu_read(cpu_dr7), 7);
	preempt_enable();

	/*
	 * A non-failing VMEntry means we somehow entered guest mode with
	 * an illegal RIP, and that's just the tip of the iceberg.  There
	 * is no telling what memory has been modified or what state has
	 * been exposed to unknown code.  Hitting this all but guarantees
	 * a (very critical) hardware issue.
	 */
	WARN_ON(!(vmcs_read32(VM_EXIT_REASON) &
		VMX_EXIT_REASONS_FAILED_VMENTRY));

	return 0;
}

static bool nested_get_vmcs12_pages(struct kvm_vcpu *vcpu)
{
	struct vmcs12 *vmcs12 = get_vmcs12(vcpu);
	struct vcpu_vmx *vmx = to_vmx(vcpu);
	struct kvm_host_map *map;
	struct page *page;
	u64 hpa;

	/*
	 * hv_evmcs may end up being not mapped after migration (when
	 * L2 was running), map it here to make sure vmcs12 changes are
	 * properly reflected.
	 */
	if (vmx->nested.enlightened_vmcs_enabled && !vmx->nested.hv_evmcs) {
		enum nested_evmptrld_status evmptrld_status =
			nested_vmx_handle_enlightened_vmptrld(vcpu, false);

		if (evmptrld_status == EVMPTRLD_VMFAIL ||
		    evmptrld_status == EVMPTRLD_ERROR) {
			pr_debug_ratelimited("%s: enlightened vmptrld failed\n",
					     __func__);
			vcpu->run->exit_reason = KVM_EXIT_INTERNAL_ERROR;
			vcpu->run->internal.suberror =
				KVM_INTERNAL_ERROR_EMULATION;
			vcpu->run->internal.ndata = 0;
			return false;
		}
	}

	if (nested_cpu_has2(vmcs12, SECONDARY_EXEC_VIRTUALIZE_APIC_ACCESSES)) {
		/*
		 * Translate L1 physical address to host physical
		 * address for vmcs02. Keep the page pinned, so this
		 * physical address remains valid. We keep a reference
		 * to it so we can release it later.
		 */
		if (vmx->nested.apic_access_page) { /* shouldn't happen */
			kvm_release_page_clean(vmx->nested.apic_access_page);
			vmx->nested.apic_access_page = NULL;
		}
		page = kvm_vcpu_gpa_to_page(vcpu, vmcs12->apic_access_addr);
		if (!is_error_page(page)) {
			vmx->nested.apic_access_page = page;
			hpa = page_to_phys(vmx->nested.apic_access_page);
			vmcs_write64(APIC_ACCESS_ADDR, hpa);
		} else {
			pr_debug_ratelimited("%s: no backing 'struct page' for APIC-access address in vmcs12\n",
					     __func__);
			vcpu->run->exit_reason = KVM_EXIT_INTERNAL_ERROR;
			vcpu->run->internal.suberror =
				KVM_INTERNAL_ERROR_EMULATION;
			vcpu->run->internal.ndata = 0;
			return false;
		}
	}

	if (nested_cpu_has(vmcs12, CPU_BASED_TPR_SHADOW)) {
		map = &vmx->nested.virtual_apic_map;

		if (!kvm_vcpu_map(vcpu, gpa_to_gfn(vmcs12->virtual_apic_page_addr), map)) {
			vmcs_write64(VIRTUAL_APIC_PAGE_ADDR, pfn_to_hpa(map->pfn));
		} else if (nested_cpu_has(vmcs12, CPU_BASED_CR8_LOAD_EXITING) &&
		           nested_cpu_has(vmcs12, CPU_BASED_CR8_STORE_EXITING) &&
			   !nested_cpu_has2(vmcs12, SECONDARY_EXEC_VIRTUALIZE_APIC_ACCESSES)) {
			/*
			 * The processor will never use the TPR shadow, simply
			 * clear the bit from the execution control.  Such a
			 * configuration is useless, but it happens in tests.
			 * For any other configuration, failing the vm entry is
			 * _not_ what the processor does but it's basically the
			 * only possibility we have.
			 */
			exec_controls_clearbit(vmx, CPU_BASED_TPR_SHADOW);
		} else {
			/*
			 * Write an illegal value to VIRTUAL_APIC_PAGE_ADDR to
			 * force VM-Entry to fail.
			 */
			vmcs_write64(VIRTUAL_APIC_PAGE_ADDR, -1ull);
		}
	}

	if (nested_cpu_has_posted_intr(vmcs12)) {
		map = &vmx->nested.pi_desc_map;

		if (!kvm_vcpu_map(vcpu, gpa_to_gfn(vmcs12->posted_intr_desc_addr), map)) {
			vmx->nested.pi_desc =
				(struct pi_desc *)(((void *)map->hva) +
				offset_in_page(vmcs12->posted_intr_desc_addr));
			vmcs_write64(POSTED_INTR_DESC_ADDR,
				     pfn_to_hpa(map->pfn) + offset_in_page(vmcs12->posted_intr_desc_addr));
		}
	}
	if (nested_vmx_prepare_msr_bitmap(vcpu, vmcs12))
		exec_controls_setbit(vmx, CPU_BASED_USE_MSR_BITMAPS);
	else
		exec_controls_clearbit(vmx, CPU_BASED_USE_MSR_BITMAPS);
	return true;
}

/*
 * Intel's VMX Instruction Reference specifies a common set of prerequisites
 * for running VMX instructions (except VMXON, whose prerequisites are
 * slightly different). It also specifies what exception to inject otherwise.
 * Note that many of these exceptions have priority over VM exits, so they
 * don't have to be checked again here.
 */
static int nested_vmx_check_permission(struct kvm_vcpu *vcpu)
{
	if (!to_vmx(vcpu)->nested.vmxon) {
		kvm_queue_exception(vcpu, UD_VECTOR);
		return 0;
	}

	if (vmx_get_cpl(vcpu)) {
		kvm_inject_gp(vcpu, 0);
		return 0;
	}

	return 1;
}

static u8 vmx_has_apicv_interrupt(struct kvm_vcpu *vcpu)
{
	u8 rvi = vmx_get_rvi();
	u8 vppr = kvm_lapic_get_reg(vcpu->arch.apic, APIC_PROCPRI);

	return ((rvi & 0xf0) > (vppr & 0xf0));
}

static void load_vmcs12_host_state(struct kvm_vcpu *vcpu,
				   struct vmcs12 *vmcs12);

/*
 * If from_vmentry is false, this is being called from state restore (either RSM
 * or KVM_SET_NESTED_STATE).  Otherwise it's called from vmlaunch/vmresume.
 *
 * Returns:
 *	NVMX_VMENTRY_SUCCESS: Entered VMX non-root mode
 *	NVMX_VMENTRY_VMFAIL:  Consistency check VMFail
 *	NVMX_VMENTRY_VMEXIT:  Consistency check VMExit
 *	NVMX_VMENTRY_KVM_INTERNAL_ERROR: KVM internal error
 */
enum nvmx_vmentry_status nested_vmx_enter_non_root_mode(struct kvm_vcpu *vcpu,
							bool from_vmentry)
{
	struct vcpu_vmx *vmx = to_vmx(vcpu);
	struct vmcs12 *vmcs12 = get_vmcs12(vcpu);
	bool evaluate_pending_interrupts;
	u32 exit_reason = EXIT_REASON_INVALID_STATE;
	u32 exit_qual;

	evaluate_pending_interrupts = exec_controls_get(vmx) &
		(CPU_BASED_INTR_WINDOW_EXITING | CPU_BASED_NMI_WINDOW_EXITING);
	if (likely(!evaluate_pending_interrupts) && kvm_vcpu_apicv_active(vcpu))
		evaluate_pending_interrupts |= vmx_has_apicv_interrupt(vcpu);

	if (!(vmcs12->vm_entry_controls & VM_ENTRY_LOAD_DEBUG_CONTROLS))
		vmx->nested.vmcs01_debugctl = vmcs_read64(GUEST_IA32_DEBUGCTL);
	if (kvm_mpx_supported() &&
		!(vmcs12->vm_entry_controls & VM_ENTRY_LOAD_BNDCFGS))
		vmx->nested.vmcs01_guest_bndcfgs = vmcs_read64(GUEST_BNDCFGS);

	/*
	 * Overwrite vmcs01.GUEST_CR3 with L1's CR3 if EPT is disabled *and*
	 * nested early checks are disabled.  In the event of a "late" VM-Fail,
	 * i.e. a VM-Fail detected by hardware but not KVM, KVM must unwind its
	 * software model to the pre-VMEntry host state.  When EPT is disabled,
	 * GUEST_CR3 holds KVM's shadow CR3, not L1's "real" CR3, which causes
	 * nested_vmx_restore_host_state() to corrupt vcpu->arch.cr3.  Stuffing
	 * vmcs01.GUEST_CR3 results in the unwind naturally setting arch.cr3 to
	 * the correct value.  Smashing vmcs01.GUEST_CR3 is safe because nested
	 * VM-Exits, and the unwind, reset KVM's MMU, i.e. vmcs01.GUEST_CR3 is
	 * guaranteed to be overwritten with a shadow CR3 prior to re-entering
	 * L1.  Don't stuff vmcs01.GUEST_CR3 when using nested early checks as
	 * KVM modifies vcpu->arch.cr3 if and only if the early hardware checks
	 * pass, and early VM-Fails do not reset KVM's MMU, i.e. the VM-Fail
	 * path would need to manually save/restore vmcs01.GUEST_CR3.
	 */
	if (!enable_ept && !nested_early_check)
		vmcs_writel(GUEST_CR3, vcpu->arch.cr3);

	vmx_switch_vmcs(vcpu, &vmx->nested.vmcs02);

	prepare_vmcs02_early(vmx, vmcs12);

	if (from_vmentry) {
		if (unlikely(!nested_get_vmcs12_pages(vcpu)))
			return NVMX_VMENTRY_KVM_INTERNAL_ERROR;

		if (nested_vmx_check_vmentry_hw(vcpu)) {
			vmx_switch_vmcs(vcpu, &vmx->vmcs01);
			return NVMX_VMENTRY_VMFAIL;
		}

		if (nested_vmx_check_guest_state(vcpu, vmcs12, &exit_qual))
			goto vmentry_fail_vmexit;
	}

	enter_guest_mode(vcpu);
	if (vmcs12->cpu_based_vm_exec_control & CPU_BASED_USE_TSC_OFFSETTING)
		vcpu->arch.tsc_offset += vmcs12->tsc_offset;

	if (prepare_vmcs02(vcpu, vmcs12, &exit_qual))
		goto vmentry_fail_vmexit_guest_mode;

	if (from_vmentry) {
		exit_reason = EXIT_REASON_MSR_LOAD_FAIL;
		exit_qual = nested_vmx_load_msr(vcpu,
						vmcs12->vm_entry_msr_load_addr,
						vmcs12->vm_entry_msr_load_count);
		if (exit_qual)
			goto vmentry_fail_vmexit_guest_mode;
	} else {
		/*
		 * The MMU is not initialized to point at the right entities yet and
		 * "get pages" would need to read data from the guest (i.e. we will
		 * need to perform gpa to hpa translation). Request a call
		 * to nested_get_vmcs12_pages before the next VM-entry.  The MSRs
		 * have already been set at vmentry time and should not be reset.
		 */
		kvm_make_request(KVM_REQ_GET_VMCS12_PAGES, vcpu);
	}

	/*
	 * If L1 had a pending IRQ/NMI until it executed
	 * VMLAUNCH/VMRESUME which wasn't delivered because it was
	 * disallowed (e.g. interrupts disabled), L0 needs to
	 * evaluate if this pending event should cause an exit from L2
	 * to L1 or delivered directly to L2 (e.g. In case L1 don't
	 * intercept EXTERNAL_INTERRUPT).
	 *
	 * Usually this would be handled by the processor noticing an
	 * IRQ/NMI window request, or checking RVI during evaluation of
	 * pending virtual interrupts.  However, this setting was done
	 * on VMCS01 and now VMCS02 is active instead. Thus, we force L0
	 * to perform pending event evaluation by requesting a KVM_REQ_EVENT.
	 */
	if (unlikely(evaluate_pending_interrupts))
		kvm_make_request(KVM_REQ_EVENT, vcpu);

	/*
	 * Do not start the preemption timer hrtimer until after we know
	 * we are successful, so that only nested_vmx_vmexit needs to cancel
	 * the timer.
	 */
	vmx->nested.preemption_timer_expired = false;
	if (nested_cpu_has_preemption_timer(vmcs12))
		vmx_start_preemption_timer(vcpu);

	/*
	 * Note no nested_vmx_succeed or nested_vmx_fail here. At this point
	 * we are no longer running L1, and VMLAUNCH/VMRESUME has not yet
	 * returned as far as L1 is concerned. It will only return (and set
	 * the success flag) when L2 exits (see nested_vmx_vmexit()).
	 */
	return NVMX_VMENTRY_SUCCESS;

	/*
	 * A failed consistency check that leads to a VMExit during L1's
	 * VMEnter to L2 is a variation of a normal VMexit, as explained in
	 * 26.7 "VM-entry failures during or after loading guest state".
	 */
vmentry_fail_vmexit_guest_mode:
	if (vmcs12->cpu_based_vm_exec_control & CPU_BASED_USE_TSC_OFFSETTING)
		vcpu->arch.tsc_offset -= vmcs12->tsc_offset;
	leave_guest_mode(vcpu);

vmentry_fail_vmexit:
	vmx_switch_vmcs(vcpu, &vmx->vmcs01);

	if (!from_vmentry)
		return NVMX_VMENTRY_VMEXIT;

	load_vmcs12_host_state(vcpu, vmcs12);
	vmcs12->vm_exit_reason = exit_reason | VMX_EXIT_REASONS_FAILED_VMENTRY;
	vmcs12->exit_qualification = exit_qual;
	if (enable_shadow_vmcs || vmx->nested.hv_evmcs)
		vmx->nested.need_vmcs12_to_shadow_sync = true;
	return NVMX_VMENTRY_VMEXIT;
}

/*
 * nested_vmx_run() handles a nested entry, i.e., a VMLAUNCH or VMRESUME on L1
 * for running an L2 nested guest.
 */
static int nested_vmx_run(struct kvm_vcpu *vcpu, bool launch)
{
	struct vmcs12 *vmcs12;
	enum nvmx_vmentry_status status;
	struct vcpu_vmx *vmx = to_vmx(vcpu);
	u32 interrupt_shadow = vmx_get_interrupt_shadow(vcpu);
	enum nested_evmptrld_status evmptrld_status;

	if (!nested_vmx_check_permission(vcpu))
		return 1;

	evmptrld_status = nested_vmx_handle_enlightened_vmptrld(vcpu, launch);
	if (evmptrld_status == EVMPTRLD_ERROR) {
		kvm_queue_exception(vcpu, UD_VECTOR);
		return 1;
	} else if (evmptrld_status == EVMPTRLD_VMFAIL) {
		return nested_vmx_failInvalid(vcpu);
	}

	if (!vmx->nested.hv_evmcs && vmx->nested.current_vmptr == -1ull)
		return nested_vmx_failInvalid(vcpu);

	vmcs12 = get_vmcs12(vcpu);

	/*
	 * Can't VMLAUNCH or VMRESUME a shadow VMCS. Despite the fact
	 * that there *is* a valid VMCS pointer, RFLAGS.CF is set
	 * rather than RFLAGS.ZF, and no error number is stored to the
	 * VM-instruction error field.
	 */
	if (vmcs12->hdr.shadow_vmcs)
		return nested_vmx_failInvalid(vcpu);

	if (vmx->nested.hv_evmcs) {
		copy_enlightened_to_vmcs12(vmx);
		/* Enlightened VMCS doesn't have launch state */
		vmcs12->launch_state = !launch;
	} else if (enable_shadow_vmcs) {
		copy_shadow_to_vmcs12(vmx);
	}

	/*
	 * The nested entry process starts with enforcing various prerequisites
	 * on vmcs12 as required by the Intel SDM, and act appropriately when
	 * they fail: As the SDM explains, some conditions should cause the
	 * instruction to fail, while others will cause the instruction to seem
	 * to succeed, but return an EXIT_REASON_INVALID_STATE.
	 * To speed up the normal (success) code path, we should avoid checking
	 * for misconfigurations which will anyway be caught by the processor
	 * when using the merged vmcs02.
	 */
	if (interrupt_shadow & KVM_X86_SHADOW_INT_MOV_SS)
		return nested_vmx_failValid(vcpu,
			VMXERR_ENTRY_EVENTS_BLOCKED_BY_MOV_SS);

	if (vmcs12->launch_state == launch)
		return nested_vmx_failValid(vcpu,
			launch ? VMXERR_VMLAUNCH_NONCLEAR_VMCS
			       : VMXERR_VMRESUME_NONLAUNCHED_VMCS);

	if (nested_vmx_check_controls(vcpu, vmcs12))
		return nested_vmx_failValid(vcpu, VMXERR_ENTRY_INVALID_CONTROL_FIELD);

	if (nested_vmx_check_host_state(vcpu, vmcs12))
		return nested_vmx_failValid(vcpu, VMXERR_ENTRY_INVALID_HOST_STATE_FIELD);

	/*
	 * We're finally done with prerequisite checking, and can start with
	 * the nested entry.
	 */
	vmx->nested.nested_run_pending = 1;
	status = nested_vmx_enter_non_root_mode(vcpu, true);
	if (unlikely(status != NVMX_VMENTRY_SUCCESS))
		goto vmentry_failed;

	/* Hide L1D cache contents from the nested guest.  */
	vmx->vcpu.arch.l1tf_flush_l1d = true;

	/*
	 * Must happen outside of nested_vmx_enter_non_root_mode() as it will
	 * also be used as part of restoring nVMX state for
	 * snapshot restore (migration).
	 *
	 * In this flow, it is assumed that vmcs12 cache was
	 * trasferred as part of captured nVMX state and should
	 * therefore not be read from guest memory (which may not
	 * exist on destination host yet).
	 */
	nested_cache_shadow_vmcs12(vcpu, vmcs12);

	/*
	 * If we're entering a halted L2 vcpu and the L2 vcpu won't be
	 * awakened by event injection or by an NMI-window VM-exit or
	 * by an interrupt-window VM-exit, halt the vcpu.
	 */
	if ((vmcs12->guest_activity_state == GUEST_ACTIVITY_HLT) &&
	    !(vmcs12->vm_entry_intr_info_field & INTR_INFO_VALID_MASK) &&
	    !(vmcs12->cpu_based_vm_exec_control & CPU_BASED_NMI_WINDOW_EXITING) &&
	    !((vmcs12->cpu_based_vm_exec_control & CPU_BASED_INTR_WINDOW_EXITING) &&
	      (vmcs12->guest_rflags & X86_EFLAGS_IF))) {
		vmx->nested.nested_run_pending = 0;
		return kvm_vcpu_halt(vcpu);
	}
	return 1;

vmentry_failed:
	vmx->nested.nested_run_pending = 0;
	if (status == NVMX_VMENTRY_KVM_INTERNAL_ERROR)
		return 0;
	if (status == NVMX_VMENTRY_VMEXIT)
		return 1;
	WARN_ON_ONCE(status != NVMX_VMENTRY_VMFAIL);
	return nested_vmx_failValid(vcpu, VMXERR_ENTRY_INVALID_CONTROL_FIELD);
}

/*
 * On a nested exit from L2 to L1, vmcs12.guest_cr0 might not be up-to-date
 * because L2 may have changed some cr0 bits directly (CR0_GUEST_HOST_MASK).
 * This function returns the new value we should put in vmcs12.guest_cr0.
 * It's not enough to just return the vmcs02 GUEST_CR0. Rather,
 *  1. Bits that neither L0 nor L1 trapped, were set directly by L2 and are now
 *     available in vmcs02 GUEST_CR0. (Note: It's enough to check that L0
 *     didn't trap the bit, because if L1 did, so would L0).
 *  2. Bits that L1 asked to trap (and therefore L0 also did) could not have
 *     been modified by L2, and L1 knows it. So just leave the old value of
 *     the bit from vmcs12.guest_cr0. Note that the bit from vmcs02 GUEST_CR0
 *     isn't relevant, because if L0 traps this bit it can set it to anything.
 *  3. Bits that L1 didn't trap, but L0 did. L1 believes the guest could have
 *     changed these bits, and therefore they need to be updated, but L0
 *     didn't necessarily allow them to be changed in GUEST_CR0 - and rather
 *     put them in vmcs02 CR0_READ_SHADOW. So take these bits from there.
 */
static inline unsigned long
vmcs12_guest_cr0(struct kvm_vcpu *vcpu, struct vmcs12 *vmcs12)
{
	return
	/*1*/	(vmcs_readl(GUEST_CR0) & vcpu->arch.cr0_guest_owned_bits) |
	/*2*/	(vmcs12->guest_cr0 & vmcs12->cr0_guest_host_mask) |
	/*3*/	(vmcs_readl(CR0_READ_SHADOW) & ~(vmcs12->cr0_guest_host_mask |
			vcpu->arch.cr0_guest_owned_bits));
}

static inline unsigned long
vmcs12_guest_cr4(struct kvm_vcpu *vcpu, struct vmcs12 *vmcs12)
{
	return
	/*1*/	(vmcs_readl(GUEST_CR4) & vcpu->arch.cr4_guest_owned_bits) |
	/*2*/	(vmcs12->guest_cr4 & vmcs12->cr4_guest_host_mask) |
	/*3*/	(vmcs_readl(CR4_READ_SHADOW) & ~(vmcs12->cr4_guest_host_mask |
			vcpu->arch.cr4_guest_owned_bits));
}

static void vmcs12_save_pending_event(struct kvm_vcpu *vcpu,
				      struct vmcs12 *vmcs12)
{
	u32 idt_vectoring;
	unsigned int nr;

	if (vcpu->arch.exception.injected) {
		nr = vcpu->arch.exception.nr;
		idt_vectoring = nr | VECTORING_INFO_VALID_MASK;

		if (kvm_exception_is_soft(nr)) {
			vmcs12->vm_exit_instruction_len =
				vcpu->arch.event_exit_inst_len;
			idt_vectoring |= INTR_TYPE_SOFT_EXCEPTION;
		} else
			idt_vectoring |= INTR_TYPE_HARD_EXCEPTION;

		if (vcpu->arch.exception.has_error_code) {
			idt_vectoring |= VECTORING_INFO_DELIVER_CODE_MASK;
			vmcs12->idt_vectoring_error_code =
				vcpu->arch.exception.error_code;
		}

		vmcs12->idt_vectoring_info_field = idt_vectoring;
	} else if (vcpu->arch.nmi_injected) {
		vmcs12->idt_vectoring_info_field =
			INTR_TYPE_NMI_INTR | INTR_INFO_VALID_MASK | NMI_VECTOR;
	} else if (vcpu->arch.interrupt.injected) {
		nr = vcpu->arch.interrupt.nr;
		idt_vectoring = nr | VECTORING_INFO_VALID_MASK;

		if (vcpu->arch.interrupt.soft) {
			idt_vectoring |= INTR_TYPE_SOFT_INTR;
			vmcs12->vm_entry_instruction_len =
				vcpu->arch.event_exit_inst_len;
		} else
			idt_vectoring |= INTR_TYPE_EXT_INTR;

		vmcs12->idt_vectoring_info_field = idt_vectoring;
	}
}


void nested_mark_vmcs12_pages_dirty(struct kvm_vcpu *vcpu)
{
	struct vmcs12 *vmcs12 = get_vmcs12(vcpu);
	gfn_t gfn;

	/*
	 * Don't need to mark the APIC access page dirty; it is never
	 * written to by the CPU during APIC virtualization.
	 */

	if (nested_cpu_has(vmcs12, CPU_BASED_TPR_SHADOW)) {
		gfn = vmcs12->virtual_apic_page_addr >> PAGE_SHIFT;
		kvm_vcpu_mark_page_dirty(vcpu, gfn);
	}

	if (nested_cpu_has_posted_intr(vmcs12)) {
		gfn = vmcs12->posted_intr_desc_addr >> PAGE_SHIFT;
		kvm_vcpu_mark_page_dirty(vcpu, gfn);
	}
}

static void vmx_complete_nested_posted_interrupt(struct kvm_vcpu *vcpu)
{
	struct vcpu_vmx *vmx = to_vmx(vcpu);
	int max_irr;
	void *vapic_page;
	u16 status;

	if (!vmx->nested.pi_desc || !vmx->nested.pi_pending)
		return;

	vmx->nested.pi_pending = false;
	if (!pi_test_and_clear_on(vmx->nested.pi_desc))
		return;

	max_irr = find_last_bit((unsigned long *)vmx->nested.pi_desc->pir, 256);
	if (max_irr != 256) {
		vapic_page = vmx->nested.virtual_apic_map.hva;
		if (!vapic_page)
			return;

		__kvm_apic_update_irr(vmx->nested.pi_desc->pir,
			vapic_page, &max_irr);
		status = vmcs_read16(GUEST_INTR_STATUS);
		if ((u8)max_irr > ((u8)status & 0xff)) {
			status &= ~0xff;
			status |= (u8)max_irr;
			vmcs_write16(GUEST_INTR_STATUS, status);
		}
	}

	nested_mark_vmcs12_pages_dirty(vcpu);
}

static void nested_vmx_inject_exception_vmexit(struct kvm_vcpu *vcpu,
					       unsigned long exit_qual)
{
	struct vmcs12 *vmcs12 = get_vmcs12(vcpu);
	unsigned int nr = vcpu->arch.exception.nr;
	u32 intr_info = nr | INTR_INFO_VALID_MASK;

	if (vcpu->arch.exception.has_error_code) {
		vmcs12->vm_exit_intr_error_code = vcpu->arch.exception.error_code;
		intr_info |= INTR_INFO_DELIVER_CODE_MASK;
	}

	if (kvm_exception_is_soft(nr))
		intr_info |= INTR_TYPE_SOFT_EXCEPTION;
	else
		intr_info |= INTR_TYPE_HARD_EXCEPTION;

	if (!(vmcs12->idt_vectoring_info_field & VECTORING_INFO_VALID_MASK) &&
	    vmx_get_nmi_mask(vcpu))
		intr_info |= INTR_INFO_UNBLOCK_NMI;

	nested_vmx_vmexit(vcpu, EXIT_REASON_EXCEPTION_NMI, intr_info, exit_qual);
}

/*
 * Returns true if a debug trap is pending delivery.
 *
 * In KVM, debug traps bear an exception payload. As such, the class of a #DB
 * exception may be inferred from the presence of an exception payload.
 */
static inline bool vmx_pending_dbg_trap(struct kvm_vcpu *vcpu)
{
	return vcpu->arch.exception.pending &&
			vcpu->arch.exception.nr == DB_VECTOR &&
			vcpu->arch.exception.payload;
}

/*
 * Certain VM-exits set the 'pending debug exceptions' field to indicate a
 * recognized #DB (data or single-step) that has yet to be delivered. Since KVM
 * represents these debug traps with a payload that is said to be compatible
 * with the 'pending debug exceptions' field, write the payload to the VMCS
 * field if a VM-exit is delivered before the debug trap.
 */
static void nested_vmx_update_pending_dbg(struct kvm_vcpu *vcpu)
{
	if (vmx_pending_dbg_trap(vcpu))
		vmcs_writel(GUEST_PENDING_DBG_EXCEPTIONS,
			    vcpu->arch.exception.payload);
}

<<<<<<< HEAD
static int vmx_check_nested_events(struct kvm_vcpu *vcpu, bool external_intr)
=======
static int vmx_check_nested_events(struct kvm_vcpu *vcpu)
>>>>>>> 04d5ce62
{
	struct vcpu_vmx *vmx = to_vmx(vcpu);
	unsigned long exit_qual;
	bool block_nested_events =
	    vmx->nested.nested_run_pending || kvm_event_needs_reinjection(vcpu);
	bool mtf_pending = vmx->nested.mtf_pending;
	struct kvm_lapic *apic = vcpu->arch.apic;

	/*
	 * Clear the MTF state. If a higher priority VM-exit is delivered first,
	 * this state is discarded.
	 */
<<<<<<< HEAD
	vmx->nested.mtf_pending = false;
=======
	if (!block_nested_events)
		vmx->nested.mtf_pending = false;
>>>>>>> 04d5ce62

	if (lapic_in_kernel(vcpu) &&
		test_bit(KVM_APIC_INIT, &apic->pending_events)) {
		if (block_nested_events)
			return -EBUSY;
		nested_vmx_update_pending_dbg(vcpu);
		clear_bit(KVM_APIC_INIT, &apic->pending_events);
		nested_vmx_vmexit(vcpu, EXIT_REASON_INIT_SIGNAL, 0, 0);
		return 0;
	}

	/*
	 * Process any exceptions that are not debug traps before MTF.
	 */
<<<<<<< HEAD
	if (vcpu->arch.exception.pending &&
	    !vmx_pending_dbg_trap(vcpu) &&
	    nested_vmx_check_exception(vcpu, &exit_qual)) {
		if (block_nested_events)
			return -EBUSY;
		nested_vmx_inject_exception_vmexit(vcpu, exit_qual);
		return 0;
	}

	if (mtf_pending) {
		if (block_nested_events)
			return -EBUSY;
		nested_vmx_update_pending_dbg(vcpu);
		nested_vmx_vmexit(vcpu, EXIT_REASON_MONITOR_TRAP_FLAG, 0, 0);
		return 0;
	}

	if (vcpu->arch.exception.pending &&
=======
	if (vcpu->arch.exception.pending &&
	    !vmx_pending_dbg_trap(vcpu) &&
	    nested_vmx_check_exception(vcpu, &exit_qual)) {
		if (block_nested_events)
			return -EBUSY;
		nested_vmx_inject_exception_vmexit(vcpu, exit_qual);
		return 0;
	}

	if (mtf_pending) {
		if (block_nested_events)
			return -EBUSY;
		nested_vmx_update_pending_dbg(vcpu);
		nested_vmx_vmexit(vcpu, EXIT_REASON_MONITOR_TRAP_FLAG, 0, 0);
		return 0;
	}

	if (vcpu->arch.exception.pending &&
>>>>>>> 04d5ce62
	    nested_vmx_check_exception(vcpu, &exit_qual)) {
		if (block_nested_events)
			return -EBUSY;
		nested_vmx_inject_exception_vmexit(vcpu, exit_qual);
		return 0;
	}

	if (nested_cpu_has_preemption_timer(get_vmcs12(vcpu)) &&
	    vmx->nested.preemption_timer_expired) {
		if (block_nested_events)
			return -EBUSY;
		nested_vmx_vmexit(vcpu, EXIT_REASON_PREEMPTION_TIMER, 0, 0);
		return 0;
	}

	if (vcpu->arch.nmi_pending && nested_exit_on_nmi(vcpu)) {
		if (block_nested_events)
			return -EBUSY;
		nested_vmx_vmexit(vcpu, EXIT_REASON_EXCEPTION_NMI,
				  NMI_VECTOR | INTR_TYPE_NMI_INTR |
				  INTR_INFO_VALID_MASK, 0);
		/*
		 * The NMI-triggered VM exit counts as injection:
		 * clear this one and block further NMIs.
		 */
		vcpu->arch.nmi_pending = 0;
		vmx_set_nmi_mask(vcpu, true);
		return 0;
	}

	if (kvm_cpu_has_interrupt(vcpu) && nested_exit_on_intr(vcpu)) {
		if (block_nested_events)
			return -EBUSY;
		nested_vmx_vmexit(vcpu, EXIT_REASON_EXTERNAL_INTERRUPT, 0, 0);
		return 0;
	}

	vmx_complete_nested_posted_interrupt(vcpu);
	return 0;
}

static u32 vmx_get_preemption_timer_value(struct kvm_vcpu *vcpu)
{
	ktime_t remaining =
		hrtimer_get_remaining(&to_vmx(vcpu)->nested.preemption_timer);
	u64 value;

	if (ktime_to_ns(remaining) <= 0)
		return 0;

	value = ktime_to_ns(remaining) * vcpu->arch.virtual_tsc_khz;
	do_div(value, 1000000);
	return value >> VMX_MISC_EMULATED_PREEMPTION_TIMER_RATE;
}

static bool is_vmcs12_ext_field(unsigned long field)
{
	switch (field) {
	case GUEST_ES_SELECTOR:
	case GUEST_CS_SELECTOR:
	case GUEST_SS_SELECTOR:
	case GUEST_DS_SELECTOR:
	case GUEST_FS_SELECTOR:
	case GUEST_GS_SELECTOR:
	case GUEST_LDTR_SELECTOR:
	case GUEST_TR_SELECTOR:
	case GUEST_ES_LIMIT:
	case GUEST_CS_LIMIT:
	case GUEST_SS_LIMIT:
	case GUEST_DS_LIMIT:
	case GUEST_FS_LIMIT:
	case GUEST_GS_LIMIT:
	case GUEST_LDTR_LIMIT:
	case GUEST_TR_LIMIT:
	case GUEST_GDTR_LIMIT:
	case GUEST_IDTR_LIMIT:
	case GUEST_ES_AR_BYTES:
	case GUEST_DS_AR_BYTES:
	case GUEST_FS_AR_BYTES:
	case GUEST_GS_AR_BYTES:
	case GUEST_LDTR_AR_BYTES:
	case GUEST_TR_AR_BYTES:
	case GUEST_ES_BASE:
	case GUEST_CS_BASE:
	case GUEST_SS_BASE:
	case GUEST_DS_BASE:
	case GUEST_FS_BASE:
	case GUEST_GS_BASE:
	case GUEST_LDTR_BASE:
	case GUEST_TR_BASE:
	case GUEST_GDTR_BASE:
	case GUEST_IDTR_BASE:
	case GUEST_PENDING_DBG_EXCEPTIONS:
	case GUEST_BNDCFGS:
		return true;
	default:
		break;
	}

	return false;
}

static void sync_vmcs02_to_vmcs12_rare(struct kvm_vcpu *vcpu,
				       struct vmcs12 *vmcs12)
{
	struct vcpu_vmx *vmx = to_vmx(vcpu);

	vmcs12->guest_es_selector = vmcs_read16(GUEST_ES_SELECTOR);
	vmcs12->guest_cs_selector = vmcs_read16(GUEST_CS_SELECTOR);
	vmcs12->guest_ss_selector = vmcs_read16(GUEST_SS_SELECTOR);
	vmcs12->guest_ds_selector = vmcs_read16(GUEST_DS_SELECTOR);
	vmcs12->guest_fs_selector = vmcs_read16(GUEST_FS_SELECTOR);
	vmcs12->guest_gs_selector = vmcs_read16(GUEST_GS_SELECTOR);
	vmcs12->guest_ldtr_selector = vmcs_read16(GUEST_LDTR_SELECTOR);
	vmcs12->guest_tr_selector = vmcs_read16(GUEST_TR_SELECTOR);
	vmcs12->guest_es_limit = vmcs_read32(GUEST_ES_LIMIT);
	vmcs12->guest_cs_limit = vmcs_read32(GUEST_CS_LIMIT);
	vmcs12->guest_ss_limit = vmcs_read32(GUEST_SS_LIMIT);
	vmcs12->guest_ds_limit = vmcs_read32(GUEST_DS_LIMIT);
	vmcs12->guest_fs_limit = vmcs_read32(GUEST_FS_LIMIT);
	vmcs12->guest_gs_limit = vmcs_read32(GUEST_GS_LIMIT);
	vmcs12->guest_ldtr_limit = vmcs_read32(GUEST_LDTR_LIMIT);
	vmcs12->guest_tr_limit = vmcs_read32(GUEST_TR_LIMIT);
	vmcs12->guest_gdtr_limit = vmcs_read32(GUEST_GDTR_LIMIT);
	vmcs12->guest_idtr_limit = vmcs_read32(GUEST_IDTR_LIMIT);
	vmcs12->guest_es_ar_bytes = vmcs_read32(GUEST_ES_AR_BYTES);
	vmcs12->guest_ds_ar_bytes = vmcs_read32(GUEST_DS_AR_BYTES);
	vmcs12->guest_fs_ar_bytes = vmcs_read32(GUEST_FS_AR_BYTES);
	vmcs12->guest_gs_ar_bytes = vmcs_read32(GUEST_GS_AR_BYTES);
	vmcs12->guest_ldtr_ar_bytes = vmcs_read32(GUEST_LDTR_AR_BYTES);
	vmcs12->guest_tr_ar_bytes = vmcs_read32(GUEST_TR_AR_BYTES);
	vmcs12->guest_es_base = vmcs_readl(GUEST_ES_BASE);
	vmcs12->guest_cs_base = vmcs_readl(GUEST_CS_BASE);
	vmcs12->guest_ss_base = vmcs_readl(GUEST_SS_BASE);
	vmcs12->guest_ds_base = vmcs_readl(GUEST_DS_BASE);
	vmcs12->guest_fs_base = vmcs_readl(GUEST_FS_BASE);
	vmcs12->guest_gs_base = vmcs_readl(GUEST_GS_BASE);
	vmcs12->guest_ldtr_base = vmcs_readl(GUEST_LDTR_BASE);
	vmcs12->guest_tr_base = vmcs_readl(GUEST_TR_BASE);
	vmcs12->guest_gdtr_base = vmcs_readl(GUEST_GDTR_BASE);
	vmcs12->guest_idtr_base = vmcs_readl(GUEST_IDTR_BASE);
	vmcs12->guest_pending_dbg_exceptions =
		vmcs_readl(GUEST_PENDING_DBG_EXCEPTIONS);
	if (kvm_mpx_supported())
		vmcs12->guest_bndcfgs = vmcs_read64(GUEST_BNDCFGS);

	vmx->nested.need_sync_vmcs02_to_vmcs12_rare = false;
}

static void copy_vmcs02_to_vmcs12_rare(struct kvm_vcpu *vcpu,
				       struct vmcs12 *vmcs12)
{
	struct vcpu_vmx *vmx = to_vmx(vcpu);
	int cpu;

	if (!vmx->nested.need_sync_vmcs02_to_vmcs12_rare)
		return;


	WARN_ON_ONCE(vmx->loaded_vmcs != &vmx->vmcs01);

	cpu = get_cpu();
	vmx->loaded_vmcs = &vmx->nested.vmcs02;
	vmx_vcpu_load(&vmx->vcpu, cpu);

	sync_vmcs02_to_vmcs12_rare(vcpu, vmcs12);

	vmx->loaded_vmcs = &vmx->vmcs01;
	vmx_vcpu_load(&vmx->vcpu, cpu);
	put_cpu();
}

/*
 * Update the guest state fields of vmcs12 to reflect changes that
 * occurred while L2 was running. (The "IA-32e mode guest" bit of the
 * VM-entry controls is also updated, since this is really a guest
 * state bit.)
 */
static void sync_vmcs02_to_vmcs12(struct kvm_vcpu *vcpu, struct vmcs12 *vmcs12)
{
	struct vcpu_vmx *vmx = to_vmx(vcpu);

	if (vmx->nested.hv_evmcs)
		sync_vmcs02_to_vmcs12_rare(vcpu, vmcs12);

	vmx->nested.need_sync_vmcs02_to_vmcs12_rare = !vmx->nested.hv_evmcs;

	vmcs12->guest_cr0 = vmcs12_guest_cr0(vcpu, vmcs12);
	vmcs12->guest_cr4 = vmcs12_guest_cr4(vcpu, vmcs12);

	vmcs12->guest_rsp = kvm_rsp_read(vcpu);
	vmcs12->guest_rip = kvm_rip_read(vcpu);
	vmcs12->guest_rflags = vmcs_readl(GUEST_RFLAGS);

	vmcs12->guest_cs_ar_bytes = vmcs_read32(GUEST_CS_AR_BYTES);
	vmcs12->guest_ss_ar_bytes = vmcs_read32(GUEST_SS_AR_BYTES);

	vmcs12->guest_sysenter_cs = vmcs_read32(GUEST_SYSENTER_CS);
	vmcs12->guest_sysenter_esp = vmcs_readl(GUEST_SYSENTER_ESP);
	vmcs12->guest_sysenter_eip = vmcs_readl(GUEST_SYSENTER_EIP);

	vmcs12->guest_interruptibility_info =
		vmcs_read32(GUEST_INTERRUPTIBILITY_INFO);

	if (vcpu->arch.mp_state == KVM_MP_STATE_HALTED)
		vmcs12->guest_activity_state = GUEST_ACTIVITY_HLT;
	else
		vmcs12->guest_activity_state = GUEST_ACTIVITY_ACTIVE;

	if (nested_cpu_has_preemption_timer(vmcs12) &&
	    vmcs12->vm_exit_controls & VM_EXIT_SAVE_VMX_PREEMPTION_TIMER)
			vmcs12->vmx_preemption_timer_value =
				vmx_get_preemption_timer_value(vcpu);

	/*
	 * In some cases (usually, nested EPT), L2 is allowed to change its
	 * own CR3 without exiting. If it has changed it, we must keep it.
	 * Of course, if L0 is using shadow page tables, GUEST_CR3 was defined
	 * by L0, not L1 or L2, so we mustn't unconditionally copy it to vmcs12.
	 *
	 * Additionally, restore L2's PDPTR to vmcs12.
	 */
	if (enable_ept) {
		vmcs12->guest_cr3 = vmcs_readl(GUEST_CR3);
		if (nested_cpu_has_ept(vmcs12) && is_pae_paging(vcpu)) {
			vmcs12->guest_pdptr0 = vmcs_read64(GUEST_PDPTR0);
			vmcs12->guest_pdptr1 = vmcs_read64(GUEST_PDPTR1);
			vmcs12->guest_pdptr2 = vmcs_read64(GUEST_PDPTR2);
			vmcs12->guest_pdptr3 = vmcs_read64(GUEST_PDPTR3);
		}
	}

	vmcs12->guest_linear_address = vmcs_readl(GUEST_LINEAR_ADDRESS);

	if (nested_cpu_has_vid(vmcs12))
		vmcs12->guest_intr_status = vmcs_read16(GUEST_INTR_STATUS);

	vmcs12->vm_entry_controls =
		(vmcs12->vm_entry_controls & ~VM_ENTRY_IA32E_MODE) |
		(vm_entry_controls_get(to_vmx(vcpu)) & VM_ENTRY_IA32E_MODE);

	if (vmcs12->vm_exit_controls & VM_EXIT_SAVE_DEBUG_CONTROLS)
		kvm_get_dr(vcpu, 7, (unsigned long *)&vmcs12->guest_dr7);

	if (vmcs12->vm_exit_controls & VM_EXIT_SAVE_IA32_EFER)
		vmcs12->guest_ia32_efer = vcpu->arch.efer;
}

/*
 * prepare_vmcs12 is part of what we need to do when the nested L2 guest exits
 * and we want to prepare to run its L1 parent. L1 keeps a vmcs for L2 (vmcs12),
 * and this function updates it to reflect the changes to the guest state while
 * L2 was running (and perhaps made some exits which were handled directly by L0
 * without going back to L1), and to reflect the exit reason.
 * Note that we do not have to copy here all VMCS fields, just those that
 * could have changed by the L2 guest or the exit - i.e., the guest-state and
 * exit-information fields only. Other fields are modified by L1 with VMWRITE,
 * which already writes to vmcs12 directly.
 */
static void prepare_vmcs12(struct kvm_vcpu *vcpu, struct vmcs12 *vmcs12,
			   u32 exit_reason, u32 exit_intr_info,
			   unsigned long exit_qualification)
{
	/* update exit information fields: */
	vmcs12->vm_exit_reason = exit_reason;
	vmcs12->exit_qualification = exit_qualification;
	vmcs12->vm_exit_intr_info = exit_intr_info;

	vmcs12->idt_vectoring_info_field = 0;
	vmcs12->vm_exit_instruction_len = vmcs_read32(VM_EXIT_INSTRUCTION_LEN);
	vmcs12->vmx_instruction_info = vmcs_read32(VMX_INSTRUCTION_INFO);

	if (!(vmcs12->vm_exit_reason & VMX_EXIT_REASONS_FAILED_VMENTRY)) {
		vmcs12->launch_state = 1;

		/* vm_entry_intr_info_field is cleared on exit. Emulate this
		 * instead of reading the real value. */
		vmcs12->vm_entry_intr_info_field &= ~INTR_INFO_VALID_MASK;

		/*
		 * Transfer the event that L0 or L1 may wanted to inject into
		 * L2 to IDT_VECTORING_INFO_FIELD.
		 */
		vmcs12_save_pending_event(vcpu, vmcs12);

		/*
		 * According to spec, there's no need to store the guest's
		 * MSRs if the exit is due to a VM-entry failure that occurs
		 * during or after loading the guest state. Since this exit
		 * does not fall in that category, we need to save the MSRs.
		 */
		if (nested_vmx_store_msr(vcpu,
					 vmcs12->vm_exit_msr_store_addr,
					 vmcs12->vm_exit_msr_store_count))
			nested_vmx_abort(vcpu,
					 VMX_ABORT_SAVE_GUEST_MSR_FAIL);
	}

	/*
	 * Drop what we picked up for L2 via vmx_complete_interrupts. It is
	 * preserved above and would only end up incorrectly in L1.
	 */
	vcpu->arch.nmi_injected = false;
	kvm_clear_exception_queue(vcpu);
	kvm_clear_interrupt_queue(vcpu);
}

/*
 * A part of what we need to when the nested L2 guest exits and we want to
 * run its L1 parent, is to reset L1's guest state to the host state specified
 * in vmcs12.
 * This function is to be called not only on normal nested exit, but also on
 * a nested entry failure, as explained in Intel's spec, 3B.23.7 ("VM-Entry
 * Failures During or After Loading Guest State").
 * This function should be called when the active VMCS is L1's (vmcs01).
 */
static void load_vmcs12_host_state(struct kvm_vcpu *vcpu,
				   struct vmcs12 *vmcs12)
{
	struct kvm_segment seg;
	u32 entry_failure_code;

	if (vmcs12->vm_exit_controls & VM_EXIT_LOAD_IA32_EFER)
		vcpu->arch.efer = vmcs12->host_ia32_efer;
	else if (vmcs12->vm_exit_controls & VM_EXIT_HOST_ADDR_SPACE_SIZE)
		vcpu->arch.efer |= (EFER_LMA | EFER_LME);
	else
		vcpu->arch.efer &= ~(EFER_LMA | EFER_LME);
	vmx_set_efer(vcpu, vcpu->arch.efer);

	kvm_rsp_write(vcpu, vmcs12->host_rsp);
	kvm_rip_write(vcpu, vmcs12->host_rip);
	vmx_set_rflags(vcpu, X86_EFLAGS_FIXED);
	vmx_set_interrupt_shadow(vcpu, 0);

	/*
	 * Note that calling vmx_set_cr0 is important, even if cr0 hasn't
	 * actually changed, because vmx_set_cr0 refers to efer set above.
	 *
	 * CR0_GUEST_HOST_MASK is already set in the original vmcs01
	 * (KVM doesn't change it);
	 */
	vcpu->arch.cr0_guest_owned_bits = X86_CR0_TS;
	vmx_set_cr0(vcpu, vmcs12->host_cr0);

	/* Same as above - no reason to call set_cr4_guest_host_mask().  */
	vcpu->arch.cr4_guest_owned_bits = ~vmcs_readl(CR4_GUEST_HOST_MASK);
	vmx_set_cr4(vcpu, vmcs12->host_cr4);

	nested_ept_uninit_mmu_context(vcpu);

	/*
	 * Only PDPTE load can fail as the value of cr3 was checked on entry and
	 * couldn't have changed.
	 */
	if (nested_vmx_load_cr3(vcpu, vmcs12->host_cr3, false, &entry_failure_code))
		nested_vmx_abort(vcpu, VMX_ABORT_LOAD_HOST_PDPTE_FAIL);

	if (!enable_ept)
		vcpu->arch.walk_mmu->inject_page_fault = kvm_inject_page_fault;

	/*
	 * If vmcs01 doesn't use VPID, CPU flushes TLB on every
	 * VMEntry/VMExit. Thus, no need to flush TLB.
	 *
	 * If vmcs12 doesn't use VPID, L1 expects TLB to be
	 * flushed on every VMEntry/VMExit.
	 *
	 * Otherwise, we can preserve TLB entries as long as we are
	 * able to tag L1 TLB entries differently than L2 TLB entries.
	 *
	 * If vmcs12 uses EPT, we need to execute this flush on EPTP01
	 * and therefore we request the TLB flush to happen only after VMCS EPTP
	 * has been set by KVM_REQ_LOAD_MMU_PGD.
	 */
	if (enable_vpid &&
	    (!nested_cpu_has_vpid(vmcs12) || !nested_has_guest_tlb_tag(vcpu))) {
		kvm_make_request(KVM_REQ_TLB_FLUSH, vcpu);
	}

	vmcs_write32(GUEST_SYSENTER_CS, vmcs12->host_ia32_sysenter_cs);
	vmcs_writel(GUEST_SYSENTER_ESP, vmcs12->host_ia32_sysenter_esp);
	vmcs_writel(GUEST_SYSENTER_EIP, vmcs12->host_ia32_sysenter_eip);
	vmcs_writel(GUEST_IDTR_BASE, vmcs12->host_idtr_base);
	vmcs_writel(GUEST_GDTR_BASE, vmcs12->host_gdtr_base);
	vmcs_write32(GUEST_IDTR_LIMIT, 0xFFFF);
	vmcs_write32(GUEST_GDTR_LIMIT, 0xFFFF);

	/* If not VM_EXIT_CLEAR_BNDCFGS, the L2 value propagates to L1.  */
	if (vmcs12->vm_exit_controls & VM_EXIT_CLEAR_BNDCFGS)
		vmcs_write64(GUEST_BNDCFGS, 0);

	if (vmcs12->vm_exit_controls & VM_EXIT_LOAD_IA32_PAT) {
		vmcs_write64(GUEST_IA32_PAT, vmcs12->host_ia32_pat);
		vcpu->arch.pat = vmcs12->host_ia32_pat;
	}
	if (vmcs12->vm_exit_controls & VM_EXIT_LOAD_IA32_PERF_GLOBAL_CTRL)
		WARN_ON_ONCE(kvm_set_msr(vcpu, MSR_CORE_PERF_GLOBAL_CTRL,
					 vmcs12->host_ia32_perf_global_ctrl));

	/* Set L1 segment info according to Intel SDM
	    27.5.2 Loading Host Segment and Descriptor-Table Registers */
	seg = (struct kvm_segment) {
		.base = 0,
		.limit = 0xFFFFFFFF,
		.selector = vmcs12->host_cs_selector,
		.type = 11,
		.present = 1,
		.s = 1,
		.g = 1
	};
	if (vmcs12->vm_exit_controls & VM_EXIT_HOST_ADDR_SPACE_SIZE)
		seg.l = 1;
	else
		seg.db = 1;
	vmx_set_segment(vcpu, &seg, VCPU_SREG_CS);
	seg = (struct kvm_segment) {
		.base = 0,
		.limit = 0xFFFFFFFF,
		.type = 3,
		.present = 1,
		.s = 1,
		.db = 1,
		.g = 1
	};
	seg.selector = vmcs12->host_ds_selector;
	vmx_set_segment(vcpu, &seg, VCPU_SREG_DS);
	seg.selector = vmcs12->host_es_selector;
	vmx_set_segment(vcpu, &seg, VCPU_SREG_ES);
	seg.selector = vmcs12->host_ss_selector;
	vmx_set_segment(vcpu, &seg, VCPU_SREG_SS);
	seg.selector = vmcs12->host_fs_selector;
	seg.base = vmcs12->host_fs_base;
	vmx_set_segment(vcpu, &seg, VCPU_SREG_FS);
	seg.selector = vmcs12->host_gs_selector;
	seg.base = vmcs12->host_gs_base;
	vmx_set_segment(vcpu, &seg, VCPU_SREG_GS);
	seg = (struct kvm_segment) {
		.base = vmcs12->host_tr_base,
		.limit = 0x67,
		.selector = vmcs12->host_tr_selector,
		.type = 11,
		.present = 1
	};
	vmx_set_segment(vcpu, &seg, VCPU_SREG_TR);

	kvm_set_dr(vcpu, 7, 0x400);
	vmcs_write64(GUEST_IA32_DEBUGCTL, 0);

	if (cpu_has_vmx_msr_bitmap())
		vmx_update_msr_bitmap(vcpu);

	if (nested_vmx_load_msr(vcpu, vmcs12->vm_exit_msr_load_addr,
				vmcs12->vm_exit_msr_load_count))
		nested_vmx_abort(vcpu, VMX_ABORT_LOAD_HOST_MSR_FAIL);
}

static inline u64 nested_vmx_get_vmcs01_guest_efer(struct vcpu_vmx *vmx)
{
	struct shared_msr_entry *efer_msr;
	unsigned int i;

	if (vm_entry_controls_get(vmx) & VM_ENTRY_LOAD_IA32_EFER)
		return vmcs_read64(GUEST_IA32_EFER);

	if (cpu_has_load_ia32_efer())
		return host_efer;

	for (i = 0; i < vmx->msr_autoload.guest.nr; ++i) {
		if (vmx->msr_autoload.guest.val[i].index == MSR_EFER)
			return vmx->msr_autoload.guest.val[i].value;
	}

	efer_msr = find_msr_entry(vmx, MSR_EFER);
	if (efer_msr)
		return efer_msr->data;

	return host_efer;
}

static void nested_vmx_restore_host_state(struct kvm_vcpu *vcpu)
{
	struct vmcs12 *vmcs12 = get_vmcs12(vcpu);
	struct vcpu_vmx *vmx = to_vmx(vcpu);
	struct vmx_msr_entry g, h;
	gpa_t gpa;
	u32 i, j;

	vcpu->arch.pat = vmcs_read64(GUEST_IA32_PAT);

	if (vmcs12->vm_entry_controls & VM_ENTRY_LOAD_DEBUG_CONTROLS) {
		/*
		 * L1's host DR7 is lost if KVM_GUESTDBG_USE_HW_BP is set
		 * as vmcs01.GUEST_DR7 contains a userspace defined value
		 * and vcpu->arch.dr7 is not squirreled away before the
		 * nested VMENTER (not worth adding a variable in nested_vmx).
		 */
		if (vcpu->guest_debug & KVM_GUESTDBG_USE_HW_BP)
			kvm_set_dr(vcpu, 7, DR7_FIXED_1);
		else
			WARN_ON(kvm_set_dr(vcpu, 7, vmcs_readl(GUEST_DR7)));
	}

	/*
	 * Note that calling vmx_set_{efer,cr0,cr4} is important as they
	 * handle a variety of side effects to KVM's software model.
	 */
	vmx_set_efer(vcpu, nested_vmx_get_vmcs01_guest_efer(vmx));

	vcpu->arch.cr0_guest_owned_bits = X86_CR0_TS;
	vmx_set_cr0(vcpu, vmcs_readl(CR0_READ_SHADOW));

	vcpu->arch.cr4_guest_owned_bits = ~vmcs_readl(CR4_GUEST_HOST_MASK);
	vmx_set_cr4(vcpu, vmcs_readl(CR4_READ_SHADOW));

	nested_ept_uninit_mmu_context(vcpu);
	vcpu->arch.cr3 = vmcs_readl(GUEST_CR3);
	kvm_register_mark_available(vcpu, VCPU_EXREG_CR3);

	/*
	 * Use ept_save_pdptrs(vcpu) to load the MMU's cached PDPTRs
	 * from vmcs01 (if necessary).  The PDPTRs are not loaded on
	 * VMFail, like everything else we just need to ensure our
	 * software model is up-to-date.
	 */
	if (enable_ept)
		ept_save_pdptrs(vcpu);

	kvm_mmu_reset_context(vcpu);

	if (cpu_has_vmx_msr_bitmap())
		vmx_update_msr_bitmap(vcpu);

	/*
	 * This nasty bit of open coding is a compromise between blindly
	 * loading L1's MSRs using the exit load lists (incorrect emulation
	 * of VMFail), leaving the nested VM's MSRs in the software model
	 * (incorrect behavior) and snapshotting the modified MSRs (too
	 * expensive since the lists are unbound by hardware).  For each
	 * MSR that was (prematurely) loaded from the nested VMEntry load
	 * list, reload it from the exit load list if it exists and differs
	 * from the guest value.  The intent is to stuff host state as
	 * silently as possible, not to fully process the exit load list.
	 */
	for (i = 0; i < vmcs12->vm_entry_msr_load_count; i++) {
		gpa = vmcs12->vm_entry_msr_load_addr + (i * sizeof(g));
		if (kvm_vcpu_read_guest(vcpu, gpa, &g, sizeof(g))) {
			pr_debug_ratelimited(
				"%s read MSR index failed (%u, 0x%08llx)\n",
				__func__, i, gpa);
			goto vmabort;
		}

		for (j = 0; j < vmcs12->vm_exit_msr_load_count; j++) {
			gpa = vmcs12->vm_exit_msr_load_addr + (j * sizeof(h));
			if (kvm_vcpu_read_guest(vcpu, gpa, &h, sizeof(h))) {
				pr_debug_ratelimited(
					"%s read MSR failed (%u, 0x%08llx)\n",
					__func__, j, gpa);
				goto vmabort;
			}
			if (h.index != g.index)
				continue;
			if (h.value == g.value)
				break;

			if (nested_vmx_load_msr_check(vcpu, &h)) {
				pr_debug_ratelimited(
					"%s check failed (%u, 0x%x, 0x%x)\n",
					__func__, j, h.index, h.reserved);
				goto vmabort;
			}

			if (kvm_set_msr(vcpu, h.index, h.value)) {
				pr_debug_ratelimited(
					"%s WRMSR failed (%u, 0x%x, 0x%llx)\n",
					__func__, j, h.index, h.value);
				goto vmabort;
			}
		}
	}

	return;

vmabort:
	nested_vmx_abort(vcpu, VMX_ABORT_LOAD_HOST_MSR_FAIL);
}

/*
 * Emulate an exit from nested guest (L2) to L1, i.e., prepare to run L1
 * and modify vmcs12 to make it see what it would expect to see there if
 * L2 was its real guest. Must only be called when in L2 (is_guest_mode())
 */
void nested_vmx_vmexit(struct kvm_vcpu *vcpu, u32 exit_reason,
		       u32 exit_intr_info, unsigned long exit_qualification)
{
	struct vcpu_vmx *vmx = to_vmx(vcpu);
	struct vmcs12 *vmcs12 = get_vmcs12(vcpu);

	/* trying to cancel vmlaunch/vmresume is a bug */
	WARN_ON_ONCE(vmx->nested.nested_run_pending);

	leave_guest_mode(vcpu);

	if (nested_cpu_has_preemption_timer(vmcs12))
		hrtimer_cancel(&to_vmx(vcpu)->nested.preemption_timer);

	if (vmcs12->cpu_based_vm_exec_control & CPU_BASED_USE_TSC_OFFSETTING)
		vcpu->arch.tsc_offset -= vmcs12->tsc_offset;

	if (likely(!vmx->fail)) {
		sync_vmcs02_to_vmcs12(vcpu, vmcs12);

		if (exit_reason != -1)
			prepare_vmcs12(vcpu, vmcs12, exit_reason, exit_intr_info,
				       exit_qualification);

		/*
		 * Must happen outside of sync_vmcs02_to_vmcs12() as it will
		 * also be used to capture vmcs12 cache as part of
		 * capturing nVMX state for snapshot (migration).
		 *
		 * Otherwise, this flush will dirty guest memory at a
		 * point it is already assumed by user-space to be
		 * immutable.
		 */
		nested_flush_cached_shadow_vmcs12(vcpu, vmcs12);
	} else {
		/*
		 * The only expected VM-instruction error is "VM entry with
		 * invalid control field(s)." Anything else indicates a
		 * problem with L0.  And we should never get here with a
		 * VMFail of any type if early consistency checks are enabled.
		 */
		WARN_ON_ONCE(vmcs_read32(VM_INSTRUCTION_ERROR) !=
			     VMXERR_ENTRY_INVALID_CONTROL_FIELD);
		WARN_ON_ONCE(nested_early_check);
	}

	vmx_switch_vmcs(vcpu, &vmx->vmcs01);

	/* Update any VMCS fields that might have changed while L2 ran */
	vmcs_write32(VM_EXIT_MSR_LOAD_COUNT, vmx->msr_autoload.host.nr);
	vmcs_write32(VM_ENTRY_MSR_LOAD_COUNT, vmx->msr_autoload.guest.nr);
	vmcs_write64(TSC_OFFSET, vcpu->arch.tsc_offset);
	if (vmx->nested.l1_tpr_threshold != -1)
		vmcs_write32(TPR_THRESHOLD, vmx->nested.l1_tpr_threshold);

	if (kvm_has_tsc_control)
		decache_tsc_multiplier(vmx);

	if (vmx->nested.change_vmcs01_virtual_apic_mode) {
		vmx->nested.change_vmcs01_virtual_apic_mode = false;
		vmx_set_virtual_apic_mode(vcpu);
	}

	/* Unpin physical memory we referred to in vmcs02 */
	if (vmx->nested.apic_access_page) {
		kvm_release_page_clean(vmx->nested.apic_access_page);
		vmx->nested.apic_access_page = NULL;
	}
	kvm_vcpu_unmap(vcpu, &vmx->nested.virtual_apic_map, true);
	kvm_vcpu_unmap(vcpu, &vmx->nested.pi_desc_map, true);
	vmx->nested.pi_desc = NULL;

	/*
	 * We are now running in L2, mmu_notifier will force to reload the
	 * page's hpa for L2 vmcs. Need to reload it for L1 before entering L1.
	 */
	kvm_make_request(KVM_REQ_APIC_PAGE_RELOAD, vcpu);

	if ((exit_reason != -1) && (enable_shadow_vmcs || vmx->nested.hv_evmcs))
		vmx->nested.need_vmcs12_to_shadow_sync = true;

	/* in case we halted in L2 */
	vcpu->arch.mp_state = KVM_MP_STATE_RUNNABLE;

	if (likely(!vmx->fail)) {
		if (exit_reason == EXIT_REASON_EXTERNAL_INTERRUPT &&
		    nested_exit_intr_ack_set(vcpu)) {
			int irq = kvm_cpu_get_interrupt(vcpu);
			WARN_ON(irq < 0);
			vmcs12->vm_exit_intr_info = irq |
				INTR_INFO_VALID_MASK | INTR_TYPE_EXT_INTR;
		}

		if (exit_reason != -1)
			trace_kvm_nested_vmexit_inject(vmcs12->vm_exit_reason,
						       vmcs12->exit_qualification,
						       vmcs12->idt_vectoring_info_field,
						       vmcs12->vm_exit_intr_info,
						       vmcs12->vm_exit_intr_error_code,
						       KVM_ISA_VMX);

		load_vmcs12_host_state(vcpu, vmcs12);

		return;
	}

	/*
	 * After an early L2 VM-entry failure, we're now back
	 * in L1 which thinks it just finished a VMLAUNCH or
	 * VMRESUME instruction, so we need to set the failure
	 * flag and the VM-instruction error field of the VMCS
	 * accordingly, and skip the emulated instruction.
	 */
	(void)nested_vmx_failValid(vcpu, VMXERR_ENTRY_INVALID_CONTROL_FIELD);

	/*
	 * Restore L1's host state to KVM's software model.  We're here
	 * because a consistency check was caught by hardware, which
	 * means some amount of guest state has been propagated to KVM's
	 * model and needs to be unwound to the host's state.
	 */
	nested_vmx_restore_host_state(vcpu);

	vmx->fail = 0;
}

/*
 * Decode the memory-address operand of a vmx instruction, as recorded on an
 * exit caused by such an instruction (run by a guest hypervisor).
 * On success, returns 0. When the operand is invalid, returns 1 and throws
 * #UD, #GP, or #SS.
 */
int get_vmx_mem_address(struct kvm_vcpu *vcpu, unsigned long exit_qualification,
			u32 vmx_instruction_info, bool wr, int len, gva_t *ret)
{
	gva_t off;
	bool exn;
	struct kvm_segment s;

	/*
	 * According to Vol. 3B, "Information for VM Exits Due to Instruction
	 * Execution", on an exit, vmx_instruction_info holds most of the
	 * addressing components of the operand. Only the displacement part
	 * is put in exit_qualification (see 3B, "Basic VM-Exit Information").
	 * For how an actual address is calculated from all these components,
	 * refer to Vol. 1, "Operand Addressing".
	 */
	int  scaling = vmx_instruction_info & 3;
	int  addr_size = (vmx_instruction_info >> 7) & 7;
	bool is_reg = vmx_instruction_info & (1u << 10);
	int  seg_reg = (vmx_instruction_info >> 15) & 7;
	int  index_reg = (vmx_instruction_info >> 18) & 0xf;
	bool index_is_valid = !(vmx_instruction_info & (1u << 22));
	int  base_reg       = (vmx_instruction_info >> 23) & 0xf;
	bool base_is_valid  = !(vmx_instruction_info & (1u << 27));

	if (is_reg) {
		kvm_queue_exception(vcpu, UD_VECTOR);
		return 1;
	}

	/* Addr = segment_base + offset */
	/* offset = base + [index * scale] + displacement */
	off = exit_qualification; /* holds the displacement */
	if (addr_size == 1)
		off = (gva_t)sign_extend64(off, 31);
	else if (addr_size == 0)
		off = (gva_t)sign_extend64(off, 15);
	if (base_is_valid)
		off += kvm_register_read(vcpu, base_reg);
	if (index_is_valid)
		off += kvm_register_read(vcpu, index_reg) << scaling;
	vmx_get_segment(vcpu, &s, seg_reg);

	/*
	 * The effective address, i.e. @off, of a memory operand is truncated
	 * based on the address size of the instruction.  Note that this is
	 * the *effective address*, i.e. the address prior to accounting for
	 * the segment's base.
	 */
	if (addr_size == 1) /* 32 bit */
		off &= 0xffffffff;
	else if (addr_size == 0) /* 16 bit */
		off &= 0xffff;

	/* Checks for #GP/#SS exceptions. */
	exn = false;
	if (is_long_mode(vcpu)) {
		/*
		 * The virtual/linear address is never truncated in 64-bit
		 * mode, e.g. a 32-bit address size can yield a 64-bit virtual
		 * address when using FS/GS with a non-zero base.
		 */
		if (seg_reg == VCPU_SREG_FS || seg_reg == VCPU_SREG_GS)
			*ret = s.base + off;
		else
			*ret = off;

		/* Long mode: #GP(0)/#SS(0) if the memory address is in a
		 * non-canonical form. This is the only check on the memory
		 * destination for long mode!
		 */
		exn = is_noncanonical_address(*ret, vcpu);
	} else {
		/*
		 * When not in long mode, the virtual/linear address is
		 * unconditionally truncated to 32 bits regardless of the
		 * address size.
		 */
		*ret = (s.base + off) & 0xffffffff;

		/* Protected mode: apply checks for segment validity in the
		 * following order:
		 * - segment type check (#GP(0) may be thrown)
		 * - usability check (#GP(0)/#SS(0))
		 * - limit check (#GP(0)/#SS(0))
		 */
		if (wr)
			/* #GP(0) if the destination operand is located in a
			 * read-only data segment or any code segment.
			 */
			exn = ((s.type & 0xa) == 0 || (s.type & 8));
		else
			/* #GP(0) if the source operand is located in an
			 * execute-only code segment
			 */
			exn = ((s.type & 0xa) == 8);
		if (exn) {
			kvm_queue_exception_e(vcpu, GP_VECTOR, 0);
			return 1;
		}
		/* Protected mode: #GP(0)/#SS(0) if the segment is unusable.
		 */
		exn = (s.unusable != 0);

		/*
		 * Protected mode: #GP(0)/#SS(0) if the memory operand is
		 * outside the segment limit.  All CPUs that support VMX ignore
		 * limit checks for flat segments, i.e. segments with base==0,
		 * limit==0xffffffff and of type expand-up data or code.
		 */
		if (!(s.base == 0 && s.limit == 0xffffffff &&
		     ((s.type & 8) || !(s.type & 4))))
			exn = exn || ((u64)off + len - 1 > s.limit);
	}
	if (exn) {
		kvm_queue_exception_e(vcpu,
				      seg_reg == VCPU_SREG_SS ?
						SS_VECTOR : GP_VECTOR,
				      0);
		return 1;
	}

	return 0;
}

void nested_vmx_pmu_entry_exit_ctls_update(struct kvm_vcpu *vcpu)
{
	struct vcpu_vmx *vmx;

	if (!nested_vmx_allowed(vcpu))
		return;

	vmx = to_vmx(vcpu);
	if (kvm_x86_ops.pmu_ops->is_valid_msr(vcpu, MSR_CORE_PERF_GLOBAL_CTRL)) {
		vmx->nested.msrs.entry_ctls_high |=
				VM_ENTRY_LOAD_IA32_PERF_GLOBAL_CTRL;
		vmx->nested.msrs.exit_ctls_high |=
				VM_EXIT_LOAD_IA32_PERF_GLOBAL_CTRL;
	} else {
		vmx->nested.msrs.entry_ctls_high &=
				~VM_ENTRY_LOAD_IA32_PERF_GLOBAL_CTRL;
		vmx->nested.msrs.exit_ctls_high &=
				~VM_ENTRY_LOAD_IA32_PERF_GLOBAL_CTRL;
	}
}

static int nested_vmx_get_vmptr(struct kvm_vcpu *vcpu, gpa_t *vmpointer)
{
	gva_t gva;
	struct x86_exception e;

	if (get_vmx_mem_address(vcpu, vmcs_readl(EXIT_QUALIFICATION),
				vmcs_read32(VMX_INSTRUCTION_INFO), false,
				sizeof(*vmpointer), &gva))
		return 1;

	if (kvm_read_guest_virt(vcpu, gva, vmpointer, sizeof(*vmpointer), &e)) {
		kvm_inject_page_fault(vcpu, &e);
		return 1;
	}

	return 0;
}

/*
 * Allocate a shadow VMCS and associate it with the currently loaded
 * VMCS, unless such a shadow VMCS already exists. The newly allocated
 * VMCS is also VMCLEARed, so that it is ready for use.
 */
static struct vmcs *alloc_shadow_vmcs(struct kvm_vcpu *vcpu)
{
	struct vcpu_vmx *vmx = to_vmx(vcpu);
	struct loaded_vmcs *loaded_vmcs = vmx->loaded_vmcs;

	/*
	 * We should allocate a shadow vmcs for vmcs01 only when L1
	 * executes VMXON and free it when L1 executes VMXOFF.
	 * As it is invalid to execute VMXON twice, we shouldn't reach
	 * here when vmcs01 already have an allocated shadow vmcs.
	 */
	WARN_ON(loaded_vmcs == &vmx->vmcs01 && loaded_vmcs->shadow_vmcs);

	if (!loaded_vmcs->shadow_vmcs) {
		loaded_vmcs->shadow_vmcs = alloc_vmcs(true);
		if (loaded_vmcs->shadow_vmcs)
			vmcs_clear(loaded_vmcs->shadow_vmcs);
	}
	return loaded_vmcs->shadow_vmcs;
}

static int enter_vmx_operation(struct kvm_vcpu *vcpu)
{
	struct vcpu_vmx *vmx = to_vmx(vcpu);
	int r;

	r = alloc_loaded_vmcs(&vmx->nested.vmcs02);
	if (r < 0)
		goto out_vmcs02;

	vmx->nested.cached_vmcs12 = kzalloc(VMCS12_SIZE, GFP_KERNEL_ACCOUNT);
	if (!vmx->nested.cached_vmcs12)
		goto out_cached_vmcs12;

	vmx->nested.cached_shadow_vmcs12 = kzalloc(VMCS12_SIZE, GFP_KERNEL_ACCOUNT);
	if (!vmx->nested.cached_shadow_vmcs12)
		goto out_cached_shadow_vmcs12;

	if (enable_shadow_vmcs && !alloc_shadow_vmcs(vcpu))
		goto out_shadow_vmcs;

	hrtimer_init(&vmx->nested.preemption_timer, CLOCK_MONOTONIC,
		     HRTIMER_MODE_REL_PINNED);
	vmx->nested.preemption_timer.function = vmx_preemption_timer_fn;

	vmx->nested.vpid02 = allocate_vpid();

	vmx->nested.vmcs02_initialized = false;
	vmx->nested.vmxon = true;

	if (vmx_pt_mode_is_host_guest()) {
		vmx->pt_desc.guest.ctl = 0;
		pt_update_intercept_for_msr(vmx);
	}

	return 0;

out_shadow_vmcs:
	kfree(vmx->nested.cached_shadow_vmcs12);

out_cached_shadow_vmcs12:
	kfree(vmx->nested.cached_vmcs12);

out_cached_vmcs12:
	free_loaded_vmcs(&vmx->nested.vmcs02);

out_vmcs02:
	return -ENOMEM;
}

/*
 * Emulate the VMXON instruction.
 * Currently, we just remember that VMX is active, and do not save or even
 * inspect the argument to VMXON (the so-called "VMXON pointer") because we
 * do not currently need to store anything in that guest-allocated memory
 * region. Consequently, VMCLEAR and VMPTRLD also do not verify that the their
 * argument is different from the VMXON pointer (which the spec says they do).
 */
static int handle_vmon(struct kvm_vcpu *vcpu)
{
	int ret;
	gpa_t vmptr;
	uint32_t revision;
	struct vcpu_vmx *vmx = to_vmx(vcpu);
	const u64 VMXON_NEEDED_FEATURES = FEAT_CTL_LOCKED
		| FEAT_CTL_VMX_ENABLED_OUTSIDE_SMX;

	/*
	 * The Intel VMX Instruction Reference lists a bunch of bits that are
	 * prerequisite to running VMXON, most notably cr4.VMXE must be set to
	 * 1 (see vmx_set_cr4() for when we allow the guest to set this).
	 * Otherwise, we should fail with #UD.  But most faulting conditions
	 * have already been checked by hardware, prior to the VM-exit for
	 * VMXON.  We do test guest cr4.VMXE because processor CR4 always has
	 * that bit set to 1 in non-root mode.
	 */
	if (!kvm_read_cr4_bits(vcpu, X86_CR4_VMXE)) {
		kvm_queue_exception(vcpu, UD_VECTOR);
		return 1;
	}

	/* CPL=0 must be checked manually. */
	if (vmx_get_cpl(vcpu)) {
		kvm_inject_gp(vcpu, 0);
		return 1;
	}

	if (vmx->nested.vmxon)
		return nested_vmx_failValid(vcpu,
			VMXERR_VMXON_IN_VMX_ROOT_OPERATION);

	if ((vmx->msr_ia32_feature_control & VMXON_NEEDED_FEATURES)
			!= VMXON_NEEDED_FEATURES) {
		kvm_inject_gp(vcpu, 0);
		return 1;
	}

	if (nested_vmx_get_vmptr(vcpu, &vmptr))
		return 1;

	/*
	 * SDM 3: 24.11.5
	 * The first 4 bytes of VMXON region contain the supported
	 * VMCS revision identifier
	 *
	 * Note - IA32_VMX_BASIC[48] will never be 1 for the nested case;
	 * which replaces physical address width with 32
	 */
	if (!page_address_valid(vcpu, vmptr))
		return nested_vmx_failInvalid(vcpu);

	if (kvm_read_guest(vcpu->kvm, vmptr, &revision, sizeof(revision)) ||
	    revision != VMCS12_REVISION)
		return nested_vmx_failInvalid(vcpu);

	vmx->nested.vmxon_ptr = vmptr;
	ret = enter_vmx_operation(vcpu);
	if (ret)
		return ret;

	return nested_vmx_succeed(vcpu);
}

static inline void nested_release_vmcs12(struct kvm_vcpu *vcpu)
{
	struct vcpu_vmx *vmx = to_vmx(vcpu);

	if (vmx->nested.current_vmptr == -1ull)
		return;

	copy_vmcs02_to_vmcs12_rare(vcpu, get_vmcs12(vcpu));

	if (enable_shadow_vmcs) {
		/* copy to memory all shadowed fields in case
		   they were modified */
		copy_shadow_to_vmcs12(vmx);
		vmx_disable_shadow_vmcs(vmx);
	}
	vmx->nested.posted_intr_nv = -1;

	/* Flush VMCS12 to guest memory */
	kvm_vcpu_write_guest_page(vcpu,
				  vmx->nested.current_vmptr >> PAGE_SHIFT,
				  vmx->nested.cached_vmcs12, 0, VMCS12_SIZE);

	kvm_mmu_free_roots(vcpu, &vcpu->arch.guest_mmu, KVM_MMU_ROOTS_ALL);

	vmx->nested.current_vmptr = -1ull;
}

/* Emulate the VMXOFF instruction */
static int handle_vmoff(struct kvm_vcpu *vcpu)
{
	if (!nested_vmx_check_permission(vcpu))
		return 1;

	free_nested(vcpu);

	/* Process a latched INIT during time CPU was in VMX operation */
	kvm_make_request(KVM_REQ_EVENT, vcpu);

	return nested_vmx_succeed(vcpu);
}

/* Emulate the VMCLEAR instruction */
static int handle_vmclear(struct kvm_vcpu *vcpu)
{
	struct vcpu_vmx *vmx = to_vmx(vcpu);
	u32 zero = 0;
	gpa_t vmptr;
	u64 evmcs_gpa;

	if (!nested_vmx_check_permission(vcpu))
		return 1;

	if (nested_vmx_get_vmptr(vcpu, &vmptr))
		return 1;

	if (!page_address_valid(vcpu, vmptr))
		return nested_vmx_failValid(vcpu,
			VMXERR_VMCLEAR_INVALID_ADDRESS);

	if (vmptr == vmx->nested.vmxon_ptr)
		return nested_vmx_failValid(vcpu,
			VMXERR_VMCLEAR_VMXON_POINTER);

	/*
	 * When Enlightened VMEntry is enabled on the calling CPU we treat
	 * memory area pointer by vmptr as Enlightened VMCS (as there's no good
	 * way to distinguish it from VMCS12) and we must not corrupt it by
	 * writing to the non-existent 'launch_state' field. The area doesn't
	 * have to be the currently active EVMCS on the calling CPU and there's
	 * nothing KVM has to do to transition it from 'active' to 'non-active'
	 * state. It is possible that the area will stay mapped as
	 * vmx->nested.hv_evmcs but this shouldn't be a problem.
	 */
	if (likely(!vmx->nested.enlightened_vmcs_enabled ||
		   !nested_enlightened_vmentry(vcpu, &evmcs_gpa))) {
		if (vmptr == vmx->nested.current_vmptr)
			nested_release_vmcs12(vcpu);

		kvm_vcpu_write_guest(vcpu,
				     vmptr + offsetof(struct vmcs12,
						      launch_state),
				     &zero, sizeof(zero));
	}

	return nested_vmx_succeed(vcpu);
}

/* Emulate the VMLAUNCH instruction */
static int handle_vmlaunch(struct kvm_vcpu *vcpu)
{
	return nested_vmx_run(vcpu, true);
}

/* Emulate the VMRESUME instruction */
static int handle_vmresume(struct kvm_vcpu *vcpu)
{

	return nested_vmx_run(vcpu, false);
}

static int handle_vmread(struct kvm_vcpu *vcpu)
{
	struct vmcs12 *vmcs12 = is_guest_mode(vcpu) ? get_shadow_vmcs12(vcpu)
						    : get_vmcs12(vcpu);
	unsigned long exit_qualification = vmcs_readl(EXIT_QUALIFICATION);
	u32 instr_info = vmcs_read32(VMX_INSTRUCTION_INFO);
	struct vcpu_vmx *vmx = to_vmx(vcpu);
	struct x86_exception e;
	unsigned long field;
	u64 value;
	gva_t gva = 0;
	short offset;
	int len;

	if (!nested_vmx_check_permission(vcpu))
		return 1;

	/*
	 * In VMX non-root operation, when the VMCS-link pointer is -1ull,
	 * any VMREAD sets the ALU flags for VMfailInvalid.
	 */
	if (vmx->nested.current_vmptr == -1ull ||
	    (is_guest_mode(vcpu) &&
	     get_vmcs12(vcpu)->vmcs_link_pointer == -1ull))
		return nested_vmx_failInvalid(vcpu);

	/* Decode instruction info and find the field to read */
	field = kvm_register_readl(vcpu, (((instr_info) >> 28) & 0xf));

	offset = vmcs_field_to_offset(field);
	if (offset < 0)
		return nested_vmx_failValid(vcpu,
			VMXERR_UNSUPPORTED_VMCS_COMPONENT);

	if (!is_guest_mode(vcpu) && is_vmcs12_ext_field(field))
		copy_vmcs02_to_vmcs12_rare(vcpu, vmcs12);

	/* Read the field, zero-extended to a u64 value */
	value = vmcs12_read_any(vmcs12, field, offset);

	/*
	 * Now copy part of this value to register or memory, as requested.
	 * Note that the number of bits actually copied is 32 or 64 depending
	 * on the guest's mode (32 or 64 bit), not on the given field's length.
	 */
	if (instr_info & BIT(10)) {
		kvm_register_writel(vcpu, (((instr_info) >> 3) & 0xf), value);
	} else {
		len = is_64_bit_mode(vcpu) ? 8 : 4;
		if (get_vmx_mem_address(vcpu, exit_qualification,
					instr_info, true, len, &gva))
			return 1;
		/* _system ok, nested_vmx_check_permission has verified cpl=0 */
		if (kvm_write_guest_virt_system(vcpu, gva, &value, len, &e)) {
			kvm_inject_page_fault(vcpu, &e);
			return 1;
		}
	}

	return nested_vmx_succeed(vcpu);
}

static bool is_shadow_field_rw(unsigned long field)
{
	switch (field) {
#define SHADOW_FIELD_RW(x, y) case x:
#include "vmcs_shadow_fields.h"
		return true;
	default:
		break;
	}
	return false;
}

static bool is_shadow_field_ro(unsigned long field)
{
	switch (field) {
#define SHADOW_FIELD_RO(x, y) case x:
#include "vmcs_shadow_fields.h"
		return true;
	default:
		break;
	}
	return false;
}

static int handle_vmwrite(struct kvm_vcpu *vcpu)
{
	struct vmcs12 *vmcs12 = is_guest_mode(vcpu) ? get_shadow_vmcs12(vcpu)
						    : get_vmcs12(vcpu);
	unsigned long exit_qualification = vmcs_readl(EXIT_QUALIFICATION);
	u32 instr_info = vmcs_read32(VMX_INSTRUCTION_INFO);
	struct vcpu_vmx *vmx = to_vmx(vcpu);
	struct x86_exception e;
	unsigned long field;
	short offset;
	gva_t gva;
	int len;

	/*
	 * The value to write might be 32 or 64 bits, depending on L1's long
	 * mode, and eventually we need to write that into a field of several
	 * possible lengths. The code below first zero-extends the value to 64
	 * bit (value), and then copies only the appropriate number of
	 * bits into the vmcs12 field.
	 */
	u64 value = 0;

	if (!nested_vmx_check_permission(vcpu))
		return 1;

	/*
	 * In VMX non-root operation, when the VMCS-link pointer is -1ull,
	 * any VMWRITE sets the ALU flags for VMfailInvalid.
	 */
	if (vmx->nested.current_vmptr == -1ull ||
	    (is_guest_mode(vcpu) &&
	     get_vmcs12(vcpu)->vmcs_link_pointer == -1ull))
		return nested_vmx_failInvalid(vcpu);

	if (instr_info & BIT(10))
		value = kvm_register_readl(vcpu, (((instr_info) >> 3) & 0xf));
	else {
		len = is_64_bit_mode(vcpu) ? 8 : 4;
		if (get_vmx_mem_address(vcpu, exit_qualification,
					instr_info, false, len, &gva))
			return 1;
		if (kvm_read_guest_virt(vcpu, gva, &value, len, &e)) {
			kvm_inject_page_fault(vcpu, &e);
			return 1;
		}
	}

	field = kvm_register_readl(vcpu, (((instr_info) >> 28) & 0xf));

	offset = vmcs_field_to_offset(field);
	if (offset < 0)
		return nested_vmx_failValid(vcpu,
			VMXERR_UNSUPPORTED_VMCS_COMPONENT);

	/*
	 * If the vCPU supports "VMWRITE to any supported field in the
	 * VMCS," then the "read-only" fields are actually read/write.
	 */
	if (vmcs_field_readonly(field) &&
	    !nested_cpu_has_vmwrite_any_field(vcpu))
		return nested_vmx_failValid(vcpu,
			VMXERR_VMWRITE_READ_ONLY_VMCS_COMPONENT);

	/*
	 * Ensure vmcs12 is up-to-date before any VMWRITE that dirties
	 * vmcs12, else we may crush a field or consume a stale value.
	 */
	if (!is_guest_mode(vcpu) && !is_shadow_field_rw(field))
		copy_vmcs02_to_vmcs12_rare(vcpu, vmcs12);

	/*
	 * Some Intel CPUs intentionally drop the reserved bits of the AR byte
	 * fields on VMWRITE.  Emulate this behavior to ensure consistent KVM
	 * behavior regardless of the underlying hardware, e.g. if an AR_BYTE
	 * field is intercepted for VMWRITE but not VMREAD (in L1), then VMREAD
	 * from L1 will return a different value than VMREAD from L2 (L1 sees
	 * the stripped down value, L2 sees the full value as stored by KVM).
	 */
	if (field >= GUEST_ES_AR_BYTES && field <= GUEST_TR_AR_BYTES)
		value &= 0x1f0ff;

	vmcs12_write_any(vmcs12, field, offset, value);

	/*
	 * Do not track vmcs12 dirty-state if in guest-mode as we actually
	 * dirty shadow vmcs12 instead of vmcs12.  Fields that can be updated
	 * by L1 without a vmexit are always updated in the vmcs02, i.e. don't
	 * "dirty" vmcs12, all others go down the prepare_vmcs02() slow path.
	 */
	if (!is_guest_mode(vcpu) && !is_shadow_field_rw(field)) {
		/*
		 * L1 can read these fields without exiting, ensure the
		 * shadow VMCS is up-to-date.
		 */
		if (enable_shadow_vmcs && is_shadow_field_ro(field)) {
			preempt_disable();
			vmcs_load(vmx->vmcs01.shadow_vmcs);

			__vmcs_writel(field, value);

			vmcs_clear(vmx->vmcs01.shadow_vmcs);
			vmcs_load(vmx->loaded_vmcs->vmcs);
			preempt_enable();
		}
		vmx->nested.dirty_vmcs12 = true;
	}

	return nested_vmx_succeed(vcpu);
}

static void set_current_vmptr(struct vcpu_vmx *vmx, gpa_t vmptr)
{
	vmx->nested.current_vmptr = vmptr;
	if (enable_shadow_vmcs) {
		secondary_exec_controls_setbit(vmx, SECONDARY_EXEC_SHADOW_VMCS);
		vmcs_write64(VMCS_LINK_POINTER,
			     __pa(vmx->vmcs01.shadow_vmcs));
		vmx->nested.need_vmcs12_to_shadow_sync = true;
	}
	vmx->nested.dirty_vmcs12 = true;
}

/* Emulate the VMPTRLD instruction */
static int handle_vmptrld(struct kvm_vcpu *vcpu)
{
	struct vcpu_vmx *vmx = to_vmx(vcpu);
	gpa_t vmptr;

	if (!nested_vmx_check_permission(vcpu))
		return 1;

	if (nested_vmx_get_vmptr(vcpu, &vmptr))
		return 1;

	if (!page_address_valid(vcpu, vmptr))
		return nested_vmx_failValid(vcpu,
			VMXERR_VMPTRLD_INVALID_ADDRESS);

	if (vmptr == vmx->nested.vmxon_ptr)
		return nested_vmx_failValid(vcpu,
			VMXERR_VMPTRLD_VMXON_POINTER);

	/* Forbid normal VMPTRLD if Enlightened version was used */
	if (vmx->nested.hv_evmcs)
		return 1;

	if (vmx->nested.current_vmptr != vmptr) {
		struct kvm_host_map map;
		struct vmcs12 *new_vmcs12;

		if (kvm_vcpu_map(vcpu, gpa_to_gfn(vmptr), &map)) {
			/*
			 * Reads from an unbacked page return all 1s,
			 * which means that the 32 bits located at the
			 * given physical address won't match the required
			 * VMCS12_REVISION identifier.
			 */
			return nested_vmx_failValid(vcpu,
				VMXERR_VMPTRLD_INCORRECT_VMCS_REVISION_ID);
		}

		new_vmcs12 = map.hva;

		if (new_vmcs12->hdr.revision_id != VMCS12_REVISION ||
		    (new_vmcs12->hdr.shadow_vmcs &&
		     !nested_cpu_has_vmx_shadow_vmcs(vcpu))) {
			kvm_vcpu_unmap(vcpu, &map, false);
			return nested_vmx_failValid(vcpu,
				VMXERR_VMPTRLD_INCORRECT_VMCS_REVISION_ID);
		}

		nested_release_vmcs12(vcpu);

		/*
		 * Load VMCS12 from guest memory since it is not already
		 * cached.
		 */
		memcpy(vmx->nested.cached_vmcs12, new_vmcs12, VMCS12_SIZE);
		kvm_vcpu_unmap(vcpu, &map, false);

		set_current_vmptr(vmx, vmptr);
	}

	return nested_vmx_succeed(vcpu);
}

/* Emulate the VMPTRST instruction */
static int handle_vmptrst(struct kvm_vcpu *vcpu)
{
	unsigned long exit_qual = vmcs_readl(EXIT_QUALIFICATION);
	u32 instr_info = vmcs_read32(VMX_INSTRUCTION_INFO);
	gpa_t current_vmptr = to_vmx(vcpu)->nested.current_vmptr;
	struct x86_exception e;
	gva_t gva;

	if (!nested_vmx_check_permission(vcpu))
		return 1;

	if (unlikely(to_vmx(vcpu)->nested.hv_evmcs))
		return 1;

	if (get_vmx_mem_address(vcpu, exit_qual, instr_info,
				true, sizeof(gpa_t), &gva))
		return 1;
	/* *_system ok, nested_vmx_check_permission has verified cpl=0 */
	if (kvm_write_guest_virt_system(vcpu, gva, (void *)&current_vmptr,
					sizeof(gpa_t), &e)) {
		kvm_inject_page_fault(vcpu, &e);
		return 1;
	}
	return nested_vmx_succeed(vcpu);
}

/* Emulate the INVEPT instruction */
static int handle_invept(struct kvm_vcpu *vcpu)
{
	struct vcpu_vmx *vmx = to_vmx(vcpu);
	u32 vmx_instruction_info, types;
	unsigned long type;
	gva_t gva;
	struct x86_exception e;
	struct {
		u64 eptp, gpa;
	} operand;

	if (!(vmx->nested.msrs.secondary_ctls_high &
	      SECONDARY_EXEC_ENABLE_EPT) ||
	    !(vmx->nested.msrs.ept_caps & VMX_EPT_INVEPT_BIT)) {
		kvm_queue_exception(vcpu, UD_VECTOR);
		return 1;
	}

	if (!nested_vmx_check_permission(vcpu))
		return 1;

	vmx_instruction_info = vmcs_read32(VMX_INSTRUCTION_INFO);
	type = kvm_register_readl(vcpu, (vmx_instruction_info >> 28) & 0xf);

	types = (vmx->nested.msrs.ept_caps >> VMX_EPT_EXTENT_SHIFT) & 6;

	if (type >= 32 || !(types & (1 << type)))
		return nested_vmx_failValid(vcpu,
				VMXERR_INVALID_OPERAND_TO_INVEPT_INVVPID);

	/* According to the Intel VMX instruction reference, the memory
	 * operand is read even if it isn't needed (e.g., for type==global)
	 */
	if (get_vmx_mem_address(vcpu, vmcs_readl(EXIT_QUALIFICATION),
			vmx_instruction_info, false, sizeof(operand), &gva))
		return 1;
	if (kvm_read_guest_virt(vcpu, gva, &operand, sizeof(operand), &e)) {
		kvm_inject_page_fault(vcpu, &e);
		return 1;
	}

	switch (type) {
	case VMX_EPT_EXTENT_GLOBAL:
	case VMX_EPT_EXTENT_CONTEXT:
	/*
	 * TODO: Sync the necessary shadow EPT roots here, rather than
	 * at the next emulated VM-entry.
	 */
		break;
	default:
		BUG();
		break;
	}

	return nested_vmx_succeed(vcpu);
}

static int handle_invvpid(struct kvm_vcpu *vcpu)
{
	struct vcpu_vmx *vmx = to_vmx(vcpu);
	u32 vmx_instruction_info;
	unsigned long type, types;
	gva_t gva;
	struct x86_exception e;
	struct {
		u64 vpid;
		u64 gla;
	} operand;
	u16 vpid02;

	if (!(vmx->nested.msrs.secondary_ctls_high &
	      SECONDARY_EXEC_ENABLE_VPID) ||
			!(vmx->nested.msrs.vpid_caps & VMX_VPID_INVVPID_BIT)) {
		kvm_queue_exception(vcpu, UD_VECTOR);
		return 1;
	}

	if (!nested_vmx_check_permission(vcpu))
		return 1;

	vmx_instruction_info = vmcs_read32(VMX_INSTRUCTION_INFO);
	type = kvm_register_readl(vcpu, (vmx_instruction_info >> 28) & 0xf);

	types = (vmx->nested.msrs.vpid_caps &
			VMX_VPID_EXTENT_SUPPORTED_MASK) >> 8;

	if (type >= 32 || !(types & (1 << type)))
		return nested_vmx_failValid(vcpu,
			VMXERR_INVALID_OPERAND_TO_INVEPT_INVVPID);

	/* according to the intel vmx instruction reference, the memory
	 * operand is read even if it isn't needed (e.g., for type==global)
	 */
	if (get_vmx_mem_address(vcpu, vmcs_readl(EXIT_QUALIFICATION),
			vmx_instruction_info, false, sizeof(operand), &gva))
		return 1;
	if (kvm_read_guest_virt(vcpu, gva, &operand, sizeof(operand), &e)) {
		kvm_inject_page_fault(vcpu, &e);
		return 1;
	}
	if (operand.vpid >> 16)
		return nested_vmx_failValid(vcpu,
			VMXERR_INVALID_OPERAND_TO_INVEPT_INVVPID);

	vpid02 = nested_get_vpid02(vcpu);
	switch (type) {
	case VMX_VPID_EXTENT_INDIVIDUAL_ADDR:
		if (!operand.vpid ||
		    is_noncanonical_address(operand.gla, vcpu))
			return nested_vmx_failValid(vcpu,
				VMXERR_INVALID_OPERAND_TO_INVEPT_INVVPID);
		if (cpu_has_vmx_invvpid_individual_addr()) {
			__invvpid(VMX_VPID_EXTENT_INDIVIDUAL_ADDR,
				vpid02, operand.gla);
		} else
			__vmx_flush_tlb(vcpu, vpid02, false);
		break;
	case VMX_VPID_EXTENT_SINGLE_CONTEXT:
	case VMX_VPID_EXTENT_SINGLE_NON_GLOBAL:
		if (!operand.vpid)
			return nested_vmx_failValid(vcpu,
				VMXERR_INVALID_OPERAND_TO_INVEPT_INVVPID);
		__vmx_flush_tlb(vcpu, vpid02, false);
		break;
	case VMX_VPID_EXTENT_ALL_CONTEXT:
		__vmx_flush_tlb(vcpu, vpid02, false);
		break;
	default:
		WARN_ON_ONCE(1);
		return kvm_skip_emulated_instruction(vcpu);
	}

	return nested_vmx_succeed(vcpu);
}

static int nested_vmx_eptp_switching(struct kvm_vcpu *vcpu,
				     struct vmcs12 *vmcs12)
{
	u32 index = kvm_rcx_read(vcpu);
	u64 new_eptp;
	bool accessed_dirty;
	struct kvm_mmu *mmu = vcpu->arch.walk_mmu;

	if (!nested_cpu_has_eptp_switching(vmcs12) ||
	    !nested_cpu_has_ept(vmcs12))
		return 1;

	if (index >= VMFUNC_EPTP_ENTRIES)
		return 1;


	if (kvm_vcpu_read_guest_page(vcpu, vmcs12->eptp_list_address >> PAGE_SHIFT,
				     &new_eptp, index * 8, 8))
		return 1;

	accessed_dirty = !!(new_eptp & VMX_EPTP_AD_ENABLE_BIT);

	/*
	 * If the (L2) guest does a vmfunc to the currently
	 * active ept pointer, we don't have to do anything else
	 */
	if (vmcs12->ept_pointer != new_eptp) {
		if (!nested_vmx_check_eptp(vcpu, new_eptp))
			return 1;

		kvm_mmu_unload(vcpu);
		mmu->ept_ad = accessed_dirty;
		mmu->mmu_role.base.ad_disabled = !accessed_dirty;
		vmcs12->ept_pointer = new_eptp;
		/*
		 * TODO: Check what's the correct approach in case
		 * mmu reload fails. Currently, we just let the next
		 * reload potentially fail
		 */
		kvm_mmu_reload(vcpu);
	}

	return 0;
}

static int handle_vmfunc(struct kvm_vcpu *vcpu)
{
	struct vcpu_vmx *vmx = to_vmx(vcpu);
	struct vmcs12 *vmcs12;
	u32 function = kvm_rax_read(vcpu);

	/*
	 * VMFUNC is only supported for nested guests, but we always enable the
	 * secondary control for simplicity; for non-nested mode, fake that we
	 * didn't by injecting #UD.
	 */
	if (!is_guest_mode(vcpu)) {
		kvm_queue_exception(vcpu, UD_VECTOR);
		return 1;
	}

	vmcs12 = get_vmcs12(vcpu);
	if ((vmcs12->vm_function_control & (1 << function)) == 0)
		goto fail;

	switch (function) {
	case 0:
		if (nested_vmx_eptp_switching(vcpu, vmcs12))
			goto fail;
		break;
	default:
		goto fail;
	}
	return kvm_skip_emulated_instruction(vcpu);

fail:
	nested_vmx_vmexit(vcpu, vmx->exit_reason,
			  vmcs_read32(VM_EXIT_INTR_INFO),
			  vmcs_readl(EXIT_QUALIFICATION));
	return 1;
}

/*
 * Return true if an IO instruction with the specified port and size should cause
 * a VM-exit into L1.
 */
bool nested_vmx_check_io_bitmaps(struct kvm_vcpu *vcpu, unsigned int port,
				 int size)
{
	struct vmcs12 *vmcs12 = get_vmcs12(vcpu);
	gpa_t bitmap, last_bitmap;
	u8 b;

	last_bitmap = (gpa_t)-1;
	b = -1;

	while (size > 0) {
		if (port < 0x8000)
			bitmap = vmcs12->io_bitmap_a;
		else if (port < 0x10000)
			bitmap = vmcs12->io_bitmap_b;
		else
			return true;
		bitmap += (port & 0x7fff) / 8;

		if (last_bitmap != bitmap)
			if (kvm_vcpu_read_guest(vcpu, bitmap, &b, 1))
				return true;
		if (b & (1 << (port & 7)))
			return true;

		port++;
		size--;
		last_bitmap = bitmap;
	}

	return false;
}

static bool nested_vmx_exit_handled_io(struct kvm_vcpu *vcpu,
				       struct vmcs12 *vmcs12)
{
	unsigned long exit_qualification;
	unsigned short port;
	int size;

	if (!nested_cpu_has(vmcs12, CPU_BASED_USE_IO_BITMAPS))
		return nested_cpu_has(vmcs12, CPU_BASED_UNCOND_IO_EXITING);

	exit_qualification = vmcs_readl(EXIT_QUALIFICATION);

	port = exit_qualification >> 16;
	size = (exit_qualification & 7) + 1;

	return nested_vmx_check_io_bitmaps(vcpu, port, size);
}

/*
 * Return 1 if we should exit from L2 to L1 to handle an MSR access,
 * rather than handle it ourselves in L0. I.e., check whether L1 expressed
 * disinterest in the current event (read or write a specific MSR) by using an
 * MSR bitmap. This may be the case even when L0 doesn't use MSR bitmaps.
 */
static bool nested_vmx_exit_handled_msr(struct kvm_vcpu *vcpu,
	struct vmcs12 *vmcs12, u32 exit_reason)
{
	u32 msr_index = kvm_rcx_read(vcpu);
	gpa_t bitmap;

	if (!nested_cpu_has(vmcs12, CPU_BASED_USE_MSR_BITMAPS))
		return true;

	/*
	 * The MSR_BITMAP page is divided into four 1024-byte bitmaps,
	 * for the four combinations of read/write and low/high MSR numbers.
	 * First we need to figure out which of the four to use:
	 */
	bitmap = vmcs12->msr_bitmap;
	if (exit_reason == EXIT_REASON_MSR_WRITE)
		bitmap += 2048;
	if (msr_index >= 0xc0000000) {
		msr_index -= 0xc0000000;
		bitmap += 1024;
	}

	/* Then read the msr_index'th bit from this bitmap: */
	if (msr_index < 1024*8) {
		unsigned char b;
		if (kvm_vcpu_read_guest(vcpu, bitmap + msr_index/8, &b, 1))
			return true;
		return 1 & (b >> (msr_index & 7));
	} else
		return true; /* let L1 handle the wrong parameter */
}

/*
 * Return 1 if we should exit from L2 to L1 to handle a CR access exit,
 * rather than handle it ourselves in L0. I.e., check if L1 wanted to
 * intercept (via guest_host_mask etc.) the current event.
 */
static bool nested_vmx_exit_handled_cr(struct kvm_vcpu *vcpu,
	struct vmcs12 *vmcs12)
{
	unsigned long exit_qualification = vmcs_readl(EXIT_QUALIFICATION);
	int cr = exit_qualification & 15;
	int reg;
	unsigned long val;

	switch ((exit_qualification >> 4) & 3) {
	case 0: /* mov to cr */
		reg = (exit_qualification >> 8) & 15;
		val = kvm_register_readl(vcpu, reg);
		switch (cr) {
		case 0:
			if (vmcs12->cr0_guest_host_mask &
			    (val ^ vmcs12->cr0_read_shadow))
				return true;
			break;
		case 3:
			if ((vmcs12->cr3_target_count >= 1 &&
					vmcs12->cr3_target_value0 == val) ||
				(vmcs12->cr3_target_count >= 2 &&
					vmcs12->cr3_target_value1 == val) ||
				(vmcs12->cr3_target_count >= 3 &&
					vmcs12->cr3_target_value2 == val) ||
				(vmcs12->cr3_target_count >= 4 &&
					vmcs12->cr3_target_value3 == val))
				return false;
			if (nested_cpu_has(vmcs12, CPU_BASED_CR3_LOAD_EXITING))
				return true;
			break;
		case 4:
			if (vmcs12->cr4_guest_host_mask &
			    (vmcs12->cr4_read_shadow ^ val))
				return true;
			break;
		case 8:
			if (nested_cpu_has(vmcs12, CPU_BASED_CR8_LOAD_EXITING))
				return true;
			break;
		}
		break;
	case 2: /* clts */
		if ((vmcs12->cr0_guest_host_mask & X86_CR0_TS) &&
		    (vmcs12->cr0_read_shadow & X86_CR0_TS))
			return true;
		break;
	case 1: /* mov from cr */
		switch (cr) {
		case 3:
			if (vmcs12->cpu_based_vm_exec_control &
			    CPU_BASED_CR3_STORE_EXITING)
				return true;
			break;
		case 8:
			if (vmcs12->cpu_based_vm_exec_control &
			    CPU_BASED_CR8_STORE_EXITING)
				return true;
			break;
		}
		break;
	case 3: /* lmsw */
		/*
		 * lmsw can change bits 1..3 of cr0, and only set bit 0 of
		 * cr0. Other attempted changes are ignored, with no exit.
		 */
		val = (exit_qualification >> LMSW_SOURCE_DATA_SHIFT) & 0x0f;
		if (vmcs12->cr0_guest_host_mask & 0xe &
		    (val ^ vmcs12->cr0_read_shadow))
			return true;
		if ((vmcs12->cr0_guest_host_mask & 0x1) &&
		    !(vmcs12->cr0_read_shadow & 0x1) &&
		    (val & 0x1))
			return true;
		break;
	}
	return false;
}

static bool nested_vmx_exit_handled_vmcs_access(struct kvm_vcpu *vcpu,
	struct vmcs12 *vmcs12, gpa_t bitmap)
{
	u32 vmx_instruction_info;
	unsigned long field;
	u8 b;

	if (!nested_cpu_has_shadow_vmcs(vmcs12))
		return true;

	/* Decode instruction info and find the field to access */
	vmx_instruction_info = vmcs_read32(VMX_INSTRUCTION_INFO);
	field = kvm_register_read(vcpu, (((vmx_instruction_info) >> 28) & 0xf));

	/* Out-of-range fields always cause a VM exit from L2 to L1 */
	if (field >> 15)
		return true;

	if (kvm_vcpu_read_guest(vcpu, bitmap + field/8, &b, 1))
		return true;

	return 1 & (b >> (field & 7));
}

static bool nested_vmx_exit_handled_mtf(struct vmcs12 *vmcs12)
{
	u32 entry_intr_info = vmcs12->vm_entry_intr_info_field;

	if (nested_cpu_has_mtf(vmcs12))
		return true;

	/*
	 * An MTF VM-exit may be injected into the guest by setting the
	 * interruption-type to 7 (other event) and the vector field to 0. Such
	 * is the case regardless of the 'monitor trap flag' VM-execution
	 * control.
	 */
	return entry_intr_info == (INTR_INFO_VALID_MASK
				   | INTR_TYPE_OTHER_EVENT);
}

/*
 * Return true if we should exit from L2 to L1 to handle an exit, or false if we
 * should handle it ourselves in L0 (and then continue L2). Only call this
 * when in is_guest_mode (L2).
 */
bool nested_vmx_exit_reflected(struct kvm_vcpu *vcpu, u32 exit_reason)
{
	u32 intr_info = vmcs_read32(VM_EXIT_INTR_INFO);
	struct vcpu_vmx *vmx = to_vmx(vcpu);
	struct vmcs12 *vmcs12 = get_vmcs12(vcpu);

	WARN_ON_ONCE(vmx->nested.nested_run_pending);

	if (unlikely(vmx->fail)) {
		trace_kvm_nested_vmenter_failed(
			"hardware VM-instruction error: ",
			vmcs_read32(VM_INSTRUCTION_ERROR));
		return true;
	}

	trace_kvm_nested_vmexit(kvm_rip_read(vcpu), exit_reason,
				vmcs_readl(EXIT_QUALIFICATION),
				vmx->idt_vectoring_info,
				intr_info,
				vmcs_read32(VM_EXIT_INTR_ERROR_CODE),
				KVM_ISA_VMX);

	switch (exit_reason) {
	case EXIT_REASON_EXCEPTION_NMI:
		if (is_nmi(intr_info))
			return false;
		else if (is_page_fault(intr_info))
			return !vmx->vcpu.arch.apf.host_apf_reason && enable_ept;
		else if (is_debug(intr_info) &&
			 vcpu->guest_debug &
			 (KVM_GUESTDBG_SINGLESTEP | KVM_GUESTDBG_USE_HW_BP))
			return false;
		else if (is_breakpoint(intr_info) &&
			 vcpu->guest_debug & KVM_GUESTDBG_USE_SW_BP)
			return false;
		return vmcs12->exception_bitmap &
				(1u << (intr_info & INTR_INFO_VECTOR_MASK));
	case EXIT_REASON_EXTERNAL_INTERRUPT:
		return false;
	case EXIT_REASON_TRIPLE_FAULT:
		return true;
	case EXIT_REASON_INTERRUPT_WINDOW:
		return nested_cpu_has(vmcs12, CPU_BASED_INTR_WINDOW_EXITING);
	case EXIT_REASON_NMI_WINDOW:
		return nested_cpu_has(vmcs12, CPU_BASED_NMI_WINDOW_EXITING);
	case EXIT_REASON_TASK_SWITCH:
		return true;
	case EXIT_REASON_CPUID:
		return true;
	case EXIT_REASON_HLT:
		return nested_cpu_has(vmcs12, CPU_BASED_HLT_EXITING);
	case EXIT_REASON_INVD:
		return true;
	case EXIT_REASON_INVLPG:
		return nested_cpu_has(vmcs12, CPU_BASED_INVLPG_EXITING);
	case EXIT_REASON_RDPMC:
		return nested_cpu_has(vmcs12, CPU_BASED_RDPMC_EXITING);
	case EXIT_REASON_RDRAND:
		return nested_cpu_has2(vmcs12, SECONDARY_EXEC_RDRAND_EXITING);
	case EXIT_REASON_RDSEED:
		return nested_cpu_has2(vmcs12, SECONDARY_EXEC_RDSEED_EXITING);
	case EXIT_REASON_RDTSC: case EXIT_REASON_RDTSCP:
		return nested_cpu_has(vmcs12, CPU_BASED_RDTSC_EXITING);
	case EXIT_REASON_VMREAD:
		return nested_vmx_exit_handled_vmcs_access(vcpu, vmcs12,
			vmcs12->vmread_bitmap);
	case EXIT_REASON_VMWRITE:
		return nested_vmx_exit_handled_vmcs_access(vcpu, vmcs12,
			vmcs12->vmwrite_bitmap);
	case EXIT_REASON_VMCALL: case EXIT_REASON_VMCLEAR:
	case EXIT_REASON_VMLAUNCH: case EXIT_REASON_VMPTRLD:
	case EXIT_REASON_VMPTRST: case EXIT_REASON_VMRESUME:
	case EXIT_REASON_VMOFF: case EXIT_REASON_VMON:
	case EXIT_REASON_INVEPT: case EXIT_REASON_INVVPID:
		/*
		 * VMX instructions trap unconditionally. This allows L1 to
		 * emulate them for its L2 guest, i.e., allows 3-level nesting!
		 */
		return true;
	case EXIT_REASON_CR_ACCESS:
		return nested_vmx_exit_handled_cr(vcpu, vmcs12);
	case EXIT_REASON_DR_ACCESS:
		return nested_cpu_has(vmcs12, CPU_BASED_MOV_DR_EXITING);
	case EXIT_REASON_IO_INSTRUCTION:
		return nested_vmx_exit_handled_io(vcpu, vmcs12);
	case EXIT_REASON_GDTR_IDTR: case EXIT_REASON_LDTR_TR:
		return nested_cpu_has2(vmcs12, SECONDARY_EXEC_DESC);
	case EXIT_REASON_MSR_READ:
	case EXIT_REASON_MSR_WRITE:
		return nested_vmx_exit_handled_msr(vcpu, vmcs12, exit_reason);
	case EXIT_REASON_INVALID_STATE:
		return true;
	case EXIT_REASON_MWAIT_INSTRUCTION:
		return nested_cpu_has(vmcs12, CPU_BASED_MWAIT_EXITING);
	case EXIT_REASON_MONITOR_TRAP_FLAG:
		return nested_vmx_exit_handled_mtf(vmcs12);
	case EXIT_REASON_MONITOR_INSTRUCTION:
		return nested_cpu_has(vmcs12, CPU_BASED_MONITOR_EXITING);
	case EXIT_REASON_PAUSE_INSTRUCTION:
		return nested_cpu_has(vmcs12, CPU_BASED_PAUSE_EXITING) ||
			nested_cpu_has2(vmcs12,
				SECONDARY_EXEC_PAUSE_LOOP_EXITING);
	case EXIT_REASON_MCE_DURING_VMENTRY:
		return false;
	case EXIT_REASON_TPR_BELOW_THRESHOLD:
		return nested_cpu_has(vmcs12, CPU_BASED_TPR_SHADOW);
	case EXIT_REASON_APIC_ACCESS:
	case EXIT_REASON_APIC_WRITE:
	case EXIT_REASON_EOI_INDUCED:
		/*
		 * The controls for "virtualize APIC accesses," "APIC-
		 * register virtualization," and "virtual-interrupt
		 * delivery" only come from vmcs12.
		 */
		return true;
	case EXIT_REASON_EPT_VIOLATION:
		/*
		 * L0 always deals with the EPT violation. If nested EPT is
		 * used, and the nested mmu code discovers that the address is
		 * missing in the guest EPT table (EPT12), the EPT violation
		 * will be injected with nested_ept_inject_page_fault()
		 */
		return false;
	case EXIT_REASON_EPT_MISCONFIG:
		/*
		 * L2 never uses directly L1's EPT, but rather L0's own EPT
		 * table (shadow on EPT) or a merged EPT table that L0 built
		 * (EPT on EPT). So any problems with the structure of the
		 * table is L0's fault.
		 */
		return false;
	case EXIT_REASON_INVPCID:
		return
			nested_cpu_has2(vmcs12, SECONDARY_EXEC_ENABLE_INVPCID) &&
			nested_cpu_has(vmcs12, CPU_BASED_INVLPG_EXITING);
	case EXIT_REASON_WBINVD:
		return nested_cpu_has2(vmcs12, SECONDARY_EXEC_WBINVD_EXITING);
	case EXIT_REASON_XSETBV:
		return true;
	case EXIT_REASON_XSAVES: case EXIT_REASON_XRSTORS:
		/*
		 * This should never happen, since it is not possible to
		 * set XSS to a non-zero value---neither in L1 nor in L2.
		 * If if it were, XSS would have to be checked against
		 * the XSS exit bitmap in vmcs12.
		 */
		return nested_cpu_has2(vmcs12, SECONDARY_EXEC_XSAVES);
	case EXIT_REASON_PREEMPTION_TIMER:
		return false;
	case EXIT_REASON_PML_FULL:
		/* We emulate PML support to L1. */
		return false;
	case EXIT_REASON_VMFUNC:
		/* VM functions are emulated through L2->L0 vmexits. */
		return false;
	case EXIT_REASON_ENCLS:
		/* SGX is never exposed to L1 */
		return false;
	case EXIT_REASON_UMWAIT:
	case EXIT_REASON_TPAUSE:
		return nested_cpu_has2(vmcs12,
			SECONDARY_EXEC_ENABLE_USR_WAIT_PAUSE);
	default:
		return true;
	}
}


static int vmx_get_nested_state(struct kvm_vcpu *vcpu,
				struct kvm_nested_state __user *user_kvm_nested_state,
				u32 user_data_size)
{
	struct vcpu_vmx *vmx;
	struct vmcs12 *vmcs12;
	struct kvm_nested_state kvm_state = {
		.flags = 0,
		.format = KVM_STATE_NESTED_FORMAT_VMX,
		.size = sizeof(kvm_state),
		.hdr.vmx.vmxon_pa = -1ull,
		.hdr.vmx.vmcs12_pa = -1ull,
	};
	struct kvm_vmx_nested_state_data __user *user_vmx_nested_state =
		&user_kvm_nested_state->data.vmx[0];

	if (!vcpu)
		return kvm_state.size + sizeof(*user_vmx_nested_state);

	vmx = to_vmx(vcpu);
	vmcs12 = get_vmcs12(vcpu);

	if (nested_vmx_allowed(vcpu) &&
	    (vmx->nested.vmxon || vmx->nested.smm.vmxon)) {
		kvm_state.hdr.vmx.vmxon_pa = vmx->nested.vmxon_ptr;
		kvm_state.hdr.vmx.vmcs12_pa = vmx->nested.current_vmptr;

		if (vmx_has_valid_vmcs12(vcpu)) {
			kvm_state.size += sizeof(user_vmx_nested_state->vmcs12);

			if (vmx->nested.hv_evmcs)
				kvm_state.flags |= KVM_STATE_NESTED_EVMCS;

			if (is_guest_mode(vcpu) &&
			    nested_cpu_has_shadow_vmcs(vmcs12) &&
			    vmcs12->vmcs_link_pointer != -1ull)
				kvm_state.size += sizeof(user_vmx_nested_state->shadow_vmcs12);
		}

		if (vmx->nested.smm.vmxon)
			kvm_state.hdr.vmx.smm.flags |= KVM_STATE_NESTED_SMM_VMXON;

		if (vmx->nested.smm.guest_mode)
			kvm_state.hdr.vmx.smm.flags |= KVM_STATE_NESTED_SMM_GUEST_MODE;

		if (is_guest_mode(vcpu)) {
			kvm_state.flags |= KVM_STATE_NESTED_GUEST_MODE;

			if (vmx->nested.nested_run_pending)
				kvm_state.flags |= KVM_STATE_NESTED_RUN_PENDING;

			if (vmx->nested.mtf_pending)
				kvm_state.flags |= KVM_STATE_NESTED_MTF_PENDING;
		}
	}

	if (user_data_size < kvm_state.size)
		goto out;

	if (copy_to_user(user_kvm_nested_state, &kvm_state, sizeof(kvm_state)))
		return -EFAULT;

	if (!vmx_has_valid_vmcs12(vcpu))
		goto out;

	/*
	 * When running L2, the authoritative vmcs12 state is in the
	 * vmcs02. When running L1, the authoritative vmcs12 state is
	 * in the shadow or enlightened vmcs linked to vmcs01, unless
	 * need_vmcs12_to_shadow_sync is set, in which case, the authoritative
	 * vmcs12 state is in the vmcs12 already.
	 */
	if (is_guest_mode(vcpu)) {
		sync_vmcs02_to_vmcs12(vcpu, vmcs12);
		sync_vmcs02_to_vmcs12_rare(vcpu, vmcs12);
	} else if (!vmx->nested.need_vmcs12_to_shadow_sync) {
		if (vmx->nested.hv_evmcs)
			copy_enlightened_to_vmcs12(vmx);
		else if (enable_shadow_vmcs)
			copy_shadow_to_vmcs12(vmx);
	}

	BUILD_BUG_ON(sizeof(user_vmx_nested_state->vmcs12) < VMCS12_SIZE);
	BUILD_BUG_ON(sizeof(user_vmx_nested_state->shadow_vmcs12) < VMCS12_SIZE);

	/*
	 * Copy over the full allocated size of vmcs12 rather than just the size
	 * of the struct.
	 */
	if (copy_to_user(user_vmx_nested_state->vmcs12, vmcs12, VMCS12_SIZE))
		return -EFAULT;

	if (nested_cpu_has_shadow_vmcs(vmcs12) &&
	    vmcs12->vmcs_link_pointer != -1ull) {
		if (copy_to_user(user_vmx_nested_state->shadow_vmcs12,
				 get_shadow_vmcs12(vcpu), VMCS12_SIZE))
			return -EFAULT;
	}

out:
	return kvm_state.size;
}

/*
 * Forcibly leave nested mode in order to be able to reset the VCPU later on.
 */
void vmx_leave_nested(struct kvm_vcpu *vcpu)
{
	if (is_guest_mode(vcpu)) {
		to_vmx(vcpu)->nested.nested_run_pending = 0;
		nested_vmx_vmexit(vcpu, -1, 0, 0);
	}
	free_nested(vcpu);
}

static int vmx_set_nested_state(struct kvm_vcpu *vcpu,
				struct kvm_nested_state __user *user_kvm_nested_state,
				struct kvm_nested_state *kvm_state)
{
	struct vcpu_vmx *vmx = to_vmx(vcpu);
	struct vmcs12 *vmcs12;
	u32 exit_qual;
	struct kvm_vmx_nested_state_data __user *user_vmx_nested_state =
		&user_kvm_nested_state->data.vmx[0];
	int ret;

	if (kvm_state->format != KVM_STATE_NESTED_FORMAT_VMX)
		return -EINVAL;

	if (kvm_state->hdr.vmx.vmxon_pa == -1ull) {
		if (kvm_state->hdr.vmx.smm.flags)
			return -EINVAL;

		if (kvm_state->hdr.vmx.vmcs12_pa != -1ull)
			return -EINVAL;

		/*
		 * KVM_STATE_NESTED_EVMCS used to signal that KVM should
		 * enable eVMCS capability on vCPU. However, since then
		 * code was changed such that flag signals vmcs12 should
		 * be copied into eVMCS in guest memory.
		 *
		 * To preserve backwards compatability, allow user
		 * to set this flag even when there is no VMXON region.
		 */
		if (kvm_state->flags & ~KVM_STATE_NESTED_EVMCS)
			return -EINVAL;
	} else {
		if (!nested_vmx_allowed(vcpu))
			return -EINVAL;

		if (!page_address_valid(vcpu, kvm_state->hdr.vmx.vmxon_pa))
			return -EINVAL;
	}

	if ((kvm_state->hdr.vmx.smm.flags & KVM_STATE_NESTED_SMM_GUEST_MODE) &&
	    (kvm_state->flags & KVM_STATE_NESTED_GUEST_MODE))
		return -EINVAL;

	if (kvm_state->hdr.vmx.smm.flags &
	    ~(KVM_STATE_NESTED_SMM_GUEST_MODE | KVM_STATE_NESTED_SMM_VMXON))
		return -EINVAL;

	/*
	 * SMM temporarily disables VMX, so we cannot be in guest mode,
	 * nor can VMLAUNCH/VMRESUME be pending.  Outside SMM, SMM flags
	 * must be zero.
	 */
	if (is_smm(vcpu) ?
		(kvm_state->flags &
		 (KVM_STATE_NESTED_GUEST_MODE | KVM_STATE_NESTED_RUN_PENDING))
		: kvm_state->hdr.vmx.smm.flags)
		return -EINVAL;

	if ((kvm_state->hdr.vmx.smm.flags & KVM_STATE_NESTED_SMM_GUEST_MODE) &&
	    !(kvm_state->hdr.vmx.smm.flags & KVM_STATE_NESTED_SMM_VMXON))
		return -EINVAL;

	if ((kvm_state->flags & KVM_STATE_NESTED_EVMCS) &&
		(!nested_vmx_allowed(vcpu) || !vmx->nested.enlightened_vmcs_enabled))
			return -EINVAL;

	vmx_leave_nested(vcpu);

	if (kvm_state->hdr.vmx.vmxon_pa == -1ull)
		return 0;

	vmx->nested.vmxon_ptr = kvm_state->hdr.vmx.vmxon_pa;
	ret = enter_vmx_operation(vcpu);
	if (ret)
		return ret;

	/* Empty 'VMXON' state is permitted */
	if (kvm_state->size < sizeof(*kvm_state) + sizeof(*vmcs12))
		return 0;

	if (kvm_state->hdr.vmx.vmcs12_pa != -1ull) {
		if (kvm_state->hdr.vmx.vmcs12_pa == kvm_state->hdr.vmx.vmxon_pa ||
		    !page_address_valid(vcpu, kvm_state->hdr.vmx.vmcs12_pa))
			return -EINVAL;

		set_current_vmptr(vmx, kvm_state->hdr.vmx.vmcs12_pa);
	} else if (kvm_state->flags & KVM_STATE_NESTED_EVMCS) {
		/*
		 * nested_vmx_handle_enlightened_vmptrld() cannot be called
		 * directly from here as HV_X64_MSR_VP_ASSIST_PAGE may not be
		 * restored yet. EVMCS will be mapped from
		 * nested_get_vmcs12_pages().
		 */
		kvm_make_request(KVM_REQ_GET_VMCS12_PAGES, vcpu);
	} else {
		return -EINVAL;
	}

	if (kvm_state->hdr.vmx.smm.flags & KVM_STATE_NESTED_SMM_VMXON) {
		vmx->nested.smm.vmxon = true;
		vmx->nested.vmxon = false;

		if (kvm_state->hdr.vmx.smm.flags & KVM_STATE_NESTED_SMM_GUEST_MODE)
			vmx->nested.smm.guest_mode = true;
	}

	vmcs12 = get_vmcs12(vcpu);
	if (copy_from_user(vmcs12, user_vmx_nested_state->vmcs12, sizeof(*vmcs12)))
		return -EFAULT;

	if (vmcs12->hdr.revision_id != VMCS12_REVISION)
		return -EINVAL;

	if (!(kvm_state->flags & KVM_STATE_NESTED_GUEST_MODE))
		return 0;

	vmx->nested.nested_run_pending =
		!!(kvm_state->flags & KVM_STATE_NESTED_RUN_PENDING);

	vmx->nested.mtf_pending =
		!!(kvm_state->flags & KVM_STATE_NESTED_MTF_PENDING);

	ret = -EINVAL;
	if (nested_cpu_has_shadow_vmcs(vmcs12) &&
	    vmcs12->vmcs_link_pointer != -1ull) {
		struct vmcs12 *shadow_vmcs12 = get_shadow_vmcs12(vcpu);

		if (kvm_state->size <
		    sizeof(*kvm_state) +
		    sizeof(user_vmx_nested_state->vmcs12) + sizeof(*shadow_vmcs12))
			goto error_guest_mode;

		if (copy_from_user(shadow_vmcs12,
				   user_vmx_nested_state->shadow_vmcs12,
				   sizeof(*shadow_vmcs12))) {
			ret = -EFAULT;
			goto error_guest_mode;
		}

		if (shadow_vmcs12->hdr.revision_id != VMCS12_REVISION ||
		    !shadow_vmcs12->hdr.shadow_vmcs)
			goto error_guest_mode;
	}

	if (nested_vmx_check_controls(vcpu, vmcs12) ||
	    nested_vmx_check_host_state(vcpu, vmcs12) ||
	    nested_vmx_check_guest_state(vcpu, vmcs12, &exit_qual))
		goto error_guest_mode;

	vmx->nested.dirty_vmcs12 = true;
	ret = nested_vmx_enter_non_root_mode(vcpu, false);
	if (ret)
		goto error_guest_mode;

	return 0;

error_guest_mode:
	vmx->nested.nested_run_pending = 0;
	return ret;
}

void nested_vmx_set_vmcs_shadowing_bitmap(void)
{
	if (enable_shadow_vmcs) {
		vmcs_write64(VMREAD_BITMAP, __pa(vmx_vmread_bitmap));
		vmcs_write64(VMWRITE_BITMAP, __pa(vmx_vmwrite_bitmap));
	}
}

/*
 * nested_vmx_setup_ctls_msrs() sets up variables containing the values to be
 * returned for the various VMX controls MSRs when nested VMX is enabled.
 * The same values should also be used to verify that vmcs12 control fields are
 * valid during nested entry from L1 to L2.
 * Each of these control msrs has a low and high 32-bit half: A low bit is on
 * if the corresponding bit in the (32-bit) control field *must* be on, and a
 * bit in the high half is on if the corresponding bit in the control field
 * may be on. See also vmx_control_verify().
 */
void nested_vmx_setup_ctls_msrs(struct nested_vmx_msrs *msrs, u32 ept_caps)
{
	/*
	 * Note that as a general rule, the high half of the MSRs (bits in
	 * the control fields which may be 1) should be initialized by the
	 * intersection of the underlying hardware's MSR (i.e., features which
	 * can be supported) and the list of features we want to expose -
	 * because they are known to be properly supported in our code.
	 * Also, usually, the low half of the MSRs (bits which must be 1) can
	 * be set to 0, meaning that L1 may turn off any of these bits. The
	 * reason is that if one of these bits is necessary, it will appear
	 * in vmcs01 and prepare_vmcs02, when it bitwise-or's the control
	 * fields of vmcs01 and vmcs02, will turn these bits off - and
	 * nested_vmx_exit_reflected() will not pass related exits to L1.
	 * These rules have exceptions below.
	 */

	/* pin-based controls */
	rdmsr(MSR_IA32_VMX_PINBASED_CTLS,
		msrs->pinbased_ctls_low,
		msrs->pinbased_ctls_high);
	msrs->pinbased_ctls_low |=
		PIN_BASED_ALWAYSON_WITHOUT_TRUE_MSR;
	msrs->pinbased_ctls_high &=
		PIN_BASED_EXT_INTR_MASK |
		PIN_BASED_NMI_EXITING |
		PIN_BASED_VIRTUAL_NMIS |
		(enable_apicv ? PIN_BASED_POSTED_INTR : 0);
	msrs->pinbased_ctls_high |=
		PIN_BASED_ALWAYSON_WITHOUT_TRUE_MSR |
		PIN_BASED_VMX_PREEMPTION_TIMER;

	/* exit controls */
	rdmsr(MSR_IA32_VMX_EXIT_CTLS,
		msrs->exit_ctls_low,
		msrs->exit_ctls_high);
	msrs->exit_ctls_low =
		VM_EXIT_ALWAYSON_WITHOUT_TRUE_MSR;

	msrs->exit_ctls_high &=
#ifdef CONFIG_X86_64
		VM_EXIT_HOST_ADDR_SPACE_SIZE |
#endif
		VM_EXIT_LOAD_IA32_PAT | VM_EXIT_SAVE_IA32_PAT;
	msrs->exit_ctls_high |=
		VM_EXIT_ALWAYSON_WITHOUT_TRUE_MSR |
		VM_EXIT_LOAD_IA32_EFER | VM_EXIT_SAVE_IA32_EFER |
		VM_EXIT_SAVE_VMX_PREEMPTION_TIMER | VM_EXIT_ACK_INTR_ON_EXIT;

	/* We support free control of debug control saving. */
	msrs->exit_ctls_low &= ~VM_EXIT_SAVE_DEBUG_CONTROLS;

	/* entry controls */
	rdmsr(MSR_IA32_VMX_ENTRY_CTLS,
		msrs->entry_ctls_low,
		msrs->entry_ctls_high);
	msrs->entry_ctls_low =
		VM_ENTRY_ALWAYSON_WITHOUT_TRUE_MSR;
	msrs->entry_ctls_high &=
#ifdef CONFIG_X86_64
		VM_ENTRY_IA32E_MODE |
#endif
		VM_ENTRY_LOAD_IA32_PAT;
	msrs->entry_ctls_high |=
		(VM_ENTRY_ALWAYSON_WITHOUT_TRUE_MSR | VM_ENTRY_LOAD_IA32_EFER);

	/* We support free control of debug control loading. */
	msrs->entry_ctls_low &= ~VM_ENTRY_LOAD_DEBUG_CONTROLS;

	/* cpu-based controls */
	rdmsr(MSR_IA32_VMX_PROCBASED_CTLS,
		msrs->procbased_ctls_low,
		msrs->procbased_ctls_high);
	msrs->procbased_ctls_low =
		CPU_BASED_ALWAYSON_WITHOUT_TRUE_MSR;
	msrs->procbased_ctls_high &=
		CPU_BASED_INTR_WINDOW_EXITING |
		CPU_BASED_NMI_WINDOW_EXITING | CPU_BASED_USE_TSC_OFFSETTING |
		CPU_BASED_HLT_EXITING | CPU_BASED_INVLPG_EXITING |
		CPU_BASED_MWAIT_EXITING | CPU_BASED_CR3_LOAD_EXITING |
		CPU_BASED_CR3_STORE_EXITING |
#ifdef CONFIG_X86_64
		CPU_BASED_CR8_LOAD_EXITING | CPU_BASED_CR8_STORE_EXITING |
#endif
		CPU_BASED_MOV_DR_EXITING | CPU_BASED_UNCOND_IO_EXITING |
		CPU_BASED_USE_IO_BITMAPS | CPU_BASED_MONITOR_TRAP_FLAG |
		CPU_BASED_MONITOR_EXITING | CPU_BASED_RDPMC_EXITING |
		CPU_BASED_RDTSC_EXITING | CPU_BASED_PAUSE_EXITING |
		CPU_BASED_TPR_SHADOW | CPU_BASED_ACTIVATE_SECONDARY_CONTROLS;
	/*
	 * We can allow some features even when not supported by the
	 * hardware. For example, L1 can specify an MSR bitmap - and we
	 * can use it to avoid exits to L1 - even when L0 runs L2
	 * without MSR bitmaps.
	 */
	msrs->procbased_ctls_high |=
		CPU_BASED_ALWAYSON_WITHOUT_TRUE_MSR |
		CPU_BASED_USE_MSR_BITMAPS;

	/* We support free control of CR3 access interception. */
	msrs->procbased_ctls_low &=
		~(CPU_BASED_CR3_LOAD_EXITING | CPU_BASED_CR3_STORE_EXITING);

	/*
	 * secondary cpu-based controls.  Do not include those that
	 * depend on CPUID bits, they are added later by vmx_cpuid_update.
	 */
	if (msrs->procbased_ctls_high & CPU_BASED_ACTIVATE_SECONDARY_CONTROLS)
		rdmsr(MSR_IA32_VMX_PROCBASED_CTLS2,
		      msrs->secondary_ctls_low,
		      msrs->secondary_ctls_high);

	msrs->secondary_ctls_low = 0;
	msrs->secondary_ctls_high &=
		SECONDARY_EXEC_DESC |
		SECONDARY_EXEC_RDTSCP |
		SECONDARY_EXEC_VIRTUALIZE_X2APIC_MODE |
		SECONDARY_EXEC_WBINVD_EXITING |
		SECONDARY_EXEC_APIC_REGISTER_VIRT |
		SECONDARY_EXEC_VIRTUAL_INTR_DELIVERY |
		SECONDARY_EXEC_RDRAND_EXITING |
		SECONDARY_EXEC_ENABLE_INVPCID |
		SECONDARY_EXEC_RDSEED_EXITING |
		SECONDARY_EXEC_XSAVES;

	/*
	 * We can emulate "VMCS shadowing," even if the hardware
	 * doesn't support it.
	 */
	msrs->secondary_ctls_high |=
		SECONDARY_EXEC_SHADOW_VMCS;

	if (enable_ept) {
		/* nested EPT: emulate EPT also to L1 */
		msrs->secondary_ctls_high |=
			SECONDARY_EXEC_ENABLE_EPT;
		msrs->ept_caps =
			VMX_EPT_PAGE_WALK_4_BIT |
			VMX_EPT_PAGE_WALK_5_BIT |
			VMX_EPTP_WB_BIT |
			VMX_EPT_INVEPT_BIT |
			VMX_EPT_EXECUTE_ONLY_BIT;

		msrs->ept_caps &= ept_caps;
		msrs->ept_caps |= VMX_EPT_EXTENT_GLOBAL_BIT |
			VMX_EPT_EXTENT_CONTEXT_BIT | VMX_EPT_2MB_PAGE_BIT |
			VMX_EPT_1GB_PAGE_BIT;
		if (enable_ept_ad_bits) {
			msrs->secondary_ctls_high |=
				SECONDARY_EXEC_ENABLE_PML;
			msrs->ept_caps |= VMX_EPT_AD_BIT;
		}
	}

	if (cpu_has_vmx_vmfunc()) {
		msrs->secondary_ctls_high |=
			SECONDARY_EXEC_ENABLE_VMFUNC;
		/*
		 * Advertise EPTP switching unconditionally
		 * since we emulate it
		 */
		if (enable_ept)
			msrs->vmfunc_controls =
				VMX_VMFUNC_EPTP_SWITCHING;
	}

	/*
	 * Old versions of KVM use the single-context version without
	 * checking for support, so declare that it is supported even
	 * though it is treated as global context.  The alternative is
	 * not failing the single-context invvpid, and it is worse.
	 */
	if (enable_vpid) {
		msrs->secondary_ctls_high |=
			SECONDARY_EXEC_ENABLE_VPID;
		msrs->vpid_caps = VMX_VPID_INVVPID_BIT |
			VMX_VPID_EXTENT_SUPPORTED_MASK;
	}

	if (enable_unrestricted_guest)
		msrs->secondary_ctls_high |=
			SECONDARY_EXEC_UNRESTRICTED_GUEST;

	if (flexpriority_enabled)
		msrs->secondary_ctls_high |=
			SECONDARY_EXEC_VIRTUALIZE_APIC_ACCESSES;

	/* miscellaneous data */
	rdmsr(MSR_IA32_VMX_MISC,
		msrs->misc_low,
		msrs->misc_high);
	msrs->misc_low &= VMX_MISC_SAVE_EFER_LMA;
	msrs->misc_low |=
		MSR_IA32_VMX_MISC_VMWRITE_SHADOW_RO_FIELDS |
		VMX_MISC_EMULATED_PREEMPTION_TIMER_RATE |
		VMX_MISC_ACTIVITY_HLT;
	msrs->misc_high = 0;

	/*
	 * This MSR reports some information about VMX support. We
	 * should return information about the VMX we emulate for the
	 * guest, and the VMCS structure we give it - not about the
	 * VMX support of the underlying hardware.
	 */
	msrs->basic =
		VMCS12_REVISION |
		VMX_BASIC_TRUE_CTLS |
		((u64)VMCS12_SIZE << VMX_BASIC_VMCS_SIZE_SHIFT) |
		(VMX_BASIC_MEM_TYPE_WB << VMX_BASIC_MEM_TYPE_SHIFT);

	if (cpu_has_vmx_basic_inout())
		msrs->basic |= VMX_BASIC_INOUT;

	/*
	 * These MSRs specify bits which the guest must keep fixed on
	 * while L1 is in VMXON mode (in L1's root mode, or running an L2).
	 * We picked the standard core2 setting.
	 */
#define VMXON_CR0_ALWAYSON     (X86_CR0_PE | X86_CR0_PG | X86_CR0_NE)
#define VMXON_CR4_ALWAYSON     X86_CR4_VMXE
	msrs->cr0_fixed0 = VMXON_CR0_ALWAYSON;
	msrs->cr4_fixed0 = VMXON_CR4_ALWAYSON;

	/* These MSRs specify bits which the guest must keep fixed off. */
	rdmsrl(MSR_IA32_VMX_CR0_FIXED1, msrs->cr0_fixed1);
	rdmsrl(MSR_IA32_VMX_CR4_FIXED1, msrs->cr4_fixed1);

	/* highest index: VMX_PREEMPTION_TIMER_VALUE */
	msrs->vmcs_enum = VMCS12_MAX_FIELD_INDEX << 1;
}

void nested_vmx_hardware_unsetup(void)
{
	int i;

	if (enable_shadow_vmcs) {
		for (i = 0; i < VMX_BITMAP_NR; i++)
			free_page((unsigned long)vmx_bitmap[i]);
	}
}

__init int nested_vmx_hardware_setup(struct kvm_x86_ops *ops,
				     int (*exit_handlers[])(struct kvm_vcpu *))
{
	int i;

	if (!cpu_has_vmx_shadow_vmcs())
		enable_shadow_vmcs = 0;
	if (enable_shadow_vmcs) {
		for (i = 0; i < VMX_BITMAP_NR; i++) {
			/*
			 * The vmx_bitmap is not tied to a VM and so should
			 * not be charged to a memcg.
			 */
			vmx_bitmap[i] = (unsigned long *)
				__get_free_page(GFP_KERNEL);
			if (!vmx_bitmap[i]) {
				nested_vmx_hardware_unsetup();
				return -ENOMEM;
			}
		}

		init_vmcs_shadow_fields();
	}

	exit_handlers[EXIT_REASON_VMCLEAR]	= handle_vmclear;
	exit_handlers[EXIT_REASON_VMLAUNCH]	= handle_vmlaunch;
	exit_handlers[EXIT_REASON_VMPTRLD]	= handle_vmptrld;
	exit_handlers[EXIT_REASON_VMPTRST]	= handle_vmptrst;
	exit_handlers[EXIT_REASON_VMREAD]	= handle_vmread;
	exit_handlers[EXIT_REASON_VMRESUME]	= handle_vmresume;
	exit_handlers[EXIT_REASON_VMWRITE]	= handle_vmwrite;
	exit_handlers[EXIT_REASON_VMOFF]	= handle_vmoff;
	exit_handlers[EXIT_REASON_VMON]		= handle_vmon;
	exit_handlers[EXIT_REASON_INVEPT]	= handle_invept;
	exit_handlers[EXIT_REASON_INVVPID]	= handle_invvpid;
	exit_handlers[EXIT_REASON_VMFUNC]	= handle_vmfunc;

	ops->check_nested_events = vmx_check_nested_events;
	ops->get_nested_state = vmx_get_nested_state;
	ops->set_nested_state = vmx_set_nested_state;
	ops->get_vmcs12_pages = nested_get_vmcs12_pages;
	ops->nested_enable_evmcs = nested_enable_evmcs;
	ops->nested_get_evmcs_version = nested_get_evmcs_version;

	return 0;
}<|MERGE_RESOLUTION|>--- conflicted
+++ resolved
@@ -3632,11 +3632,7 @@
 			    vcpu->arch.exception.payload);
 }
 
-<<<<<<< HEAD
-static int vmx_check_nested_events(struct kvm_vcpu *vcpu, bool external_intr)
-=======
 static int vmx_check_nested_events(struct kvm_vcpu *vcpu)
->>>>>>> 04d5ce62
 {
 	struct vcpu_vmx *vmx = to_vmx(vcpu);
 	unsigned long exit_qual;
@@ -3649,12 +3645,8 @@
 	 * Clear the MTF state. If a higher priority VM-exit is delivered first,
 	 * this state is discarded.
 	 */
-<<<<<<< HEAD
-	vmx->nested.mtf_pending = false;
-=======
 	if (!block_nested_events)
 		vmx->nested.mtf_pending = false;
->>>>>>> 04d5ce62
 
 	if (lapic_in_kernel(vcpu) &&
 		test_bit(KVM_APIC_INIT, &apic->pending_events)) {
@@ -3669,7 +3661,6 @@
 	/*
 	 * Process any exceptions that are not debug traps before MTF.
 	 */
-<<<<<<< HEAD
 	if (vcpu->arch.exception.pending &&
 	    !vmx_pending_dbg_trap(vcpu) &&
 	    nested_vmx_check_exception(vcpu, &exit_qual)) {
@@ -3688,26 +3679,6 @@
 	}
 
 	if (vcpu->arch.exception.pending &&
-=======
-	if (vcpu->arch.exception.pending &&
-	    !vmx_pending_dbg_trap(vcpu) &&
-	    nested_vmx_check_exception(vcpu, &exit_qual)) {
-		if (block_nested_events)
-			return -EBUSY;
-		nested_vmx_inject_exception_vmexit(vcpu, exit_qual);
-		return 0;
-	}
-
-	if (mtf_pending) {
-		if (block_nested_events)
-			return -EBUSY;
-		nested_vmx_update_pending_dbg(vcpu);
-		nested_vmx_vmexit(vcpu, EXIT_REASON_MONITOR_TRAP_FLAG, 0, 0);
-		return 0;
-	}
-
-	if (vcpu->arch.exception.pending &&
->>>>>>> 04d5ce62
 	    nested_vmx_check_exception(vcpu, &exit_qual)) {
 		if (block_nested_events)
 			return -EBUSY;
