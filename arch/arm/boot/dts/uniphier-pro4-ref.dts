--- conflicted
+++ resolved
@@ -58,11 +58,7 @@
 &gpio {
 	xirq2 {
 		gpio-hog;
-<<<<<<< HEAD
-		gpios = <122 0>;
-=======
 		gpios = <UNIPHIER_GPIO_IRQ(2) 0>;
->>>>>>> 661e50bc
 		input;
 	};
 };
