/*
 * SAMSUNG EXYNOS5250 SoC device tree source
 *
 * Copyright (c) 2012 Samsung Electronics Co., Ltd.
 *		http://www.samsung.com
 *
 * SAMSUNG EXYNOS5250 SoC device nodes are listed in this file.
 * EXYNOS5250 based board files can include this file and provide
 * values for board specfic bindings.
 *
 * Note: This file does not include device nodes for all the controllers in
 * EXYNOS5250 SoC. As device tree coverage for EXYNOS5250 increases,
 * additional nodes can be added to this file.
 *
 * This program is free software; you can redistribute it and/or modify
 * it under the terms of the GNU General Public License version 2 as
 * published by the Free Software Foundation.
*/

/include/ "skeleton.dtsi"

/ {
	compatible = "samsung,exynos5250";
	interrupt-parent = <&gic>;

	aliases {
		spi0 = &spi_0;
		spi1 = &spi_1;
		spi2 = &spi_2;
		gsc0 = &gsc_0;
		gsc1 = &gsc_1;
		gsc2 = &gsc_2;
		gsc3 = &gsc_3;
<<<<<<< HEAD
		mshc0 = &dwmmc_0;
		mshc1 = &dwmmc_1;
		mshc2 = &dwmmc_2;
		mshc3 = &dwmmc_3;
=======
		i2c0 = &i2c_0;
		i2c1 = &i2c_1;
		i2c2 = &i2c_2;
		i2c3 = &i2c_3;
		i2c4 = &i2c_4;
		i2c5 = &i2c_5;
		i2c6 = &i2c_6;
		i2c7 = &i2c_7;
		i2c8 = &i2c_8;
>>>>>>> c91321e8
	};

	gic:interrupt-controller@10481000 {
		compatible = "arm,cortex-a9-gic";
		#interrupt-cells = <3>;
		interrupt-controller;
		reg = <0x10481000 0x1000>, <0x10482000 0x2000>;
	};

	combiner:interrupt-controller@10440000 {
		compatible = "samsung,exynos4210-combiner";
		#interrupt-cells = <2>;
		interrupt-controller;
		samsung,combiner-nr = <32>;
		reg = <0x10440000 0x1000>;
		interrupts = <0 0 0>, <0 1 0>, <0 2 0>, <0 3 0>,
			     <0 4 0>, <0 5 0>, <0 6 0>, <0 7 0>,
			     <0 8 0>, <0 9 0>, <0 10 0>, <0 11 0>,
			     <0 12 0>, <0 13 0>, <0 14 0>, <0 15 0>,
			     <0 16 0>, <0 17 0>, <0 18 0>, <0 19 0>,
			     <0 20 0>, <0 21 0>, <0 22 0>, <0 23 0>,
			     <0 24 0>, <0 25 0>, <0 26 0>, <0 27 0>,
			     <0 28 0>, <0 29 0>, <0 30 0>, <0 31 0>;
	};

	watchdog {
		compatible = "samsung,s3c2410-wdt";
		reg = <0x101D0000 0x100>;
		interrupts = <0 42 0>;
	};

	codec@11000000 {
		compatible = "samsung,mfc-v6";
		reg = <0x11000000 0x10000>;
		interrupts = <0 96 0>;
	};

	rtc {
		compatible = "samsung,s3c6410-rtc";
		reg = <0x101E0000 0x100>;
		interrupts = <0 43 0>, <0 44 0>;
	};

	tmu@10060000 {
		compatible = "samsung,exynos5250-tmu";
		reg = <0x10060000 0x100>;
		interrupts = <0 65 0>;
	};

	serial@12C00000 {
		compatible = "samsung,exynos4210-uart";
		reg = <0x12C00000 0x100>;
		interrupts = <0 51 0>;
	};

	serial@12C10000 {
		compatible = "samsung,exynos4210-uart";
		reg = <0x12C10000 0x100>;
		interrupts = <0 52 0>;
	};

	serial@12C20000 {
		compatible = "samsung,exynos4210-uart";
		reg = <0x12C20000 0x100>;
		interrupts = <0 53 0>;
	};

	serial@12C30000 {
		compatible = "samsung,exynos4210-uart";
		reg = <0x12C30000 0x100>;
		interrupts = <0 54 0>;
	};

<<<<<<< HEAD
	sata@122F0000 {
		compatible = "samsung,exynos5-sata-ahci";
		reg = <0x122F0000 0x1ff>;
		interrupts = <0 115 0>;
	};

	sata-phy@12170000 {
		compatible = "samsung,exynos5-sata-phy";
		reg = <0x12170000 0x1ff>;
	};

	i2c@12C60000 {
=======
	i2c_0: i2c@12C60000 {
>>>>>>> c91321e8
		compatible = "samsung,s3c2440-i2c";
		reg = <0x12C60000 0x100>;
		interrupts = <0 56 0>;
		#address-cells = <1>;
		#size-cells = <0>;
	};

	i2c_1: i2c@12C70000 {
		compatible = "samsung,s3c2440-i2c";
		reg = <0x12C70000 0x100>;
		interrupts = <0 57 0>;
		#address-cells = <1>;
		#size-cells = <0>;
	};

	i2c_2: i2c@12C80000 {
		compatible = "samsung,s3c2440-i2c";
		reg = <0x12C80000 0x100>;
		interrupts = <0 58 0>;
		#address-cells = <1>;
		#size-cells = <0>;
	};

	i2c_3: i2c@12C90000 {
		compatible = "samsung,s3c2440-i2c";
		reg = <0x12C90000 0x100>;
		interrupts = <0 59 0>;
		#address-cells = <1>;
		#size-cells = <0>;
	};

	i2c_4: i2c@12CA0000 {
		compatible = "samsung,s3c2440-i2c";
		reg = <0x12CA0000 0x100>;
		interrupts = <0 60 0>;
		#address-cells = <1>;
		#size-cells = <0>;
	};

	i2c_5: i2c@12CB0000 {
		compatible = "samsung,s3c2440-i2c";
		reg = <0x12CB0000 0x100>;
		interrupts = <0 61 0>;
		#address-cells = <1>;
		#size-cells = <0>;
	};

	i2c_6: i2c@12CC0000 {
		compatible = "samsung,s3c2440-i2c";
		reg = <0x12CC0000 0x100>;
		interrupts = <0 62 0>;
		#address-cells = <1>;
		#size-cells = <0>;
	};

	i2c_7: i2c@12CD0000 {
		compatible = "samsung,s3c2440-i2c";
		reg = <0x12CD0000 0x100>;
		interrupts = <0 63 0>;
		#address-cells = <1>;
		#size-cells = <0>;
	};

<<<<<<< HEAD
	i2c@12CE0000 {
=======
	i2c_8: i2c@12CE0000 {
>>>>>>> c91321e8
		compatible = "samsung,s3c2440-hdmiphy-i2c";
		reg = <0x12CE0000 0x1000>;
		interrupts = <0 64 0>;
		#address-cells = <1>;
		#size-cells = <0>;
	};

<<<<<<< HEAD
	i2c@121D0000 {
                compatible = "samsung,exynos5-sata-phy-i2c";
                reg = <0x121D0000 0x100>;
                #address-cells = <1>;
                #size-cells = <0>;
	};

=======
>>>>>>> c91321e8
	spi_0: spi@12d20000 {
		compatible = "samsung,exynos4210-spi";
		reg = <0x12d20000 0x100>;
		interrupts = <0 66 0>;
		tx-dma-channel = <&pdma0 5>; /* preliminary */
		rx-dma-channel = <&pdma0 4>; /* preliminary */
		#address-cells = <1>;
		#size-cells = <0>;
	};

	spi_1: spi@12d30000 {
		compatible = "samsung,exynos4210-spi";
		reg = <0x12d30000 0x100>;
		interrupts = <0 67 0>;
		tx-dma-channel = <&pdma1 5>; /* preliminary */
		rx-dma-channel = <&pdma1 4>; /* preliminary */
		#address-cells = <1>;
		#size-cells = <0>;
	};

	spi_2: spi@12d40000 {
		compatible = "samsung,exynos4210-spi";
		reg = <0x12d40000 0x100>;
		interrupts = <0 68 0>;
		tx-dma-channel = <&pdma0 7>; /* preliminary */
		rx-dma-channel = <&pdma0 6>; /* preliminary */
		#address-cells = <1>;
		#size-cells = <0>;
	};

	dwmmc_0: dwmmc0@12200000 {
		compatible = "samsung,exynos5250-dw-mshc";
		reg = <0x12200000 0x1000>;
		interrupts = <0 75 0>;
		#address-cells = <1>;
		#size-cells = <0>;
	};

	dwmmc_1: dwmmc1@12210000 {
		compatible = "samsung,exynos5250-dw-mshc";
		reg = <0x12210000 0x1000>;
		interrupts = <0 76 0>;
		#address-cells = <1>;
		#size-cells = <0>;
	};

	dwmmc_2: dwmmc2@12220000 {
		compatible = "samsung,exynos5250-dw-mshc";
		reg = <0x12220000 0x1000>;
		interrupts = <0 77 0>;
		#address-cells = <1>;
		#size-cells = <0>;
	};

	dwmmc_3: dwmmc3@12230000 {
		compatible = "samsung,exynos5250-dw-mshc";
		reg = <0x12230000 0x1000>;
		interrupts = <0 78 0>;
		#address-cells = <1>;
		#size-cells = <0>;
	};

	amba {
		#address-cells = <1>;
		#size-cells = <1>;
		compatible = "arm,amba-bus";
		interrupt-parent = <&gic>;
		ranges;

		pdma0: pdma@121A0000 {
			compatible = "arm,pl330", "arm,primecell";
			reg = <0x121A0000 0x1000>;
			interrupts = <0 34 0>;
		};

		pdma1: pdma@121B0000 {
			compatible = "arm,pl330", "arm,primecell";
			reg = <0x121B0000 0x1000>;
			interrupts = <0 35 0>;
		};

		mdma0: mdma@10800000 {
			compatible = "arm,pl330", "arm,primecell";
			reg = <0x10800000 0x1000>;
			interrupts = <0 33 0>;
		};

		mdma1: mdma@11C10000 {
			compatible = "arm,pl330", "arm,primecell";
			reg = <0x11C10000 0x1000>;
			interrupts = <0 124 0>;
		};
	};

	gpio-controllers {
		#address-cells = <1>;
		#size-cells = <1>;
		gpio-controller;
		ranges;

		gpa0: gpio-controller@11400000 {
			compatible = "samsung,exynos4-gpio";
			reg = <0x11400000 0x20>;
			#gpio-cells = <4>;
		};

		gpa1: gpio-controller@11400020 {
			compatible = "samsung,exynos4-gpio";
			reg = <0x11400020 0x20>;
			#gpio-cells = <4>;
		};

		gpa2: gpio-controller@11400040 {
			compatible = "samsung,exynos4-gpio";
			reg = <0x11400040 0x20>;
			#gpio-cells = <4>;
		};

		gpb0: gpio-controller@11400060 {
			compatible = "samsung,exynos4-gpio";
			reg = <0x11400060 0x20>;
			#gpio-cells = <4>;
		};

		gpb1: gpio-controller@11400080 {
			compatible = "samsung,exynos4-gpio";
			reg = <0x11400080 0x20>;
			#gpio-cells = <4>;
		};

		gpb2: gpio-controller@114000A0 {
			compatible = "samsung,exynos4-gpio";
			reg = <0x114000A0 0x20>;
			#gpio-cells = <4>;
		};

		gpb3: gpio-controller@114000C0 {
			compatible = "samsung,exynos4-gpio";
			reg = <0x114000C0 0x20>;
			#gpio-cells = <4>;
		};

		gpc0: gpio-controller@114000E0 {
			compatible = "samsung,exynos4-gpio";
			reg = <0x114000E0 0x20>;
			#gpio-cells = <4>;
		};

		gpc1: gpio-controller@11400100 {
			compatible = "samsung,exynos4-gpio";
			reg = <0x11400100 0x20>;
			#gpio-cells = <4>;
		};

		gpc2: gpio-controller@11400120 {
			compatible = "samsung,exynos4-gpio";
			reg = <0x11400120 0x20>;
			#gpio-cells = <4>;
		};

		gpc3: gpio-controller@11400140 {
			compatible = "samsung,exynos4-gpio";
			reg = <0x11400140 0x20>;
			#gpio-cells = <4>;
		};

		gpc4: gpio-controller@114002E0 {
			compatible = "samsung,exynos4-gpio";
			reg = <0x114002E0 0x20>;
			#gpio-cells = <4>;
		};

		gpd0: gpio-controller@11400160 {
			compatible = "samsung,exynos4-gpio";
			reg = <0x11400160 0x20>;
			#gpio-cells = <4>;
		};

		gpd1: gpio-controller@11400180 {
			compatible = "samsung,exynos4-gpio";
			reg = <0x11400180 0x20>;
			#gpio-cells = <4>;
		};

		gpy0: gpio-controller@114001A0 {
			compatible = "samsung,exynos4-gpio";
			reg = <0x114001A0 0x20>;
			#gpio-cells = <4>;
		};

		gpy1: gpio-controller@114001C0 {
			compatible = "samsung,exynos4-gpio";
			reg = <0x114001C0 0x20>;
			#gpio-cells = <4>;
		};

		gpy2: gpio-controller@114001E0 {
			compatible = "samsung,exynos4-gpio";
			reg = <0x114001E0 0x20>;
			#gpio-cells = <4>;
		};

		gpy3: gpio-controller@11400200 {
			compatible = "samsung,exynos4-gpio";
			reg = <0x11400200 0x20>;
			#gpio-cells = <4>;
		};

		gpy4: gpio-controller@11400220 {
			compatible = "samsung,exynos4-gpio";
			reg = <0x11400220 0x20>;
			#gpio-cells = <4>;
		};

		gpy5: gpio-controller@11400240 {
			compatible = "samsung,exynos4-gpio";
			reg = <0x11400240 0x20>;
			#gpio-cells = <4>;
		};

		gpy6: gpio-controller@11400260 {
			compatible = "samsung,exynos4-gpio";
			reg = <0x11400260 0x20>;
			#gpio-cells = <4>;
		};

		gpx0: gpio-controller@11400C00 {
			compatible = "samsung,exynos4-gpio";
			reg = <0x11400C00 0x20>;
			#gpio-cells = <4>;
		};

		gpx1: gpio-controller@11400C20 {
			compatible = "samsung,exynos4-gpio";
			reg = <0x11400C20 0x20>;
			#gpio-cells = <4>;
		};

		gpx2: gpio-controller@11400C40 {
			compatible = "samsung,exynos4-gpio";
			reg = <0x11400C40 0x20>;
			#gpio-cells = <4>;
		};

		gpx3: gpio-controller@11400C60 {
			compatible = "samsung,exynos4-gpio";
			reg = <0x11400C60 0x20>;
			#gpio-cells = <4>;
		};

		gpe0: gpio-controller@13400000 {
			compatible = "samsung,exynos4-gpio";
			reg = <0x13400000 0x20>;
			#gpio-cells = <4>;
		};

		gpe1: gpio-controller@13400020 {
			compatible = "samsung,exynos4-gpio";
			reg = <0x13400020 0x20>;
			#gpio-cells = <4>;
		};

		gpf0: gpio-controller@13400040 {
			compatible = "samsung,exynos4-gpio";
			reg = <0x13400040 0x20>;
			#gpio-cells = <4>;
		};

		gpf1: gpio-controller@13400060 {
			compatible = "samsung,exynos4-gpio";
			reg = <0x13400060 0x20>;
			#gpio-cells = <4>;
		};

		gpg0: gpio-controller@13400080 {
			compatible = "samsung,exynos4-gpio";
			reg = <0x13400080 0x20>;
			#gpio-cells = <4>;
		};

		gpg1: gpio-controller@134000A0 {
			compatible = "samsung,exynos4-gpio";
			reg = <0x134000A0 0x20>;
			#gpio-cells = <4>;
		};

		gpg2: gpio-controller@134000C0 {
			compatible = "samsung,exynos4-gpio";
			reg = <0x134000C0 0x20>;
			#gpio-cells = <4>;
		};

		gph0: gpio-controller@134000E0 {
			compatible = "samsung,exynos4-gpio";
			reg = <0x134000E0 0x20>;
			#gpio-cells = <4>;
		};

		gph1: gpio-controller@13400100 {
			compatible = "samsung,exynos4-gpio";
			reg = <0x13400100 0x20>;
			#gpio-cells = <4>;
		};

		gpv0: gpio-controller@10D10000 {
			compatible = "samsung,exynos4-gpio";
			reg = <0x10D10000 0x20>;
			#gpio-cells = <4>;
		};

		gpv1: gpio-controller@10D10020 {
			compatible = "samsung,exynos4-gpio";
			reg = <0x10D10020 0x20>;
			#gpio-cells = <4>;
		};

		gpv2: gpio-controller@10D10040 {
			compatible = "samsung,exynos4-gpio";
			reg = <0x10D10060 0x20>;
			#gpio-cells = <4>;
		};

		gpv3: gpio-controller@10D10060 {
			compatible = "samsung,exynos4-gpio";
			reg = <0x10D10080 0x20>;
			#gpio-cells = <4>;
		};

		gpv4: gpio-controller@10D10080 {
			compatible = "samsung,exynos4-gpio";
			reg = <0x10D100C0 0x20>;
			#gpio-cells = <4>;
		};

		gpz: gpio-controller@03860000 {
			compatible = "samsung,exynos4-gpio";
			reg = <0x03860000 0x20>;
			#gpio-cells = <4>;
		};
	};

	gsc_0:  gsc@0x13e00000 {
		compatible = "samsung,exynos5-gsc";
		reg = <0x13e00000 0x1000>;
		interrupts = <0 85 0>;
	};

	gsc_1:  gsc@0x13e10000 {
		compatible = "samsung,exynos5-gsc";
		reg = <0x13e10000 0x1000>;
		interrupts = <0 86 0>;
	};

	gsc_2:  gsc@0x13e20000 {
		compatible = "samsung,exynos5-gsc";
		reg = <0x13e20000 0x1000>;
		interrupts = <0 87 0>;
	};

	gsc_3:  gsc@0x13e30000 {
		compatible = "samsung,exynos5-gsc";
		reg = <0x13e30000 0x1000>;
		interrupts = <0 88 0>;
	};

	hdmi {
		compatible = "samsung,exynos5-hdmi";
		reg = <0x14530000 0x100000>;
		interrupts = <0 95 0>;
	};

	mixer {
		compatible = "samsung,exynos5-mixer";
		reg = <0x14450000 0x10000>;
		interrupts = <0 94 0>;
	};
};<|MERGE_RESOLUTION|>--- conflicted
+++ resolved
@@ -31,12 +31,10 @@
 		gsc1 = &gsc_1;
 		gsc2 = &gsc_2;
 		gsc3 = &gsc_3;
-<<<<<<< HEAD
 		mshc0 = &dwmmc_0;
 		mshc1 = &dwmmc_1;
 		mshc2 = &dwmmc_2;
 		mshc3 = &dwmmc_3;
-=======
 		i2c0 = &i2c_0;
 		i2c1 = &i2c_1;
 		i2c2 = &i2c_2;
@@ -46,7 +44,6 @@
 		i2c6 = &i2c_6;
 		i2c7 = &i2c_7;
 		i2c8 = &i2c_8;
->>>>>>> c91321e8
 	};
 
 	gic:interrupt-controller@10481000 {
@@ -120,7 +117,6 @@
 		interrupts = <0 54 0>;
 	};
 
-<<<<<<< HEAD
 	sata@122F0000 {
 		compatible = "samsung,exynos5-sata-ahci";
 		reg = <0x122F0000 0x1ff>;
@@ -132,10 +128,7 @@
 		reg = <0x12170000 0x1ff>;
 	};
 
-	i2c@12C60000 {
-=======
 	i2c_0: i2c@12C60000 {
->>>>>>> c91321e8
 		compatible = "samsung,s3c2440-i2c";
 		reg = <0x12C60000 0x100>;
 		interrupts = <0 56 0>;
@@ -199,11 +192,7 @@
 		#size-cells = <0>;
 	};
 
-<<<<<<< HEAD
-	i2c@12CE0000 {
-=======
 	i2c_8: i2c@12CE0000 {
->>>>>>> c91321e8
 		compatible = "samsung,s3c2440-hdmiphy-i2c";
 		reg = <0x12CE0000 0x1000>;
 		interrupts = <0 64 0>;
@@ -211,7 +200,6 @@
 		#size-cells = <0>;
 	};
 
-<<<<<<< HEAD
 	i2c@121D0000 {
                 compatible = "samsung,exynos5-sata-phy-i2c";
                 reg = <0x121D0000 0x100>;
@@ -219,8 +207,6 @@
                 #size-cells = <0>;
 	};
 
-=======
->>>>>>> c91321e8
 	spi_0: spi@12d20000 {
 		compatible = "samsung,exynos4210-spi";
 		reg = <0x12d20000 0x100>;
